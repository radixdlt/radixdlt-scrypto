--- conflicted
+++ resolved
@@ -1,8 +1,4 @@
-<<<<<<< HEAD
-=======
-use core::ops::*;
 use num_bigint::BigInt;
->>>>>>> fbe5a297
 use num_traits::{One, Pow, ToPrimitive, Zero};
 use sbor::rust::convert::{TryFrom, TryInto};
 use sbor::rust::fmt;
@@ -227,10 +223,9 @@
     }
 
     /// Cubic root of a Decimal
-    pub fn cbrt(&self) -> Self
-    {
+    pub fn cbrt(&self) -> Self {
         if self.is_zero() {
-            return Self::ZERO
+            return Self::ZERO;
         }
 
         // By reasoning in the same way as before, we realise that we need to multiply by 10^36
@@ -241,27 +236,20 @@
     }
 
     /// Nth root of a Decimal
-    pub fn nth_root(&self, n: u32) -> Option<Self>
-    {
-
-        if (self.is_negative() && n%2==0) || n==0
-        {
+    pub fn nth_root(&self, n: u32) -> Option<Self> {
+        if (self.is_negative() && n % 2 == 0) || n == 0 {
             None
-        }
-        else if n==1
-        {
+        } else if n == 1 {
             Some(self.clone())
-        }
-        else
-        {
+        } else {
             if self.is_zero() {
-                return Some(Self::ZERO)
+                return Some(Self::ZERO);
             }
 
             // By induction, we need to multiply by the (n-1)th power of 10^64.
             // To not overflow, we use BigInts
             let self_bigint = BigInt::from(self.0);
-            let correct_nb = self_bigint * BigInt::from(PreciseDecimal::one().0).pow(n-1);
+            let correct_nb = self_bigint * BigInt::from(PreciseDecimal::one().0).pow(n - 1);
             let root = I512::try_from(correct_nb.nth_root(n)).unwrap();
             Some(PreciseDecimal(root))
         }
@@ -1186,13 +1174,15 @@
         assert_eq!(pdec, Err(ParsePreciseDecimalError::InvalidChar('n')));
     }
 
-
     #[test]
     fn test_sqrt() {
         let sqrt_of_42 = pdec!(42).sqrt();
         let sqrt_of_0 = pdec!(0).sqrt();
         let sqrt_of_negative = pdec!("-1").sqrt();
-        assert_eq!(sqrt_of_42.unwrap(), pdec!("6.4807406984078602309659674360879966577052043070583465497113543978"));
+        assert_eq!(
+            sqrt_of_42.unwrap(),
+            pdec!("6.4807406984078602309659674360879966577052043070583465497113543978")
+        );
         assert_eq!(sqrt_of_0.unwrap(), pdec!(0));
         assert_eq!(sqrt_of_negative, None);
     }
@@ -1202,9 +1192,15 @@
         let cbrt_of_42 = pdec!(42).cbrt();
         let cbrt_of_0 = pdec!(0).cbrt();
         let cbrt_of_negative_42 = pdec!("-42").cbrt();
-        assert_eq!(cbrt_of_42, pdec!("3.4760266448864497867398652190045374340048385387869674214742239567"));
+        assert_eq!(
+            cbrt_of_42,
+            pdec!("3.4760266448864497867398652190045374340048385387869674214742239567")
+        );
         assert_eq!(cbrt_of_0, pdec!("0"));
-        assert_eq!(cbrt_of_negative_42, pdec!("-3.4760266448864497867398652190045374340048385387869674214742239567"));
+        assert_eq!(
+            cbrt_of_negative_42,
+            pdec!("-3.4760266448864497867398652190045374340048385387869674214742239567")
+        );
     }
 
     #[test]
@@ -1215,11 +1211,23 @@
         let root_neg_4_42 = pdec!("-42").nth_root(4);
         let root_neg_5_42 = pdec!("-42").nth_root(5);
         let root_0 = pdec!(42).nth_root(0);
-        assert_eq!(root_4_42.unwrap(), pdec!("2.5457298950218305182697889605762886851969608313019270894320607936"));
-        assert_eq!(root_5_42.unwrap(), pdec!("2.1117857649667539127325673305502334863032026536306378208090387860"));
-        assert_eq!(root_42_42.unwrap(),pdec!("1.0930720579348236186827847318556257862429004287369365621359139742"));
+        assert_eq!(
+            root_4_42.unwrap(),
+            pdec!("2.5457298950218305182697889605762886851969608313019270894320607936")
+        );
+        assert_eq!(
+            root_5_42.unwrap(),
+            pdec!("2.1117857649667539127325673305502334863032026536306378208090387860")
+        );
+        assert_eq!(
+            root_42_42.unwrap(),
+            pdec!("1.0930720579348236186827847318556257862429004287369365621359139742")
+        );
         assert_eq!(root_neg_4_42, None);
-        assert_eq!(root_neg_5_42.unwrap(), pdec!("-2.1117857649667539127325673305502334863032026536306378208090387860"));
+        assert_eq!(
+            root_neg_5_42.unwrap(),
+            pdec!("-2.1117857649667539127325673305502334863032026536306378208090387860")
+        );
         assert_eq!(root_0, None);
     }
 }