--- conflicted
+++ resolved
@@ -67,60 +67,19 @@
     fn resolve_custom_well_known_type(
         well_known_index: u8,
     ) -> Option<TypeData<Self::CustomTypeKind<LocalTypeIndex>, LocalTypeIndex>> {
-<<<<<<< HEAD
-        let (name, custom_type_kind) = match well_known_index {
-            ADDRESS_ID => ("Address", ScryptoCustomTypeKind::Address),
-            OWN_ID => ("Own", ScryptoCustomTypeKind::Own),
-
-            DECIMAL_ID => ("Decimal", ScryptoCustomTypeKind::Decimal),
-            PRECISE_DECIMAL_ID => ("PreciseDecimal", ScryptoCustomTypeKind::PreciseDecimal),
-            NON_FUNGIBLE_LOCAL_ID_ID => (
-                "NonFungibleLocalId",
-                ScryptoCustomTypeKind::NonFungibleLocalId,
-            ),
-            _ => return None,
-        };
-
-        Some(TypeData::named_no_child_names(
-            name,
-            TypeKind::Custom(custom_type_kind),
-        ))
-=======
         resolve_scrypto_custom_well_known_type(well_known_index)
->>>>>>> 0a8c1989
     }
 
-<<<<<<< HEAD
-    pub const ADDRESS_ID: u8 = VALUE_KIND_ADDRESS;
-    // TODO: add support for specific variants
-
-    pub const OWN_ID: u8 = VALUE_KIND_OWN;
-    // TODO: add support for specific variants
-    // We skip KeyValueStore because it has generic parameters
-
-    pub const DECIMAL_ID: u8 = VALUE_KIND_DECIMAL;
-    pub const PRECISE_DECIMAL_ID: u8 = VALUE_KIND_PRECISE_DECIMAL;
-    pub const NON_FUNGIBLE_LOCAL_ID_ID: u8 = VALUE_KIND_NON_FUNGIBLE_LOCAL_ID;
-=======
     fn validate_type_kind(
         context: &TypeValidationContext,
         type_kind: &SchemaCustomTypeKind<Self>,
     ) -> Result<(), SchemaValidationError> {
         match type_kind {
-            ScryptoCustomTypeKind::PackageAddress
+            ScryptoCustomTypeKind::Address
+            | ScryptoCustomTypeKind::PackageAddress
             | ScryptoCustomTypeKind::ComponentAddress
             | ScryptoCustomTypeKind::ResourceAddress
             | ScryptoCustomTypeKind::Own
-            | ScryptoCustomTypeKind::NonFungibleGlobalId
-            | ScryptoCustomTypeKind::Blob
-            | ScryptoCustomTypeKind::Bucket
-            | ScryptoCustomTypeKind::Proof
-            | ScryptoCustomTypeKind::Expression
-            | ScryptoCustomTypeKind::Hash
-            | ScryptoCustomTypeKind::EcdsaSecp256k1PublicKey
-            | ScryptoCustomTypeKind::EcdsaSecp256k1Signature
-            | ScryptoCustomTypeKind::EddsaEd25519PublicKey
-            | ScryptoCustomTypeKind::EddsaEd25519Signature
             | ScryptoCustomTypeKind::Decimal
             | ScryptoCustomTypeKind::PreciseDecimal
             | ScryptoCustomTypeKind::NonFungibleLocalId => {
@@ -145,24 +104,15 @@
         // Even though they all map to the same thing, we keep the explicit match statement so that
         // we will have to explicitly check this when we add a new `ScryptoCustomTypeKind`
         match type_kind {
-            ScryptoCustomTypeKind::PackageAddress
+            ScryptoCustomTypeKind::Address
+            | ScryptoCustomTypeKind::PackageAddress
             | ScryptoCustomTypeKind::ComponentAddress
             | ScryptoCustomTypeKind::ResourceAddress
             | ScryptoCustomTypeKind::Own
-            | ScryptoCustomTypeKind::NonFungibleGlobalId
-            | ScryptoCustomTypeKind::Blob
-            | ScryptoCustomTypeKind::Bucket
-            | ScryptoCustomTypeKind::Proof
-            | ScryptoCustomTypeKind::Expression
-            | ScryptoCustomTypeKind::Hash
-            | ScryptoCustomTypeKind::EcdsaSecp256k1PublicKey
-            | ScryptoCustomTypeKind::EcdsaSecp256k1Signature
-            | ScryptoCustomTypeKind::EddsaEd25519PublicKey
-            | ScryptoCustomTypeKind::EddsaEd25519Signature
+            | ScryptoCustomTypeKind::KeyValueStore { .. }
             | ScryptoCustomTypeKind::Decimal
             | ScryptoCustomTypeKind::PreciseDecimal
-            | ScryptoCustomTypeKind::NonFungibleLocalId
-            | ScryptoCustomTypeKind::KeyValueStore { .. } => {
+            | ScryptoCustomTypeKind::NonFungibleLocalId => {
                 validate_childless_metadata(type_metadata)?;
             }
         }
@@ -182,24 +132,15 @@
         match type_kind {
             // Even though they all map to the same thing, we keep the explicit match statement so that
             // we will have to explicitly check this when we add a new `ScryptoCustomTypeKind`
-            ScryptoCustomTypeKind::PackageAddress
+            ScryptoCustomTypeKind::Address
+            | ScryptoCustomTypeKind::PackageAddress
             | ScryptoCustomTypeKind::ComponentAddress
             | ScryptoCustomTypeKind::ResourceAddress
             | ScryptoCustomTypeKind::Own
-            | ScryptoCustomTypeKind::NonFungibleGlobalId
-            | ScryptoCustomTypeKind::Blob
-            | ScryptoCustomTypeKind::Bucket
-            | ScryptoCustomTypeKind::Proof
-            | ScryptoCustomTypeKind::Expression
-            | ScryptoCustomTypeKind::Hash
-            | ScryptoCustomTypeKind::EcdsaSecp256k1PublicKey
-            | ScryptoCustomTypeKind::EcdsaSecp256k1Signature
-            | ScryptoCustomTypeKind::EddsaEd25519PublicKey
-            | ScryptoCustomTypeKind::EddsaEd25519Signature
+            | ScryptoCustomTypeKind::KeyValueStore { .. }
             | ScryptoCustomTypeKind::Decimal
             | ScryptoCustomTypeKind::PreciseDecimal
-            | ScryptoCustomTypeKind::NonFungibleLocalId
-            | ScryptoCustomTypeKind::KeyValueStore { .. } => {
+            | ScryptoCustomTypeKind::NonFungibleLocalId => {
                 // All these custom type kinds only support `SchemaTypeValidation::None`.
                 // If they get to this point, they have been paired with some ScryptoCustomTypeValidation
                 // - which isn't valid.
@@ -207,5 +148,4 @@
             }
         }
     }
->>>>>>> 0a8c1989
 }