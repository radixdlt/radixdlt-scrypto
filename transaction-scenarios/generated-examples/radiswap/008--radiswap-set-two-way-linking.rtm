CALL_METHOD
    Address("component_sim1cptxxxxxxxxxfaucetxxxxxxxxx000527798379xxxxxxxxxhkrefh")
    "lock_fee"
    Decimal("5000")
;
CALL_METHOD
    Address("account_sim129uea6ms5wjstpze559am5ddw293cr2nxeqrha4ae4536dlw5x8whd")
    "create_proof_of_non_fungibles"
    Address("resource_sim1n2l9dyzvf005v2670y5qj0acfwgwajrpe7qdlc9vnsc6rls7fqm47h")
    Array<NonFungibleLocalId>(
        NonFungibleLocalId("#1#")
    )
;
SET_METADATA
    Address("account_sim129uea6ms5wjstpze559am5ddw293cr2nxeqrha4ae4536dlw5x8whd")
    "claimed_entities"
    Enum<136u8>(
        Array<Address>(
<<<<<<< HEAD
            Address("component_sim1czsyuyqrhgytlw9cu8qz6fyjym0hwjqagw3lp85atp8muptfgsw57w"),
            Address("pool_sim1chgg8x44246dc592lpvafwzgegqxhf4gse78k65cn6rm9u3ng0nrcq"),
            Address("resource_sim1t5p67qsqr3k2s0uhe9xmm8tz4fq725qhjadpzznwc249ckethzv7nn"),
            Address("component_sim1crvj30n9qjlfckdcfmmsce5kckqwuv8vscfyuwk72gszupx39dslm6"),
            Address("pool_sim1ck2spk53z4xsyrk6qp6959asc4epkz350r0m4dadkf9gp9lknnchjm"),
            Address("resource_sim1t43n567hf8mar4p9kedcxjh73ea9g4pznhaec9c335a8t63mjec4ud")
=======
            Address("component_sim1cqkfmfln4nusfr0plkfpnrvtlm4ue05zmna9vxg54nmahus0mlssqt"),
            Address("pool_sim1ckzzkz9z364z0ndqfwx5v7a56as9ajm6grmks9g32lk0n35h5p2pyw"),
            Address("resource_sim1th6r2y3979q3engeqg6uzfla2p9s59ey50tm5dr7f5nkcgf6ls5sxu"),
            Address("component_sim1cp6rnder7v59xxlxnzykg8lfry58vz9ncenm5pxflps0lza7gds2pv"),
            Address("pool_sim1c5f5lyjfvs9z4mzpln5zrhna56054pur6xxsw3ayc3fjxxhectvpee"),
            Address("resource_sim1tkksfwgf0t0qpzlsnx0ueh884a3meyrfq2qddcp6mypymx53265wvr")
>>>>>>> 9c73842c
        )
    )
;
SET_METADATA
<<<<<<< HEAD
    Address("component_sim1czsyuyqrhgytlw9cu8qz6fyjym0hwjqagw3lp85atp8muptfgsw57w")
=======
    Address("component_sim1cqkfmfln4nusfr0plkfpnrvtlm4ue05zmna9vxg54nmahus0mlssqt")
>>>>>>> 9c73842c
    "dapp_definitions"
    Enum<136u8>(
        Array<Address>(
            Address("account_sim129uea6ms5wjstpze559am5ddw293cr2nxeqrha4ae4536dlw5x8whd")
        )
    )
;
SET_METADATA
<<<<<<< HEAD
    Address("pool_sim1chgg8x44246dc592lpvafwzgegqxhf4gse78k65cn6rm9u3ng0nrcq")
=======
    Address("pool_sim1ckzzkz9z364z0ndqfwx5v7a56as9ajm6grmks9g32lk0n35h5p2pyw")
>>>>>>> 9c73842c
    "dapp_definitions"
    Enum<136u8>(
        Array<Address>(
            Address("account_sim129uea6ms5wjstpze559am5ddw293cr2nxeqrha4ae4536dlw5x8whd")
        )
    )
;
SET_METADATA
<<<<<<< HEAD
    Address("resource_sim1t5p67qsqr3k2s0uhe9xmm8tz4fq725qhjadpzznwc249ckethzv7nn")
=======
    Address("resource_sim1th6r2y3979q3engeqg6uzfla2p9s59ey50tm5dr7f5nkcgf6ls5sxu")
>>>>>>> 9c73842c
    "dapp_definitions"
    Enum<136u8>(
        Array<Address>(
            Address("account_sim129uea6ms5wjstpze559am5ddw293cr2nxeqrha4ae4536dlw5x8whd")
        )
    )
;
SET_METADATA
<<<<<<< HEAD
    Address("component_sim1crvj30n9qjlfckdcfmmsce5kckqwuv8vscfyuwk72gszupx39dslm6")
=======
    Address("component_sim1cp6rnder7v59xxlxnzykg8lfry58vz9ncenm5pxflps0lza7gds2pv")
>>>>>>> 9c73842c
    "dapp_definitions"
    Enum<136u8>(
        Array<Address>(
            Address("account_sim129uea6ms5wjstpze559am5ddw293cr2nxeqrha4ae4536dlw5x8whd")
        )
    )
;
SET_METADATA
<<<<<<< HEAD
    Address("pool_sim1ck2spk53z4xsyrk6qp6959asc4epkz350r0m4dadkf9gp9lknnchjm")
=======
    Address("pool_sim1c5f5lyjfvs9z4mzpln5zrhna56054pur6xxsw3ayc3fjxxhectvpee")
>>>>>>> 9c73842c
    "dapp_definitions"
    Enum<136u8>(
        Array<Address>(
            Address("account_sim129uea6ms5wjstpze559am5ddw293cr2nxeqrha4ae4536dlw5x8whd")
        )
    )
;
SET_METADATA
<<<<<<< HEAD
    Address("resource_sim1t43n567hf8mar4p9kedcxjh73ea9g4pznhaec9c335a8t63mjec4ud")
=======
    Address("resource_sim1tkksfwgf0t0qpzlsnx0ueh884a3meyrfq2qddcp6mypymx53265wvr")
>>>>>>> 9c73842c
    "dapp_definitions"
    Enum<136u8>(
        Array<Address>(
            Address("account_sim129uea6ms5wjstpze559am5ddw293cr2nxeqrha4ae4536dlw5x8whd")
        )
    )
;
SET_METADATA
<<<<<<< HEAD
    Address("component_sim1czsyuyqrhgytlw9cu8qz6fyjym0hwjqagw3lp85atp8muptfgsw57w")
=======
    Address("component_sim1cqkfmfln4nusfr0plkfpnrvtlm4ue05zmna9vxg54nmahus0mlssqt")
>>>>>>> 9c73842c
    "name"
    Enum<0u8>(
        "Radiswap 1 - XRD/BTC: Component"
    )
;
SET_METADATA
<<<<<<< HEAD
    Address("component_sim1czsyuyqrhgytlw9cu8qz6fyjym0hwjqagw3lp85atp8muptfgsw57w")
=======
    Address("component_sim1cqkfmfln4nusfr0plkfpnrvtlm4ue05zmna9vxg54nmahus0mlssqt")
>>>>>>> 9c73842c
    "description"
    Enum<0u8>(
        "[EXAMPLE] A Radiswap component between test tokens \"XRD\" and \"BTC\""
    )
;
SET_METADATA
<<<<<<< HEAD
    Address("component_sim1czsyuyqrhgytlw9cu8qz6fyjym0hwjqagw3lp85atp8muptfgsw57w")
=======
    Address("component_sim1cqkfmfln4nusfr0plkfpnrvtlm4ue05zmna9vxg54nmahus0mlssqt")
>>>>>>> 9c73842c
    "tags"
    Enum<128u8>(
        Array<String>(
            "badge",
            "dex",
            "pool",
            "radiswap"
        )
    )
;
SET_METADATA
<<<<<<< HEAD
    Address("component_sim1czsyuyqrhgytlw9cu8qz6fyjym0hwjqagw3lp85atp8muptfgsw57w")
=======
    Address("component_sim1cqkfmfln4nusfr0plkfpnrvtlm4ue05zmna9vxg54nmahus0mlssqt")
>>>>>>> 9c73842c
    "info_url"
    Enum<13u8>(
        "https://radiswap.radixdlt.com/"
    )
;
SET_METADATA
<<<<<<< HEAD
    Address("pool_sim1chgg8x44246dc592lpvafwzgegqxhf4gse78k65cn6rm9u3ng0nrcq")
=======
    Address("pool_sim1ckzzkz9z364z0ndqfwx5v7a56as9ajm6grmks9g32lk0n35h5p2pyw")
>>>>>>> 9c73842c
    "name"
    Enum<0u8>(
        "Radiswap 1 - XRD/BTC: Pool"
    )
;
SET_METADATA
<<<<<<< HEAD
    Address("pool_sim1chgg8x44246dc592lpvafwzgegqxhf4gse78k65cn6rm9u3ng0nrcq")
=======
    Address("pool_sim1ckzzkz9z364z0ndqfwx5v7a56as9ajm6grmks9g32lk0n35h5p2pyw")
>>>>>>> 9c73842c
    "description"
    Enum<0u8>(
        "[EXAMPLE] The underyling pool between test tokens \"XRD\" and \"BTC\""
    )
;
SET_METADATA
<<<<<<< HEAD
    Address("pool_sim1chgg8x44246dc592lpvafwzgegqxhf4gse78k65cn6rm9u3ng0nrcq")
=======
    Address("pool_sim1ckzzkz9z364z0ndqfwx5v7a56as9ajm6grmks9g32lk0n35h5p2pyw")
>>>>>>> 9c73842c
    "tags"
    Enum<128u8>(
        Array<String>(
            "badge",
            "dex",
            "pool",
            "radiswap"
        )
    )
;
SET_METADATA
<<<<<<< HEAD
    Address("pool_sim1chgg8x44246dc592lpvafwzgegqxhf4gse78k65cn6rm9u3ng0nrcq")
=======
    Address("pool_sim1ckzzkz9z364z0ndqfwx5v7a56as9ajm6grmks9g32lk0n35h5p2pyw")
>>>>>>> 9c73842c
    "info_url"
    Enum<13u8>(
        "https://radiswap.radixdlt.com/"
    )
;
SET_METADATA
<<<<<<< HEAD
    Address("resource_sim1t5p67qsqr3k2s0uhe9xmm8tz4fq725qhjadpzznwc249ckethzv7nn")
=======
    Address("resource_sim1th6r2y3979q3engeqg6uzfla2p9s59ey50tm5dr7f5nkcgf6ls5sxu")
>>>>>>> 9c73842c
    "name"
    Enum<0u8>(
        "Radiswap 1 - XRD/BTC: Pool Units"
    )
;
SET_METADATA
<<<<<<< HEAD
    Address("resource_sim1t5p67qsqr3k2s0uhe9xmm8tz4fq725qhjadpzznwc249ckethzv7nn")
=======
    Address("resource_sim1th6r2y3979q3engeqg6uzfla2p9s59ey50tm5dr7f5nkcgf6ls5sxu")
>>>>>>> 9c73842c
    "description"
    Enum<0u8>(
        "[EXAMPLE] The pool units resource for the underlying pool between test tokens \"XRD\" and \"BTC\""
    )
;
SET_METADATA
<<<<<<< HEAD
    Address("resource_sim1t5p67qsqr3k2s0uhe9xmm8tz4fq725qhjadpzznwc249ckethzv7nn")
=======
    Address("resource_sim1th6r2y3979q3engeqg6uzfla2p9s59ey50tm5dr7f5nkcgf6ls5sxu")
>>>>>>> 9c73842c
    "tags"
    Enum<128u8>(
        Array<String>(
            "badge",
            "dex",
            "pool",
            "radiswap"
        )
    )
;
SET_METADATA
<<<<<<< HEAD
    Address("resource_sim1t5p67qsqr3k2s0uhe9xmm8tz4fq725qhjadpzznwc249ckethzv7nn")
=======
    Address("resource_sim1th6r2y3979q3engeqg6uzfla2p9s59ey50tm5dr7f5nkcgf6ls5sxu")
>>>>>>> 9c73842c
    "info_url"
    Enum<13u8>(
        "https://radiswap.radixdlt.com/"
    )
;
SET_METADATA
<<<<<<< HEAD
    Address("component_sim1crvj30n9qjlfckdcfmmsce5kckqwuv8vscfyuwk72gszupx39dslm6")
=======
    Address("component_sim1cp6rnder7v59xxlxnzykg8lfry58vz9ncenm5pxflps0lza7gds2pv")
>>>>>>> 9c73842c
    "name"
    Enum<0u8>(
        "Radiswap 2 - ETH/ETC: Component"
    )
;
SET_METADATA
<<<<<<< HEAD
    Address("component_sim1crvj30n9qjlfckdcfmmsce5kckqwuv8vscfyuwk72gszupx39dslm6")
=======
    Address("component_sim1cp6rnder7v59xxlxnzykg8lfry58vz9ncenm5pxflps0lza7gds2pv")
>>>>>>> 9c73842c
    "description"
    Enum<0u8>(
        "[EXAMPLE] A Radiswap dApp between test tokens \"ETH\" and \"ETC\""
    )
;
SET_METADATA
<<<<<<< HEAD
    Address("component_sim1crvj30n9qjlfckdcfmmsce5kckqwuv8vscfyuwk72gszupx39dslm6")
=======
    Address("component_sim1cp6rnder7v59xxlxnzykg8lfry58vz9ncenm5pxflps0lza7gds2pv")
>>>>>>> 9c73842c
    "tags"
    Enum<128u8>(
        Array<String>(
            "badge",
            "dex",
            "pool",
            "radiswap"
        )
    )
;
SET_METADATA
<<<<<<< HEAD
    Address("component_sim1crvj30n9qjlfckdcfmmsce5kckqwuv8vscfyuwk72gszupx39dslm6")
=======
    Address("component_sim1cp6rnder7v59xxlxnzykg8lfry58vz9ncenm5pxflps0lza7gds2pv")
>>>>>>> 9c73842c
    "info_url"
    Enum<13u8>(
        "https://radiswap.radixdlt.com/"
    )
;
SET_METADATA
<<<<<<< HEAD
    Address("pool_sim1ck2spk53z4xsyrk6qp6959asc4epkz350r0m4dadkf9gp9lknnchjm")
=======
    Address("pool_sim1c5f5lyjfvs9z4mzpln5zrhna56054pur6xxsw3ayc3fjxxhectvpee")
>>>>>>> 9c73842c
    "name"
    Enum<0u8>(
        "Radiswap 2 - ETH/ETC: Pool"
    )
;
SET_METADATA
<<<<<<< HEAD
    Address("pool_sim1ck2spk53z4xsyrk6qp6959asc4epkz350r0m4dadkf9gp9lknnchjm")
=======
    Address("pool_sim1c5f5lyjfvs9z4mzpln5zrhna56054pur6xxsw3ayc3fjxxhectvpee")
>>>>>>> 9c73842c
    "description"
    Enum<0u8>(
        "[EXAMPLE] The underyling pool between test tokens \"ETH\" and \"ETC\""
    )
;
SET_METADATA
<<<<<<< HEAD
    Address("pool_sim1ck2spk53z4xsyrk6qp6959asc4epkz350r0m4dadkf9gp9lknnchjm")
=======
    Address("pool_sim1c5f5lyjfvs9z4mzpln5zrhna56054pur6xxsw3ayc3fjxxhectvpee")
>>>>>>> 9c73842c
    "tags"
    Enum<128u8>(
        Array<String>(
            "badge",
            "dex",
            "pool",
            "radiswap"
        )
    )
;
SET_METADATA
<<<<<<< HEAD
    Address("pool_sim1ck2spk53z4xsyrk6qp6959asc4epkz350r0m4dadkf9gp9lknnchjm")
=======
    Address("pool_sim1c5f5lyjfvs9z4mzpln5zrhna56054pur6xxsw3ayc3fjxxhectvpee")
>>>>>>> 9c73842c
    "info_url"
    Enum<13u8>(
        "https://radiswap.radixdlt.com/"
    )
;
SET_METADATA
<<<<<<< HEAD
    Address("resource_sim1t43n567hf8mar4p9kedcxjh73ea9g4pznhaec9c335a8t63mjec4ud")
=======
    Address("resource_sim1tkksfwgf0t0qpzlsnx0ueh884a3meyrfq2qddcp6mypymx53265wvr")
>>>>>>> 9c73842c
    "name"
    Enum<0u8>(
        "Radiswap 2 - ETH/ETC: Pool Units"
    )
;
SET_METADATA
<<<<<<< HEAD
    Address("resource_sim1t43n567hf8mar4p9kedcxjh73ea9g4pznhaec9c335a8t63mjec4ud")
=======
    Address("resource_sim1tkksfwgf0t0qpzlsnx0ueh884a3meyrfq2qddcp6mypymx53265wvr")
>>>>>>> 9c73842c
    "description"
    Enum<0u8>(
        "[EXAMPLE] The pool units resource for the underlying pool between test tokens \"ETH\" and \"ETC\""
    )
;
SET_METADATA
<<<<<<< HEAD
    Address("resource_sim1t43n567hf8mar4p9kedcxjh73ea9g4pznhaec9c335a8t63mjec4ud")
=======
    Address("resource_sim1tkksfwgf0t0qpzlsnx0ueh884a3meyrfq2qddcp6mypymx53265wvr")
>>>>>>> 9c73842c
    "tags"
    Enum<128u8>(
        Array<String>(
            "badge",
            "dex",
            "pool",
            "radiswap"
        )
    )
;
SET_METADATA
<<<<<<< HEAD
    Address("resource_sim1t43n567hf8mar4p9kedcxjh73ea9g4pznhaec9c335a8t63mjec4ud")
=======
    Address("resource_sim1tkksfwgf0t0qpzlsnx0ueh884a3meyrfq2qddcp6mypymx53265wvr")
>>>>>>> 9c73842c
    "info_url"
    Enum<13u8>(
        "https://radiswap.radixdlt.com/"
    )
;<|MERGE_RESOLUTION|>--- conflicted
+++ resolved
@@ -16,391 +16,262 @@
     "claimed_entities"
     Enum<136u8>(
         Array<Address>(
-<<<<<<< HEAD
-            Address("component_sim1czsyuyqrhgytlw9cu8qz6fyjym0hwjqagw3lp85atp8muptfgsw57w"),
-            Address("pool_sim1chgg8x44246dc592lpvafwzgegqxhf4gse78k65cn6rm9u3ng0nrcq"),
-            Address("resource_sim1t5p67qsqr3k2s0uhe9xmm8tz4fq725qhjadpzznwc249ckethzv7nn"),
-            Address("component_sim1crvj30n9qjlfckdcfmmsce5kckqwuv8vscfyuwk72gszupx39dslm6"),
-            Address("pool_sim1ck2spk53z4xsyrk6qp6959asc4epkz350r0m4dadkf9gp9lknnchjm"),
-            Address("resource_sim1t43n567hf8mar4p9kedcxjh73ea9g4pznhaec9c335a8t63mjec4ud")
-=======
-            Address("component_sim1cqkfmfln4nusfr0plkfpnrvtlm4ue05zmna9vxg54nmahus0mlssqt"),
-            Address("pool_sim1ckzzkz9z364z0ndqfwx5v7a56as9ajm6grmks9g32lk0n35h5p2pyw"),
-            Address("resource_sim1th6r2y3979q3engeqg6uzfla2p9s59ey50tm5dr7f5nkcgf6ls5sxu"),
-            Address("component_sim1cp6rnder7v59xxlxnzykg8lfry58vz9ncenm5pxflps0lza7gds2pv"),
-            Address("pool_sim1c5f5lyjfvs9z4mzpln5zrhna56054pur6xxsw3ayc3fjxxhectvpee"),
-            Address("resource_sim1tkksfwgf0t0qpzlsnx0ueh884a3meyrfq2qddcp6mypymx53265wvr")
->>>>>>> 9c73842c
-        )
-    )
-;
-SET_METADATA
-<<<<<<< HEAD
-    Address("component_sim1czsyuyqrhgytlw9cu8qz6fyjym0hwjqagw3lp85atp8muptfgsw57w")
-=======
-    Address("component_sim1cqkfmfln4nusfr0plkfpnrvtlm4ue05zmna9vxg54nmahus0mlssqt")
->>>>>>> 9c73842c
-    "dapp_definitions"
-    Enum<136u8>(
-        Array<Address>(
-            Address("account_sim129uea6ms5wjstpze559am5ddw293cr2nxeqrha4ae4536dlw5x8whd")
-        )
-    )
-;
-SET_METADATA
-<<<<<<< HEAD
-    Address("pool_sim1chgg8x44246dc592lpvafwzgegqxhf4gse78k65cn6rm9u3ng0nrcq")
-=======
-    Address("pool_sim1ckzzkz9z364z0ndqfwx5v7a56as9ajm6grmks9g32lk0n35h5p2pyw")
->>>>>>> 9c73842c
-    "dapp_definitions"
-    Enum<136u8>(
-        Array<Address>(
-            Address("account_sim129uea6ms5wjstpze559am5ddw293cr2nxeqrha4ae4536dlw5x8whd")
-        )
-    )
-;
-SET_METADATA
-<<<<<<< HEAD
-    Address("resource_sim1t5p67qsqr3k2s0uhe9xmm8tz4fq725qhjadpzznwc249ckethzv7nn")
-=======
-    Address("resource_sim1th6r2y3979q3engeqg6uzfla2p9s59ey50tm5dr7f5nkcgf6ls5sxu")
->>>>>>> 9c73842c
-    "dapp_definitions"
-    Enum<136u8>(
-        Array<Address>(
-            Address("account_sim129uea6ms5wjstpze559am5ddw293cr2nxeqrha4ae4536dlw5x8whd")
-        )
-    )
-;
-SET_METADATA
-<<<<<<< HEAD
-    Address("component_sim1crvj30n9qjlfckdcfmmsce5kckqwuv8vscfyuwk72gszupx39dslm6")
-=======
-    Address("component_sim1cp6rnder7v59xxlxnzykg8lfry58vz9ncenm5pxflps0lza7gds2pv")
->>>>>>> 9c73842c
-    "dapp_definitions"
-    Enum<136u8>(
-        Array<Address>(
-            Address("account_sim129uea6ms5wjstpze559am5ddw293cr2nxeqrha4ae4536dlw5x8whd")
-        )
-    )
-;
-SET_METADATA
-<<<<<<< HEAD
-    Address("pool_sim1ck2spk53z4xsyrk6qp6959asc4epkz350r0m4dadkf9gp9lknnchjm")
-=======
-    Address("pool_sim1c5f5lyjfvs9z4mzpln5zrhna56054pur6xxsw3ayc3fjxxhectvpee")
->>>>>>> 9c73842c
-    "dapp_definitions"
-    Enum<136u8>(
-        Array<Address>(
-            Address("account_sim129uea6ms5wjstpze559am5ddw293cr2nxeqrha4ae4536dlw5x8whd")
-        )
-    )
-;
-SET_METADATA
-<<<<<<< HEAD
-    Address("resource_sim1t43n567hf8mar4p9kedcxjh73ea9g4pznhaec9c335a8t63mjec4ud")
-=======
-    Address("resource_sim1tkksfwgf0t0qpzlsnx0ueh884a3meyrfq2qddcp6mypymx53265wvr")
->>>>>>> 9c73842c
-    "dapp_definitions"
-    Enum<136u8>(
-        Array<Address>(
-            Address("account_sim129uea6ms5wjstpze559am5ddw293cr2nxeqrha4ae4536dlw5x8whd")
-        )
-    )
-;
-SET_METADATA
-<<<<<<< HEAD
-    Address("component_sim1czsyuyqrhgytlw9cu8qz6fyjym0hwjqagw3lp85atp8muptfgsw57w")
-=======
-    Address("component_sim1cqkfmfln4nusfr0plkfpnrvtlm4ue05zmna9vxg54nmahus0mlssqt")
->>>>>>> 9c73842c
+            Address("component_sim1czypkgmml9zc6uf2562p69mw9apdgdkje53wwpv8jh4w3phd9knjrd"),
+            Address("pool_sim1c4qkrru0lm3pedt2khk4z62ack469zyay8yxzje3t7fwltawjtrpv8"),
+            Address("resource_sim1t5m66chtj99s0u2ggltfpqjulhsntlr7w34ec3qxycmzwwd47pn0ut"),
+            Address("component_sim1cq0awqankzdv6d56500xz3xt389s482kk7yr7224s0nfjgd9cxdwcv"),
+            Address("pool_sim1c5v90vlqpe0qm00ez9cn37rryxh26fhfjlt8w8tfp5v9fdlynynkk2"),
+            Address("resource_sim1tk8hlufjk9kwh7nun92cctmmq53g6hsskx5dh566flldex7q9ecur7")
+        )
+    )
+;
+SET_METADATA
+    Address("component_sim1czypkgmml9zc6uf2562p69mw9apdgdkje53wwpv8jh4w3phd9knjrd")
+    "dapp_definitions"
+    Enum<136u8>(
+        Array<Address>(
+            Address("account_sim129uea6ms5wjstpze559am5ddw293cr2nxeqrha4ae4536dlw5x8whd")
+        )
+    )
+;
+SET_METADATA
+    Address("pool_sim1c4qkrru0lm3pedt2khk4z62ack469zyay8yxzje3t7fwltawjtrpv8")
+    "dapp_definitions"
+    Enum<136u8>(
+        Array<Address>(
+            Address("account_sim129uea6ms5wjstpze559am5ddw293cr2nxeqrha4ae4536dlw5x8whd")
+        )
+    )
+;
+SET_METADATA
+    Address("resource_sim1t5m66chtj99s0u2ggltfpqjulhsntlr7w34ec3qxycmzwwd47pn0ut")
+    "dapp_definitions"
+    Enum<136u8>(
+        Array<Address>(
+            Address("account_sim129uea6ms5wjstpze559am5ddw293cr2nxeqrha4ae4536dlw5x8whd")
+        )
+    )
+;
+SET_METADATA
+    Address("component_sim1cq0awqankzdv6d56500xz3xt389s482kk7yr7224s0nfjgd9cxdwcv")
+    "dapp_definitions"
+    Enum<136u8>(
+        Array<Address>(
+            Address("account_sim129uea6ms5wjstpze559am5ddw293cr2nxeqrha4ae4536dlw5x8whd")
+        )
+    )
+;
+SET_METADATA
+    Address("pool_sim1c5v90vlqpe0qm00ez9cn37rryxh26fhfjlt8w8tfp5v9fdlynynkk2")
+    "dapp_definitions"
+    Enum<136u8>(
+        Array<Address>(
+            Address("account_sim129uea6ms5wjstpze559am5ddw293cr2nxeqrha4ae4536dlw5x8whd")
+        )
+    )
+;
+SET_METADATA
+    Address("resource_sim1tk8hlufjk9kwh7nun92cctmmq53g6hsskx5dh566flldex7q9ecur7")
+    "dapp_definitions"
+    Enum<136u8>(
+        Array<Address>(
+            Address("account_sim129uea6ms5wjstpze559am5ddw293cr2nxeqrha4ae4536dlw5x8whd")
+        )
+    )
+;
+SET_METADATA
+    Address("component_sim1czypkgmml9zc6uf2562p69mw9apdgdkje53wwpv8jh4w3phd9knjrd")
     "name"
     Enum<0u8>(
         "Radiswap 1 - XRD/BTC: Component"
     )
 ;
 SET_METADATA
-<<<<<<< HEAD
-    Address("component_sim1czsyuyqrhgytlw9cu8qz6fyjym0hwjqagw3lp85atp8muptfgsw57w")
-=======
-    Address("component_sim1cqkfmfln4nusfr0plkfpnrvtlm4ue05zmna9vxg54nmahus0mlssqt")
->>>>>>> 9c73842c
+    Address("component_sim1czypkgmml9zc6uf2562p69mw9apdgdkje53wwpv8jh4w3phd9knjrd")
     "description"
     Enum<0u8>(
         "[EXAMPLE] A Radiswap component between test tokens \"XRD\" and \"BTC\""
     )
 ;
 SET_METADATA
-<<<<<<< HEAD
-    Address("component_sim1czsyuyqrhgytlw9cu8qz6fyjym0hwjqagw3lp85atp8muptfgsw57w")
-=======
-    Address("component_sim1cqkfmfln4nusfr0plkfpnrvtlm4ue05zmna9vxg54nmahus0mlssqt")
->>>>>>> 9c73842c
-    "tags"
-    Enum<128u8>(
-        Array<String>(
-            "badge",
-            "dex",
-            "pool",
-            "radiswap"
-        )
-    )
-;
-SET_METADATA
-<<<<<<< HEAD
-    Address("component_sim1czsyuyqrhgytlw9cu8qz6fyjym0hwjqagw3lp85atp8muptfgsw57w")
-=======
-    Address("component_sim1cqkfmfln4nusfr0plkfpnrvtlm4ue05zmna9vxg54nmahus0mlssqt")
->>>>>>> 9c73842c
-    "info_url"
-    Enum<13u8>(
-        "https://radiswap.radixdlt.com/"
-    )
-;
-SET_METADATA
-<<<<<<< HEAD
-    Address("pool_sim1chgg8x44246dc592lpvafwzgegqxhf4gse78k65cn6rm9u3ng0nrcq")
-=======
-    Address("pool_sim1ckzzkz9z364z0ndqfwx5v7a56as9ajm6grmks9g32lk0n35h5p2pyw")
->>>>>>> 9c73842c
+    Address("component_sim1czypkgmml9zc6uf2562p69mw9apdgdkje53wwpv8jh4w3phd9knjrd")
+    "tags"
+    Enum<128u8>(
+        Array<String>(
+            "badge",
+            "dex",
+            "pool",
+            "radiswap"
+        )
+    )
+;
+SET_METADATA
+    Address("component_sim1czypkgmml9zc6uf2562p69mw9apdgdkje53wwpv8jh4w3phd9knjrd")
+    "info_url"
+    Enum<13u8>(
+        "https://radiswap.radixdlt.com/"
+    )
+;
+SET_METADATA
+    Address("pool_sim1c4qkrru0lm3pedt2khk4z62ack469zyay8yxzje3t7fwltawjtrpv8")
     "name"
     Enum<0u8>(
         "Radiswap 1 - XRD/BTC: Pool"
     )
 ;
 SET_METADATA
-<<<<<<< HEAD
-    Address("pool_sim1chgg8x44246dc592lpvafwzgegqxhf4gse78k65cn6rm9u3ng0nrcq")
-=======
-    Address("pool_sim1ckzzkz9z364z0ndqfwx5v7a56as9ajm6grmks9g32lk0n35h5p2pyw")
->>>>>>> 9c73842c
+    Address("pool_sim1c4qkrru0lm3pedt2khk4z62ack469zyay8yxzje3t7fwltawjtrpv8")
     "description"
     Enum<0u8>(
         "[EXAMPLE] The underyling pool between test tokens \"XRD\" and \"BTC\""
     )
 ;
 SET_METADATA
-<<<<<<< HEAD
-    Address("pool_sim1chgg8x44246dc592lpvafwzgegqxhf4gse78k65cn6rm9u3ng0nrcq")
-=======
-    Address("pool_sim1ckzzkz9z364z0ndqfwx5v7a56as9ajm6grmks9g32lk0n35h5p2pyw")
->>>>>>> 9c73842c
-    "tags"
-    Enum<128u8>(
-        Array<String>(
-            "badge",
-            "dex",
-            "pool",
-            "radiswap"
-        )
-    )
-;
-SET_METADATA
-<<<<<<< HEAD
-    Address("pool_sim1chgg8x44246dc592lpvafwzgegqxhf4gse78k65cn6rm9u3ng0nrcq")
-=======
-    Address("pool_sim1ckzzkz9z364z0ndqfwx5v7a56as9ajm6grmks9g32lk0n35h5p2pyw")
->>>>>>> 9c73842c
-    "info_url"
-    Enum<13u8>(
-        "https://radiswap.radixdlt.com/"
-    )
-;
-SET_METADATA
-<<<<<<< HEAD
-    Address("resource_sim1t5p67qsqr3k2s0uhe9xmm8tz4fq725qhjadpzznwc249ckethzv7nn")
-=======
-    Address("resource_sim1th6r2y3979q3engeqg6uzfla2p9s59ey50tm5dr7f5nkcgf6ls5sxu")
->>>>>>> 9c73842c
+    Address("pool_sim1c4qkrru0lm3pedt2khk4z62ack469zyay8yxzje3t7fwltawjtrpv8")
+    "tags"
+    Enum<128u8>(
+        Array<String>(
+            "badge",
+            "dex",
+            "pool",
+            "radiswap"
+        )
+    )
+;
+SET_METADATA
+    Address("pool_sim1c4qkrru0lm3pedt2khk4z62ack469zyay8yxzje3t7fwltawjtrpv8")
+    "info_url"
+    Enum<13u8>(
+        "https://radiswap.radixdlt.com/"
+    )
+;
+SET_METADATA
+    Address("resource_sim1t5m66chtj99s0u2ggltfpqjulhsntlr7w34ec3qxycmzwwd47pn0ut")
     "name"
     Enum<0u8>(
         "Radiswap 1 - XRD/BTC: Pool Units"
     )
 ;
 SET_METADATA
-<<<<<<< HEAD
-    Address("resource_sim1t5p67qsqr3k2s0uhe9xmm8tz4fq725qhjadpzznwc249ckethzv7nn")
-=======
-    Address("resource_sim1th6r2y3979q3engeqg6uzfla2p9s59ey50tm5dr7f5nkcgf6ls5sxu")
->>>>>>> 9c73842c
+    Address("resource_sim1t5m66chtj99s0u2ggltfpqjulhsntlr7w34ec3qxycmzwwd47pn0ut")
     "description"
     Enum<0u8>(
         "[EXAMPLE] The pool units resource for the underlying pool between test tokens \"XRD\" and \"BTC\""
     )
 ;
 SET_METADATA
-<<<<<<< HEAD
-    Address("resource_sim1t5p67qsqr3k2s0uhe9xmm8tz4fq725qhjadpzznwc249ckethzv7nn")
-=======
-    Address("resource_sim1th6r2y3979q3engeqg6uzfla2p9s59ey50tm5dr7f5nkcgf6ls5sxu")
->>>>>>> 9c73842c
-    "tags"
-    Enum<128u8>(
-        Array<String>(
-            "badge",
-            "dex",
-            "pool",
-            "radiswap"
-        )
-    )
-;
-SET_METADATA
-<<<<<<< HEAD
-    Address("resource_sim1t5p67qsqr3k2s0uhe9xmm8tz4fq725qhjadpzznwc249ckethzv7nn")
-=======
-    Address("resource_sim1th6r2y3979q3engeqg6uzfla2p9s59ey50tm5dr7f5nkcgf6ls5sxu")
->>>>>>> 9c73842c
-    "info_url"
-    Enum<13u8>(
-        "https://radiswap.radixdlt.com/"
-    )
-;
-SET_METADATA
-<<<<<<< HEAD
-    Address("component_sim1crvj30n9qjlfckdcfmmsce5kckqwuv8vscfyuwk72gszupx39dslm6")
-=======
-    Address("component_sim1cp6rnder7v59xxlxnzykg8lfry58vz9ncenm5pxflps0lza7gds2pv")
->>>>>>> 9c73842c
+    Address("resource_sim1t5m66chtj99s0u2ggltfpqjulhsntlr7w34ec3qxycmzwwd47pn0ut")
+    "tags"
+    Enum<128u8>(
+        Array<String>(
+            "badge",
+            "dex",
+            "pool",
+            "radiswap"
+        )
+    )
+;
+SET_METADATA
+    Address("resource_sim1t5m66chtj99s0u2ggltfpqjulhsntlr7w34ec3qxycmzwwd47pn0ut")
+    "info_url"
+    Enum<13u8>(
+        "https://radiswap.radixdlt.com/"
+    )
+;
+SET_METADATA
+    Address("component_sim1cq0awqankzdv6d56500xz3xt389s482kk7yr7224s0nfjgd9cxdwcv")
     "name"
     Enum<0u8>(
         "Radiswap 2 - ETH/ETC: Component"
     )
 ;
 SET_METADATA
-<<<<<<< HEAD
-    Address("component_sim1crvj30n9qjlfckdcfmmsce5kckqwuv8vscfyuwk72gszupx39dslm6")
-=======
-    Address("component_sim1cp6rnder7v59xxlxnzykg8lfry58vz9ncenm5pxflps0lza7gds2pv")
->>>>>>> 9c73842c
+    Address("component_sim1cq0awqankzdv6d56500xz3xt389s482kk7yr7224s0nfjgd9cxdwcv")
     "description"
     Enum<0u8>(
         "[EXAMPLE] A Radiswap dApp between test tokens \"ETH\" and \"ETC\""
     )
 ;
 SET_METADATA
-<<<<<<< HEAD
-    Address("component_sim1crvj30n9qjlfckdcfmmsce5kckqwuv8vscfyuwk72gszupx39dslm6")
-=======
-    Address("component_sim1cp6rnder7v59xxlxnzykg8lfry58vz9ncenm5pxflps0lza7gds2pv")
->>>>>>> 9c73842c
-    "tags"
-    Enum<128u8>(
-        Array<String>(
-            "badge",
-            "dex",
-            "pool",
-            "radiswap"
-        )
-    )
-;
-SET_METADATA
-<<<<<<< HEAD
-    Address("component_sim1crvj30n9qjlfckdcfmmsce5kckqwuv8vscfyuwk72gszupx39dslm6")
-=======
-    Address("component_sim1cp6rnder7v59xxlxnzykg8lfry58vz9ncenm5pxflps0lza7gds2pv")
->>>>>>> 9c73842c
-    "info_url"
-    Enum<13u8>(
-        "https://radiswap.radixdlt.com/"
-    )
-;
-SET_METADATA
-<<<<<<< HEAD
-    Address("pool_sim1ck2spk53z4xsyrk6qp6959asc4epkz350r0m4dadkf9gp9lknnchjm")
-=======
-    Address("pool_sim1c5f5lyjfvs9z4mzpln5zrhna56054pur6xxsw3ayc3fjxxhectvpee")
->>>>>>> 9c73842c
+    Address("component_sim1cq0awqankzdv6d56500xz3xt389s482kk7yr7224s0nfjgd9cxdwcv")
+    "tags"
+    Enum<128u8>(
+        Array<String>(
+            "badge",
+            "dex",
+            "pool",
+            "radiswap"
+        )
+    )
+;
+SET_METADATA
+    Address("component_sim1cq0awqankzdv6d56500xz3xt389s482kk7yr7224s0nfjgd9cxdwcv")
+    "info_url"
+    Enum<13u8>(
+        "https://radiswap.radixdlt.com/"
+    )
+;
+SET_METADATA
+    Address("pool_sim1c5v90vlqpe0qm00ez9cn37rryxh26fhfjlt8w8tfp5v9fdlynynkk2")
     "name"
     Enum<0u8>(
         "Radiswap 2 - ETH/ETC: Pool"
     )
 ;
 SET_METADATA
-<<<<<<< HEAD
-    Address("pool_sim1ck2spk53z4xsyrk6qp6959asc4epkz350r0m4dadkf9gp9lknnchjm")
-=======
-    Address("pool_sim1c5f5lyjfvs9z4mzpln5zrhna56054pur6xxsw3ayc3fjxxhectvpee")
->>>>>>> 9c73842c
+    Address("pool_sim1c5v90vlqpe0qm00ez9cn37rryxh26fhfjlt8w8tfp5v9fdlynynkk2")
     "description"
     Enum<0u8>(
         "[EXAMPLE] The underyling pool between test tokens \"ETH\" and \"ETC\""
     )
 ;
 SET_METADATA
-<<<<<<< HEAD
-    Address("pool_sim1ck2spk53z4xsyrk6qp6959asc4epkz350r0m4dadkf9gp9lknnchjm")
-=======
-    Address("pool_sim1c5f5lyjfvs9z4mzpln5zrhna56054pur6xxsw3ayc3fjxxhectvpee")
->>>>>>> 9c73842c
-    "tags"
-    Enum<128u8>(
-        Array<String>(
-            "badge",
-            "dex",
-            "pool",
-            "radiswap"
-        )
-    )
-;
-SET_METADATA
-<<<<<<< HEAD
-    Address("pool_sim1ck2spk53z4xsyrk6qp6959asc4epkz350r0m4dadkf9gp9lknnchjm")
-=======
-    Address("pool_sim1c5f5lyjfvs9z4mzpln5zrhna56054pur6xxsw3ayc3fjxxhectvpee")
->>>>>>> 9c73842c
-    "info_url"
-    Enum<13u8>(
-        "https://radiswap.radixdlt.com/"
-    )
-;
-SET_METADATA
-<<<<<<< HEAD
-    Address("resource_sim1t43n567hf8mar4p9kedcxjh73ea9g4pznhaec9c335a8t63mjec4ud")
-=======
-    Address("resource_sim1tkksfwgf0t0qpzlsnx0ueh884a3meyrfq2qddcp6mypymx53265wvr")
->>>>>>> 9c73842c
+    Address("pool_sim1c5v90vlqpe0qm00ez9cn37rryxh26fhfjlt8w8tfp5v9fdlynynkk2")
+    "tags"
+    Enum<128u8>(
+        Array<String>(
+            "badge",
+            "dex",
+            "pool",
+            "radiswap"
+        )
+    )
+;
+SET_METADATA
+    Address("pool_sim1c5v90vlqpe0qm00ez9cn37rryxh26fhfjlt8w8tfp5v9fdlynynkk2")
+    "info_url"
+    Enum<13u8>(
+        "https://radiswap.radixdlt.com/"
+    )
+;
+SET_METADATA
+    Address("resource_sim1tk8hlufjk9kwh7nun92cctmmq53g6hsskx5dh566flldex7q9ecur7")
     "name"
     Enum<0u8>(
         "Radiswap 2 - ETH/ETC: Pool Units"
     )
 ;
 SET_METADATA
-<<<<<<< HEAD
-    Address("resource_sim1t43n567hf8mar4p9kedcxjh73ea9g4pznhaec9c335a8t63mjec4ud")
-=======
-    Address("resource_sim1tkksfwgf0t0qpzlsnx0ueh884a3meyrfq2qddcp6mypymx53265wvr")
->>>>>>> 9c73842c
+    Address("resource_sim1tk8hlufjk9kwh7nun92cctmmq53g6hsskx5dh566flldex7q9ecur7")
     "description"
     Enum<0u8>(
         "[EXAMPLE] The pool units resource for the underlying pool between test tokens \"ETH\" and \"ETC\""
     )
 ;
 SET_METADATA
-<<<<<<< HEAD
-    Address("resource_sim1t43n567hf8mar4p9kedcxjh73ea9g4pznhaec9c335a8t63mjec4ud")
-=======
-    Address("resource_sim1tkksfwgf0t0qpzlsnx0ueh884a3meyrfq2qddcp6mypymx53265wvr")
->>>>>>> 9c73842c
-    "tags"
-    Enum<128u8>(
-        Array<String>(
-            "badge",
-            "dex",
-            "pool",
-            "radiswap"
-        )
-    )
-;
-SET_METADATA
-<<<<<<< HEAD
-    Address("resource_sim1t43n567hf8mar4p9kedcxjh73ea9g4pznhaec9c335a8t63mjec4ud")
-=======
-    Address("resource_sim1tkksfwgf0t0qpzlsnx0ueh884a3meyrfq2qddcp6mypymx53265wvr")
->>>>>>> 9c73842c
+    Address("resource_sim1tk8hlufjk9kwh7nun92cctmmq53g6hsskx5dh566flldex7q9ecur7")
+    "tags"
+    Enum<128u8>(
+        Array<String>(
+            "badge",
+            "dex",
+            "pool",
+            "radiswap"
+        )
+    )
+;
+SET_METADATA
+    Address("resource_sim1tk8hlufjk9kwh7nun92cctmmq53g6hsskx5dh566flldex7q9ecur7")
     "info_url"
     Enum<13u8>(
         "https://radiswap.radixdlt.com/"
