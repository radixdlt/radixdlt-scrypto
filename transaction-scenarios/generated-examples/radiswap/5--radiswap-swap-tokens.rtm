--- conflicted
+++ resolved
@@ -14,11 +14,7 @@
     Bucket("bucket1")
 ;
 CALL_METHOD
-<<<<<<< HEAD
-    Address("component_sim1cp8gxr8hyzu5vj2wenzeguj5p94aynajc0fula058nelmkx8v90707")
-=======
-    Address("component_sim1cqj2xqueu0mwkw9urwr5uxzqfwwtfpvmhxmkke6wqetff8p4dl6z4q")
->>>>>>> d1e309df
+    Address("component_sim1czggvec3492k532r0u25a5fdnlmew5wta8284vf3ldt7rmz24gc49n")
     "swap"
     Bucket("bucket1")
 ;
