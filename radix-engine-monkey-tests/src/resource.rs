use crate::{ResourceComponentMeta, SystemTestFuzzer};
use radix_common::data::manifest::ManifestArgs;
use radix_common::manifest_args;
use radix_common::prelude::*;
use radix_common::types::{ComponentAddress, ResourceAddress};
use radix_engine::errors::RuntimeError;
use radix_engine::kernel::kernel_api::{KernelNodeApi, KernelSubstateApi};
use radix_engine::system::system_callback::SystemLockData;
use radix_engine::vm::{VmApi, VmInvoke};
use radix_engine_interface::api::{AttachedModuleId, LockFlags, SystemApi, ACTOR_STATE_SELF};
use radix_engine_interface::prelude::*;
use radix_engine_interface::prelude::{
    Bucket, FieldValue, FungibleResourceManagerMintInput,
    NonFungibleResourceManagerMintManifestInput, OwnerRole, Vault,
    FUNGIBLE_RESOURCE_MANAGER_MINT_IDENT, NON_FUNGIBLE_RESOURCE_MANAGER_MINT_IDENT,
    NON_FUNGIBLE_VAULT_TAKE_NON_FUNGIBLES_IDENT, VAULT_PUT_IDENT, VAULT_TAKE_ADVANCED_IDENT,
    VAULT_TAKE_IDENT,
};
use radix_engine_interface::types::IndexedScryptoValue;
use radix_native_sdk::modules::metadata::Metadata;
use radix_native_sdk::modules::role_assignment::RoleAssignment;
use radix_native_sdk::resource::{NativeBucket, NativeVault};
use radix_rust::indexmap;
use radix_transactions::builder::ManifestBuilder;

pub const BLUEPRINT_NAME: &str = "MyBlueprint";
pub const CUSTOM_PACKAGE_CODE_ID: u64 = 1024;

#[derive(Clone)]
pub struct ResourceTestInvoke;
impl VmInvoke for ResourceTestInvoke {
    fn invoke<
        Y: SystemApi<RuntimeError> + KernelNodeApi + KernelSubstateApi<SystemLockData>,
        V: VmApi,
    >(
        &mut self,
        export_name: &str,
        input: &IndexedScryptoValue,
        api: &mut Y,
        _vm_api: &V,
<<<<<<< HEAD
    ) -> Result<IndexedOwnedScryptoValue, RuntimeError>
    where
        Y: SystemApi<RuntimeError> + KernelNodeApi + KernelSubstateApi<SystemLockData>,
        V: VmApi,
    {
=======
    ) -> Result<IndexedScryptoValue, RuntimeError> {
>>>>>>> 9141df7f
        match export_name {
            "call_vault" => {
                let handle = api
                    .actor_open_field(ACTOR_STATE_SELF, 0u8, LockFlags::read_only())
                    .unwrap();
                let vault: Vault = api.field_read_typed(handle).unwrap();

                let input: (String, ScryptoValue) = input.into_typed().unwrap();

                let rtn = api.call_method(
                    vault.0.as_node_id(),
                    input.0.as_str(),
                    scrypto_encode(&input.1).unwrap(),
                )?;
                return Ok(IndexedScryptoValue::from_untrusted_payload_vec(rtn).unwrap());
            }
            "combine_buckets" => {
                let input: (Bucket, Bucket) = input.into_typed().unwrap();
                input.0.put(input.1, api)?;
                return Ok(IndexedScryptoValue::from_typed(&input.0));
            }
            "new" => {
                let resource_address: (ResourceAddress,) = input.into_typed().unwrap();
                let vault = Vault::create(resource_address.0, api).unwrap();

                let metadata = Metadata::create(api)?;
                let access_rules = RoleAssignment::create(OwnerRole::None, indexmap!(), api)?;
                let node_id = api
                    .new_simple_object(BLUEPRINT_NAME, indexmap!(0u8 => FieldValue::new(&vault)))?;

                api.globalize(
                    node_id,
                    indexmap!(
                        AttachedModuleId::Metadata => metadata.0,
                        AttachedModuleId::RoleAssignment => access_rules.0.0,
                    ),
                    None,
                )?;
            }
            "new_with_bucket" => {
                let bucket: (Bucket,) = input.into_typed().unwrap();
                let resource_address = bucket.0.resource_address(api).unwrap();
                let mut vault = Vault::create(resource_address, api).unwrap();
                vault.put(bucket.0, api).unwrap();

                let metadata = Metadata::create(api)?;
                let access_rules = RoleAssignment::create(OwnerRole::None, indexmap!(), api)?;
                let node_id = api
                    .new_simple_object(BLUEPRINT_NAME, indexmap!(0u8 => FieldValue::new(&vault)))?;

                api.globalize(
                    node_id,
                    indexmap!(
                        AttachedModuleId::Metadata => metadata.0,
                        AttachedModuleId::RoleAssignment => access_rules.0.0,
                    ),
                    None,
                )?;
            }
            _ => {}
        }

        Ok(IndexedScryptoValue::from_typed(&()))
    }
}

#[repr(u8)]
#[derive(Copy, Clone, Debug, FromRepr, Ord, PartialOrd, Eq, PartialEq)]
pub enum FungibleResourceFuzzGetBucketAction {
    Mint,
    VaultTake,
    VaultTakeAdvanced,
    VaultRecall,
}

impl FungibleResourceFuzzGetBucketAction {
    pub fn add_to_manifest(
        &self,
        builder: ManifestBuilder,
        fuzzer: &mut SystemTestFuzzer,
        vault_meta: &ResourceComponentMeta,
    ) -> (ManifestBuilder, bool) {
        match self {
            FungibleResourceFuzzGetBucketAction::Mint => {
                let amount = fuzzer.next_amount();
                let builder = builder.call_method(
                    vault_meta.resource_address,
                    FUNGIBLE_RESOURCE_MANAGER_MINT_IDENT,
                    FungibleResourceManagerMintInput { amount },
                );
                (builder, amount.is_zero())
            }
            FungibleResourceFuzzGetBucketAction::VaultTake => {
                let amount = fuzzer.next_amount();
                let builder = builder.call_method(
                    vault_meta.component_address,
                    "call_vault",
                    manifest_args!(VAULT_TAKE_IDENT, (amount,)),
                );
                (builder, amount.is_zero())
            }
            FungibleResourceFuzzGetBucketAction::VaultTakeAdvanced => {
                let amount = fuzzer.next_amount();
                let withdraw_strategy = fuzzer.next_withdraw_strategy();
                let builder = builder.call_method(
                    vault_meta.component_address,
                    "call_vault",
                    manifest_args!(VAULT_TAKE_ADVANCED_IDENT, (amount, withdraw_strategy)),
                );
                (builder, amount.is_zero())
            }
            FungibleResourceFuzzGetBucketAction::VaultRecall => {
                let amount = fuzzer.next_amount();
                let builder = builder.recall(vault_meta.vault_address, amount);
                (builder, amount.is_zero())
            }
        }
    }
}

#[repr(u8)]
#[derive(Copy, Clone, Debug, FromRepr, Ord, PartialOrd, Eq, PartialEq)]
pub enum ResourceFuzzTransformBucketAction {
    Combine,
}

impl ResourceFuzzTransformBucketAction {
    pub fn add_to_manifest(
        &self,
        builder: ManifestBuilder,
        fuzzer: &mut SystemTestFuzzer,
        vault_meta: &ResourceComponentMeta,
    ) -> (ManifestBuilder, bool) {
        match self {
            ResourceFuzzTransformBucketAction::Combine => {
                let amount1 = fuzzer.next_amount();
                let amount2 = fuzzer.next_amount();
                let builder = builder
                    .take_from_worktop(vault_meta.resource_address, amount1, "bucket1")
                    .take_from_worktop(vault_meta.resource_address, amount2, "bucket2")
                    .with_name_lookup(|builder, lookup| {
                        builder.call_method(
                            vault_meta.component_address,
                            "combine_buckets",
                            manifest_args!(lookup.bucket("bucket1"), lookup.bucket("bucket2")),
                        )
                    });

                (builder, amount1.is_zero() && amount2.is_zero())
            }
        }
    }
}

#[repr(u8)]
#[derive(Copy, Clone, Debug, FromRepr, Ord, PartialOrd, Eq, PartialEq)]
pub enum ResourceFuzzRandomAction {
    AccountTake,
    FungibleMint,
    NonFungibleMint,
    CombineBuckets,
    VaultPut,
}

impl ResourceFuzzRandomAction {
    pub fn add_to_manifest(
        &self,
        builder: ManifestBuilder,
        fuzzer: &mut SystemTestFuzzer,
        account: ComponentAddress,
        fungible_vault_meta: &ResourceComponentMeta,
        non_fungible_vault_meta: &ResourceComponentMeta,
    ) -> (ManifestBuilder, bool) {
        match self {
            ResourceFuzzRandomAction::AccountTake => {
                let amount = fuzzer.next_amount();
                let builder =
                    builder.withdraw_from_account(account, fuzzer.next_resource(), amount);
                (builder, amount.is_zero())
            }
            ResourceFuzzRandomAction::FungibleMint => {
                let amount = fuzzer.next_amount();
                let builder = builder.call_method(
                    fuzzer.next_resource(),
                    FUNGIBLE_RESOURCE_MANAGER_MINT_IDENT,
                    FungibleResourceManagerMintInput { amount },
                );
                (builder, false)
            }
            ResourceFuzzRandomAction::NonFungibleMint => {
                let entries = fuzzer
                    .next_non_fungible_id_set()
                    .into_iter()
                    .map(|id| {
                        (
                            id,
                            (manifest_decode(&manifest_encode(&()).unwrap()).unwrap(),),
                        )
                    })
                    .collect();
                let builder = builder.call_method(
                    fuzzer.next_non_fungible(),
                    NON_FUNGIBLE_RESOURCE_MANAGER_MINT_IDENT,
                    NonFungibleResourceManagerMintManifestInput { entries },
                );
                (builder, false)
            }
            ResourceFuzzRandomAction::CombineBuckets => {
                let amount1 = fuzzer.next_amount();
                let amount2 = fuzzer.next_amount();
                let builder = builder
                    .take_from_worktop(fuzzer.next_resource(), amount1, "bucket1")
                    .take_from_worktop(fuzzer.next_resource(), amount2, "bucket2")
                    .with_name_lookup(|builder, lookup| {
                        builder.call_method(
                            fungible_vault_meta.component_address,
                            "combine_buckets",
                            manifest_args!(lookup.bucket("bucket1"), lookup.bucket("bucket2")),
                        )
                    });

                (builder, amount1.is_zero() && amount2.is_zero())
            }
            ResourceFuzzRandomAction::VaultPut => {
                let amount = fuzzer.next_amount();
                let component = match fuzzer.next(0u32..=1u32) {
                    0u32 => fungible_vault_meta.component_address,
                    _ => non_fungible_vault_meta.component_address,
                };

                let builder = builder
                    .take_from_worktop(fuzzer.next_resource(), amount, "bucket")
                    .with_name_lookup(|builder, lookup| {
                        builder.call_method(
                            component,
                            "call_vault",
                            manifest_args!(VAULT_PUT_IDENT, (lookup.bucket("bucket"),)),
                        )
                    });

                (builder, amount.is_zero())
            }
        }
    }
}

#[repr(u8)]
#[derive(Copy, Clone, Debug, FromRepr, Ord, PartialOrd, Eq, PartialEq)]
pub enum ResourceFuzzUseBucketAction {
    Burn,
    VaultPut,
}

impl ResourceFuzzUseBucketAction {
    pub fn add_to_manifest(
        &self,
        builder: ManifestBuilder,
        fuzzer: &mut SystemTestFuzzer,
        vault_meta: &ResourceComponentMeta,
    ) -> (ManifestBuilder, bool) {
        match self {
            ResourceFuzzUseBucketAction::Burn => {
                let amount = fuzzer.next_amount();
                let builder = builder
                    .take_from_worktop(vault_meta.resource_address, amount, "bucket")
                    .burn_resource("bucket");

                (builder, amount.is_zero())
            }
            ResourceFuzzUseBucketAction::VaultPut => {
                let amount = fuzzer.next_amount();
                let builder = builder
                    .take_from_worktop(vault_meta.resource_address, amount, "bucket")
                    .with_bucket("bucket", |builder, bucket| {
                        builder.call_method(
                            vault_meta.component_address,
                            "call_vault",
                            manifest_args!(VAULT_PUT_IDENT, (bucket,)),
                        )
                    });
                (builder, amount.is_zero())
            }
        }
    }
}

#[repr(u8)]
#[derive(Copy, Clone, Debug, FromRepr, Ord, PartialOrd, Eq, PartialEq)]
pub enum NonFungibleResourceFuzzGetBucketAction {
    Mint,
    VaultTake,
    VaultTakeNonFungibles,
    VaultTakeAdvanced,
    VaultRecall,
    VaultRecallNonFungibles,
}

impl NonFungibleResourceFuzzGetBucketAction {
    pub fn add_to_manifest(
        &self,
        builder: ManifestBuilder,
        fuzzer: &mut SystemTestFuzzer,
        vault_meta: &ResourceComponentMeta,
    ) -> (ManifestBuilder, bool) {
        match self {
            NonFungibleResourceFuzzGetBucketAction::Mint => {
                let ids = fuzzer.next_non_fungible_id_set();
                let trivial = ids.is_empty();
                let entries: IndexMap<NonFungibleLocalId, (ManifestValue,)> = ids
                    .into_iter()
                    .map(|id| {
                        let value: ManifestValue =
                            manifest_decode(&manifest_encode(&()).unwrap()).unwrap();
                        (id, (value,))
                    })
                    .collect();

                let builder = builder.call_method(
                    vault_meta.resource_address,
                    NON_FUNGIBLE_RESOURCE_MANAGER_MINT_IDENT,
                    NonFungibleResourceManagerMintManifestInput { entries },
                );

                (builder, trivial)
            }
            NonFungibleResourceFuzzGetBucketAction::VaultTake => {
                let amount = fuzzer.next_amount();
                let builder = builder.call_method(
                    vault_meta.component_address,
                    "call_vault",
                    manifest_args!(VAULT_TAKE_IDENT, (amount,)),
                );
                (builder, amount.is_zero())
            }
            NonFungibleResourceFuzzGetBucketAction::VaultTakeNonFungibles => {
                let ids = fuzzer.next_non_fungible_id_set();
                let trivial = ids.is_empty();
                let builder = builder.call_method(
                    vault_meta.component_address,
                    "call_vault",
                    manifest_args!(NON_FUNGIBLE_VAULT_TAKE_NON_FUNGIBLES_IDENT, (ids,)),
                );
                (builder, trivial)
            }
            NonFungibleResourceFuzzGetBucketAction::VaultTakeAdvanced => {
                let amount = fuzzer.next_amount();
                let withdraw_strategy = fuzzer.next_withdraw_strategy();
                let builder = builder.call_method(
                    vault_meta.component_address,
                    "call_vault",
                    manifest_args!(VAULT_TAKE_ADVANCED_IDENT, (amount, withdraw_strategy)),
                );
                (builder, amount.is_zero())
            }
            NonFungibleResourceFuzzGetBucketAction::VaultRecall => {
                let amount = fuzzer.next_amount();
                let builder = builder.recall(vault_meta.vault_address, amount);
                (builder, amount.is_zero())
            }
            NonFungibleResourceFuzzGetBucketAction::VaultRecallNonFungibles => {
                let ids = fuzzer.next_non_fungible_id_set();
                let trivial = ids.is_empty();
                let builder = builder.recall_non_fungibles(vault_meta.vault_address, ids);
                (builder, trivial)
            }
        }
    }
}<|MERGE_RESOLUTION|>--- conflicted
+++ resolved
@@ -38,15 +38,7 @@
         input: &IndexedScryptoValue,
         api: &mut Y,
         _vm_api: &V,
-<<<<<<< HEAD
-    ) -> Result<IndexedOwnedScryptoValue, RuntimeError>
-    where
-        Y: SystemApi<RuntimeError> + KernelNodeApi + KernelSubstateApi<SystemLockData>,
-        V: VmApi,
-    {
-=======
-    ) -> Result<IndexedScryptoValue, RuntimeError> {
->>>>>>> 9141df7f
+    ) -> Result<IndexedOwnedScryptoValue, RuntimeError> {
         match export_name {
             "call_vault" => {
                 let handle = api
