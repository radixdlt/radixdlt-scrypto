use clap::Parser;
use colored::*;
use rand::Rng;
use scrypto::prelude::*;
use scrypto::to_struct;

use crate::resim::*;

/// Create an account
#[derive(Parser, Debug)]
pub struct NewAccount {
    /// Output a transaction manifest without execution
    #[clap(short, long)]
    manifest: Option<PathBuf>,

    /// Turn on tracing
    #[clap(short, long)]
    trace: bool,
}

impl NewAccount {
    pub fn run<O: std::io::Write>(&self, out: &mut O) -> Result<(), Error> {
        let secret = rand::thread_rng().gen::<[u8; 32]>();
        let private_key = EcdsaPrivateKey::from_bytes(&secret).unwrap();
        let public_key = private_key.public_key();
        let auth_address = NonFungibleAddress::from_public_key(&public_key);
        let withdraw_auth = rule!(require(auth_address));
        let manifest = ManifestBuilder::new()
            .call_method(SYSTEM_COMPONENT, call_data!(free_xrd()))
            .take_from_worktop(RADIX_TOKEN, |builder, bucket_id| {
                builder.new_account_with_resource(&withdraw_auth, bucket_id)
            })
            .build();

<<<<<<< HEAD
        if let Some(path) = &self.manifest {
            let secret = rand::thread_rng().gen::<[u8; 32]>();
            let private_key = EcdsaPrivateKey::from_bytes(&secret).unwrap();
            let public_key = private_key.public_key();
            let auth_address = NonFungibleAddress::new(
                ECDSA_TOKEN,
                NonFungibleId::from_bytes(public_key.to_vec()),
            );
            let withdraw_auth = rule!(require(auth_address));
            let transaction = TransactionBuilder::new()
                .call_method(SYSTEM_COMPONENT, "free_xrd", to_struct!())
                .take_from_worktop(RADIX_TOKEN, |builder, bucket_id| {
                    builder.new_account_with_resource(&withdraw_auth, bucket_id)
                })
                .build_with_no_nonce();
            process_transaction(&mut executor, transaction, &None, &Some(path.clone()), out)?;
            writeln!(out, "A manifest has been produced for the following key pair. To complete account creation, you will need to run the manifest!").map_err(Error::IOError)?;
            writeln!(out, "Public key: {}", public_key.to_string().green())
                .map_err(Error::IOError)?;
            writeln!(
                out,
                "Private key: {}",
                hex::encode(private_key.to_bytes()).green()
            )
            .map_err(Error::IOError)?;
        } else {
            let (public_key, private_key, account) = executor.new_account();
=======
        let receipt = handle_manifest(
            manifest,
            &Some("".to_string()), // explicit empty signer public keys
            &self.manifest,
            self.trace,
            false,
            out,
        )?;

        if let Some(receipt) = receipt {
            let account = receipt.new_component_addresses[0];
>>>>>>> 0dba6fd9
            writeln!(out, "A new account has been created!").map_err(Error::IOError)?;
            writeln!(
                out,
                "Account component address: {}",
                account.to_string().green()
            )
            .map_err(Error::IOError)?;
            writeln!(out, "Public key: {}", public_key.to_string().green())
                .map_err(Error::IOError)?;
            writeln!(
                out,
                "Private key: {}",
                hex::encode(private_key.to_bytes()).green()
            )
            .map_err(Error::IOError)?;

            if get_configs()?.is_none() {
                writeln!(
                    out,
                    "No configuration found on system. will use the above account as default."
                )
                .map_err(Error::IOError)?;
                set_configs(&Configs {
                    default_account: account,
                    default_private_key: private_key.to_bytes(),
                })?;
            }
        } else {
            writeln!(out, "A manifest has been produced for the following key pair. To complete account creation, you will need to run the manifest!").map_err(Error::IOError)?;
            writeln!(out, "Public key: {}", public_key.to_string().green())
                .map_err(Error::IOError)?;
            writeln!(
                out,
                "Private key: {}",
                hex::encode(private_key.to_bytes()).green()
            )
            .map_err(Error::IOError)?;
        }
        Ok(())
    }
}<|MERGE_RESOLUTION|>--- conflicted
+++ resolved
@@ -26,41 +26,12 @@
         let auth_address = NonFungibleAddress::from_public_key(&public_key);
         let withdraw_auth = rule!(require(auth_address));
         let manifest = ManifestBuilder::new()
-            .call_method(SYSTEM_COMPONENT, call_data!(free_xrd()))
+            .call_method(SYSTEM_COMPONENT, "free_xrd", to_struct!())
             .take_from_worktop(RADIX_TOKEN, |builder, bucket_id| {
                 builder.new_account_with_resource(&withdraw_auth, bucket_id)
             })
             .build();
 
-<<<<<<< HEAD
-        if let Some(path) = &self.manifest {
-            let secret = rand::thread_rng().gen::<[u8; 32]>();
-            let private_key = EcdsaPrivateKey::from_bytes(&secret).unwrap();
-            let public_key = private_key.public_key();
-            let auth_address = NonFungibleAddress::new(
-                ECDSA_TOKEN,
-                NonFungibleId::from_bytes(public_key.to_vec()),
-            );
-            let withdraw_auth = rule!(require(auth_address));
-            let transaction = TransactionBuilder::new()
-                .call_method(SYSTEM_COMPONENT, "free_xrd", to_struct!())
-                .take_from_worktop(RADIX_TOKEN, |builder, bucket_id| {
-                    builder.new_account_with_resource(&withdraw_auth, bucket_id)
-                })
-                .build_with_no_nonce();
-            process_transaction(&mut executor, transaction, &None, &Some(path.clone()), out)?;
-            writeln!(out, "A manifest has been produced for the following key pair. To complete account creation, you will need to run the manifest!").map_err(Error::IOError)?;
-            writeln!(out, "Public key: {}", public_key.to_string().green())
-                .map_err(Error::IOError)?;
-            writeln!(
-                out,
-                "Private key: {}",
-                hex::encode(private_key.to_bytes()).green()
-            )
-            .map_err(Error::IOError)?;
-        } else {
-            let (public_key, private_key, account) = executor.new_account();
-=======
         let receipt = handle_manifest(
             manifest,
             &Some("".to_string()), // explicit empty signer public keys
@@ -72,7 +43,6 @@
 
         if let Some(receipt) = receipt {
             let account = receipt.new_component_addresses[0];
->>>>>>> 0dba6fd9
             writeln!(out, "A new account has been created!").map_err(Error::IOError)?;
             writeln!(
                 out,
