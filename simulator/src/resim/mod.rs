--- conflicted
+++ resolved
@@ -180,10 +180,6 @@
         &ExecutionConfig::standard().with_trace(trace),
         &transaction.get_executable(initial_proofs),
     );
-<<<<<<< HEAD
-    drop(substate_db);
-=======
->>>>>>> d03a17a8
 
     if print_receipt {
         let encoder = Bech32Encoder::for_simulator();
@@ -251,10 +247,6 @@
                 &ExecutionConfig::standard().with_trace(trace),
                 &transaction.get_executable(initial_proofs),
             );
-<<<<<<< HEAD
-            drop(substate_db);
-=======
->>>>>>> d03a17a8
 
             if print_receipt {
                 let encoder = Bech32Encoder::for_simulator();
