--- conflicted
+++ resolved
@@ -72,50 +72,7 @@
 
             let node_id: NodeId = package_address.0.into();
 
-<<<<<<< HEAD
             let code_hash = CodeHash::from(hash(&code));
-=======
-            let blueprints_partition_key = SpreadPrefixKeyMapper::to_db_partition_key(
-                &node_id,
-                MAIN_BASE_PARTITION
-                    .at_offset(PACKAGE_BLUEPRINTS_PARTITION_OFFSET)
-                    .unwrap(),
-            );
-            let schemas_partition_key =
-                SpreadPrefixKeyMapper::to_db_partition_key(&node_id, SCHEMAS_PARTITION);
-            let dependencies_partition_key = SpreadPrefixKeyMapper::to_db_partition_key(
-                &node_id,
-                MAIN_BASE_PARTITION
-                    .at_offset(PACKAGE_BLUEPRINT_DEPENDENCIES_PARTITION_OFFSET)
-                    .unwrap(),
-            );
-            let vm_type_partition_key = SpreadPrefixKeyMapper::to_db_partition_key(
-                &node_id,
-                MAIN_BASE_PARTITION
-                    .at_offset(PACKAGE_VM_TYPE_PARTITION_OFFSET)
-                    .unwrap(),
-            );
-            let original_code_partition_key = SpreadPrefixKeyMapper::to_db_partition_key(
-                &node_id,
-                MAIN_BASE_PARTITION
-                    .at_offset(PACKAGE_ORIGINAL_CODE_PARTITION_OFFSET)
-                    .unwrap(),
-            );
-            let instrumented_code_partition_key = SpreadPrefixKeyMapper::to_db_partition_key(
-                &node_id,
-                MAIN_BASE_PARTITION
-                    .at_offset(PACKAGE_INSTRUMENTED_CODE_PARTITION_OFFSET)
-                    .unwrap(),
-            );
-            let mut blueprint_updates = index_map_new();
-            let mut dependency_updates = index_map_new();
-            let mut schema_updates = index_map_new();
-            let mut vm_type_updates = index_map_new();
-            let mut original_code_updates = index_map_new();
-            let mut instrumented_code_updates = index_map_new();
-
-            let code_hash = hash(&code);
->>>>>>> d605b3a2
             let instrumented_code = WasmValidator::default()
                 .validate(&code, package_definition.blueprints.values())
                 .map_err(Error::InvalidPackage)?
@@ -205,7 +162,7 @@
 
                 let state = IndexedStateSchema::from_schema(
                     schema_hash,
-                    s.schema.state,
+                    blueprint_definition.schema.state,
                     Default::default(),
                 );
 
@@ -217,14 +174,7 @@
                         feature_set: blueprint_definition.feature_set,
                         functions,
                         events,
-<<<<<<< HEAD
-                        state: IndexedStateSchema::from_schema(
-                            schema_hash,
-                            blueprint_definition.schema.state,
-                        ),
-=======
                         state,
->>>>>>> d605b3a2
                     },
                     function_exports,
                     hook_exports: BTreeMap::new(),
