--- conflicted
+++ resolved
@@ -164,21 +164,10 @@
                 MAIN_BASE_PARTITION,
                 &NonFungibleResourceManagerField::IdType.into(),
             )
-<<<<<<< HEAD
-            .ok_or(EntityDumpError::ResourceManagerNotFound)?;
-        let total_supply = substate_db
-            .get_mapped::<SpreadPrefixKeyMapper, Decimal>(
-                resource_address.as_node_id(),
-                MAIN_BASE_PARTITION,
-                &NonFungibleResourceManagerField::TotalSupply.into(),
-            )
-            .ok_or(EntityDumpError::ResourceManagerNotFound)?;
-=======
             .ok_or(EntityDumpError::InvalidStore(
                 "Missing NonFungible IdType".to_string(),
             ))?;
 
->>>>>>> 65a3e441
         writeln!(
             output,
             "{}: {}",
@@ -191,7 +180,7 @@
             let total_supply = substate_db
                 .get_mapped::<SpreadPrefixKeyMapper, Decimal>(
                     resource_address.as_node_id(),
-                    OBJECT_BASE_PARTITION,
+                    MAIN_BASE_PARTITION,
                     &NonFungibleResourceManagerField::TotalSupply.into(),
                 )
                 .ok_or(EntityDumpError::InvalidStore(
@@ -211,20 +200,9 @@
                 MAIN_BASE_PARTITION,
                 &FungibleResourceManagerField::Divisibility.into(),
             )
-<<<<<<< HEAD
-            .ok_or(EntityDumpError::ResourceManagerNotFound)?;
-        let total_supply = substate_db
-            .get_mapped::<SpreadPrefixKeyMapper, FungibleResourceManagerTotalSupplySubstate>(
-                resource_address.as_node_id(),
-                MAIN_BASE_PARTITION,
-                &FungibleResourceManagerField::TotalSupply.into(),
-            )
-            .ok_or(EntityDumpError::ResourceManagerNotFound)?;
-=======
             .ok_or(EntityDumpError::InvalidStore(
                 "Missing Divisibility".to_string(),
             ))?;
->>>>>>> 65a3e441
         writeln!(output, "{}: {}", "Resource Type".green().bold(), "Fungible");
         writeln!(
             output,
@@ -237,7 +215,7 @@
             let total_supply = substate_db
                 .get_mapped::<SpreadPrefixKeyMapper, FungibleResourceManagerTotalSupplySubstate>(
                     resource_address.as_node_id(),
-                    OBJECT_BASE_PARTITION,
+                    MAIN_BASE_PARTITION,
                     &FungibleResourceManagerField::TotalSupply.into(),
                 )
                 .ok_or(EntityDumpError::InvalidStore(
