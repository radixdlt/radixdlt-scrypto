extern crate core;

use radix_engine::types::*;
use radix_engine_interface::api::ObjectModuleId;
use radix_engine_interface::blueprints::resource::{require, FromPublicKey};
use scrypto_unit::*;
use transaction::prelude::*;

enum Action {
    Mint,
    Burn,
    Withdraw,
    Deposit,
    Recall,
    Freeze,
}

impl Action {
    fn get_role(&self) -> (ObjectModuleId, RoleKey) {
        match self {
            Action::Mint => (ObjectModuleId::Main, RoleKey::new(MINTER_ROLE)),
            Action::Burn => (ObjectModuleId::Main, RoleKey::new(BURNER_ROLE)),
            Action::Withdraw => (ObjectModuleId::Main, RoleKey::new(WITHDRAWER_ROLE)),
            Action::Deposit => (ObjectModuleId::Main, RoleKey::new(DEPOSITOR_ROLE)),
            Action::Recall => (ObjectModuleId::Main, RoleKey::new(RECALLER_ROLE)),
            Action::Freeze => (ObjectModuleId::Main, RoleKey::new(FREEZER_ROLE)),
        }
    }
}

fn test_resource_auth(action: Action, update_auth: bool, use_other_auth: bool, expect_err: bool) {
    // Arrange
    let mut test_runner = TestRunner::builder().build();
    let (public_key, _, account) = test_runner.new_allocated_account();
    let (
        token_address,
        mint_auth,
        burn_auth,
        withdraw_auth,
        recall_auth,
        _update_metadata_auth,
        freeze_auth,
        admin_auth,
    ) = test_runner.create_restricted_token(account);
    let (_, updated_auth) = test_runner.create_restricted_burn_token(account);

    if update_auth {
        let (module, role_key) = action.get_role();
        let manifest = ManifestBuilder::new()
<<<<<<< HEAD
            .lock_fee(test_runner.faucet_component(), 500u32.into())
            .create_proof_from_account_of_non_fungibles(
                account,
                admin_auth,
                &btreeset!(NonFungibleLocalId::integer(1)),
            )
=======
            .lock_fee_from_faucet()
            .create_proof_from_account(account, admin_auth)
>>>>>>> aef52489
            .update_role(
                token_address,
                module,
                role_key,
                rule!(require(updated_auth)),
            )
            .build();
        test_runner
            .execute_manifest(
                manifest,
                btreeset![NonFungibleGlobalId::from_public_key(&public_key)],
            )
            .expect_commit_success();
    }

    let auth_to_use = if use_other_auth {
        updated_auth
    } else {
        match action {
            Action::Mint => mint_auth,
            Action::Burn => burn_auth,
            Action::Withdraw => withdraw_auth,
            Action::Deposit => mint_auth, // Any bad auth
            Action::Recall => recall_auth,
            Action::Freeze => freeze_auth,
        }
    };

    // Act
    let mut builder = ManifestBuilder::new()
        .lock_fee_from_faucet()
        .create_proof_from_account_of_amount(account, auth_to_use, Decimal::one());

    builder = match action {
        Action::Mint => builder
            .mint_fungible(token_address, dec!("1.0"))
            .try_deposit_batch_or_abort(account),
        Action::Burn => builder
            .create_proof_from_account_of_non_fungibles(
                account,
                withdraw_auth,
                &btreeset!(NonFungibleLocalId::integer(1)),
            )
            .withdraw_from_account(account, token_address, dec!("1.0"))
            .burn_from_worktop(dec!("1.0"), token_address)
            .try_deposit_batch_or_abort(account),
        Action::Withdraw => builder
            .withdraw_from_account(account, token_address, dec!("1.0"))
            .try_deposit_batch_or_abort(account),
        Action::Deposit => builder
            .create_proof_from_account_of_non_fungibles(
                account,
                withdraw_auth,
                &btreeset!(NonFungibleLocalId::integer(1)),
            )
            .withdraw_from_account(account, token_address, dec!("1.0"))
            .take_all_from_worktop(token_address, "withdrawn")
            .try_deposit_or_abort(account, "withdrawn")
            .try_deposit_batch_or_abort(account),
        Action::Recall => {
            let vaults = test_runner.get_component_vaults(account, token_address);
            let vault_id = vaults[0];

            builder
                .recall(InternalAddress::new_or_panic(vault_id.into()), Decimal::ONE)
                .try_deposit_batch_or_abort(account)
        }
        Action::Freeze => {
            let vaults = test_runner.get_component_vaults(account, token_address);
            let vault_id = vaults[0];
            builder.freeze_withdraw(InternalAddress::new_or_panic(vault_id.into()))
        }
    };

    let manifest = builder.build();
    let receipt = test_runner.execute_manifest(
        manifest,
        vec![NonFungibleGlobalId::from_public_key(&public_key)],
    );

    // Assert
    if expect_err {
        receipt.expect_specific_failure(is_auth_error);
    } else {
        receipt.expect_commit_success();
    }
}

#[test]
fn can_mint_with_right_auth() {
    test_resource_auth(Action::Mint, false, false, false);
    test_resource_auth(Action::Mint, true, true, false);
}

#[test]
fn cannot_mint_with_wrong_auth() {
    test_resource_auth(Action::Mint, false, true, true);
    test_resource_auth(Action::Mint, true, false, true);
}

#[test]
fn can_burn_with_auth() {
    test_resource_auth(Action::Burn, false, false, false);
    test_resource_auth(Action::Burn, true, true, false);
}

#[test]
fn cannot_burn_with_wrong_auth() {
    test_resource_auth(Action::Burn, false, true, true);
    test_resource_auth(Action::Burn, true, false, true);
}

#[test]
fn can_withdraw_with_auth() {
    test_resource_auth(Action::Withdraw, false, false, false);
    test_resource_auth(Action::Withdraw, true, true, false);
}

#[test]
fn cannot_withdraw_with_wrong_auth() {
    test_resource_auth(Action::Withdraw, false, true, true);
    test_resource_auth(Action::Withdraw, true, false, true);
}

#[test]
fn can_recall_with_auth() {
    test_resource_auth(Action::Recall, false, false, false);
    test_resource_auth(Action::Recall, true, true, false);
}

#[test]
fn cannot_recall_with_wrong_auth() {
    test_resource_auth(Action::Recall, false, true, true);
    test_resource_auth(Action::Recall, true, false, true);
}

#[test]
fn can_freeze_with_auth() {
    test_resource_auth(Action::Freeze, false, false, false);
    test_resource_auth(Action::Freeze, true, true, false);
}

#[test]
fn cannot_freeze_with_wrong_auth() {
    test_resource_auth(Action::Freeze, false, true, true);
    test_resource_auth(Action::Freeze, true, false, true);
}

#[test]
fn cannot_deposit_with_wrong_auth() {
    test_resource_auth(Action::Deposit, true, false, true);
}

#[test]
fn can_deposit_with_right_auth() {
    test_resource_auth(Action::Deposit, true, true, false);
}<|MERGE_RESOLUTION|>--- conflicted
+++ resolved
@@ -47,17 +47,12 @@
     if update_auth {
         let (module, role_key) = action.get_role();
         let manifest = ManifestBuilder::new()
-<<<<<<< HEAD
-            .lock_fee(test_runner.faucet_component(), 500u32.into())
+            .lock_fee_from_faucet()
             .create_proof_from_account_of_non_fungibles(
                 account,
                 admin_auth,
                 &btreeset!(NonFungibleLocalId::integer(1)),
             )
-=======
-            .lock_fee_from_faucet()
-            .create_proof_from_account(account, admin_auth)
->>>>>>> aef52489
             .update_role(
                 token_address,
                 module,
