use radix_engine::errors::*;
use radix_engine::system::system_modules::auth::*;
use radix_engine::system::system_modules::limits::TransactionLimitsError;
use radix_engine::system::system_type_checker::*;
use radix_engine::transaction::*;
use radix_engine::updates::*;
use radix_substate_store_queries::typed_substate_layout::*;
use radix_transactions::prelude::*;
use scrypto::blueprints::account::*;
use scrypto::blueprints::locker::*;
use scrypto::prelude::*;
use scrypto_test::ledger_simulator::*;

#[test]
fn account_locker_cant_be_instantiated_before_protocol_update() {
    // Arrange
    let mut ledger = LedgerSimulatorBuilder::new()
        .with_custom_protocol(|builder| builder.from_bootstrap_to(ProtocolVersion::Anemone))
        .build();
    let (_, _, account) = ledger.new_account(false);

    // Act
    let receipt = ledger.execute_manifest(
        ManifestBuilder::new()
            .lock_fee_from_faucet()
            .call_function(
                LOCKER_PACKAGE,
                ACCOUNT_LOCKER_BLUEPRINT,
                ACCOUNT_LOCKER_INSTANTIATE_SIMPLE_IDENT,
                AccountLockerInstantiateSimpleManifestInput {
                    allow_recover: false,
                },
            )
            .try_deposit_entire_worktop_or_abort(account, None)
            .build(),
        vec![],
    );

    // Assert
    receipt.expect_specific_rejection(|error| {
        error
            == &RejectionReason::BootloadingError(BootloadingError::ReferencedNodeDoesNotExist(
                LOCKER_PACKAGE.into_node_id(),
            ))
    });
}

#[test]
fn account_locker_can_be_instantiated_after_protocol_update() {
    // Arrange
    let mut ledger = LedgerSimulatorBuilder::new().build();
    let (_, _, account) = ledger.new_account(false);

    // Act
    let receipt = ledger.execute_manifest(
        ManifestBuilder::new()
            .lock_fee_from_faucet()
            .call_function(
                LOCKER_PACKAGE,
                ACCOUNT_LOCKER_BLUEPRINT,
                ACCOUNT_LOCKER_INSTANTIATE_SIMPLE_IDENT,
                AccountLockerInstantiateSimpleManifestInput {
                    allow_recover: false,
                },
            )
            .try_deposit_entire_worktop_or_abort(account, None)
            .build(),
        vec![],
    );

    // Assert
    receipt.expect_commit_success();
}

#[test]
fn account_locker_has_an_account_locker_entity_type() {
    // Arrange
    let mut ledger = LedgerSimulatorBuilder::new().build();
    let (_, _, account) = ledger.new_account(false);

    // Act
    let account_locker = ledger
        .execute_manifest(
            ManifestBuilder::new()
                .lock_fee_from_faucet()
                .call_function(
                    LOCKER_PACKAGE,
                    ACCOUNT_LOCKER_BLUEPRINT,
                    ACCOUNT_LOCKER_INSTANTIATE_SIMPLE_IDENT,
                    AccountLockerInstantiateSimpleManifestInput {
                        allow_recover: false,
                    },
                )
                .try_deposit_entire_worktop_or_abort(account, None)
                .build(),
            vec![],
        )
        .expect_commit_success()
        .new_component_addresses()
        .first()
        .copied()
        .unwrap();

    // Assert
    assert_eq!(
        account_locker.as_node_id().entity_type(),
        Some(EntityType::GlobalAccountLocker)
    );
}

#[test]
fn account_locker_component_address_have_the_expected_bech32m_encoding() {
    // Arrange
    let mut ledger = LedgerSimulatorBuilder::new().build();
    let (_, _, account) = ledger.new_account(false);

    // Act
    let account_locker = ledger
        .execute_manifest(
            ManifestBuilder::new()
                .lock_fee_from_faucet()
                .call_function(
                    LOCKER_PACKAGE,
                    ACCOUNT_LOCKER_BLUEPRINT,
                    ACCOUNT_LOCKER_INSTANTIATE_SIMPLE_IDENT,
                    AccountLockerInstantiateSimpleManifestInput {
                        allow_recover: false,
                    },
                )
                .try_deposit_entire_worktop_or_abort(account, None)
                .build(),
            vec![],
        )
        .expect_commit_success()
        .new_component_addresses()
        .first()
        .copied()
        .unwrap();
    let encoded = AddressBech32Encoder::new(&NetworkDefinition::mainnet())
        .encode(&account_locker.as_node_id().0)
        .unwrap();

    // Assert
    assert!(encoded.starts_with("locker_rdx1"),);
}

#[test]
fn store_can_only_be_called_by_storer_role() {
    // Arrange
    let mut ledger = LedgerSimulatorBuilder::new().build();
    let (public_key, _, account) = ledger.new_account(false);

    let [owner_badge, storer_badge, recoverer_badge] =
        std::array::from_fn(|_| ledger.create_fungible_resource(dec!(1), 0, account));

    let account_locker = ledger
        .execute_manifest(
            ManifestBuilder::new()
                .lock_fee_from_faucet()
                .call_function(
                    LOCKER_PACKAGE,
                    ACCOUNT_LOCKER_BLUEPRINT,
                    ACCOUNT_LOCKER_INSTANTIATE_IDENT,
                    AccountLockerInstantiateManifestInput {
                        owner_role: OwnerRole::Fixed(rule!(require(owner_badge))),
                        storer_role: rule!(require(storer_badge)),
                        storer_updater_role: rule!(require(storer_badge)),
                        recoverer_role: rule!(require(recoverer_badge)),
                        recoverer_updater_role: rule!(require(recoverer_badge)),
                        address_reservation: None,
                    },
                )
                .build(),
            vec![NonFungibleGlobalId::from_public_key(&public_key)],
        )
        .expect_commit_success()
        .new_component_addresses()
        .first()
        .copied()
        .unwrap();

    for (badge, should_succeed) in [
        (owner_badge, false),
        (storer_badge, true),
        (recoverer_badge, false),
    ] {
        // Act
        let receipt = ledger.execute_manifest(
            ManifestBuilder::new()
                .lock_fee_from_faucet()
                .create_proof_from_account_of_amount(account, badge, dec!(1))
                .take_from_worktop(XRD, dec!(0), "bucket")
                .with_bucket("bucket", |builder, bucket| {
                    builder.call_method(
                        account_locker,
                        ACCOUNT_LOCKER_STORE_IDENT,
                        AccountLockerStoreManifestInput {
                            bucket,
                            claimant: account,
                            try_direct_send: false,
                        },
                    )
                })
                .deposit_entire_worktop(account)
                .build(),
            vec![NonFungibleGlobalId::from_public_key(&public_key)],
        );

        // Assert
        if should_succeed {
            receipt.expect_commit_success();
        } else {
            receipt.expect_specific_failure(|error| {
                matches!(
                    error,
                    RuntimeError::SystemModuleError(SystemModuleError::AuthError(
                        AuthError::Unauthorized(..)
                    ))
                )
            });
        }
    }
}

#[test]
fn airdrop_can_only_be_called_by_storer_role() {
    // Arrange
    let mut ledger = LedgerSimulatorBuilder::new().build();
    let (public_key, _, account) = ledger.new_account(false);

    let [owner_badge, storer_badge, recoverer_badge] =
        std::array::from_fn(|_| ledger.create_fungible_resource(dec!(1), 0, account));

    let account_locker = ledger
        .execute_manifest(
            ManifestBuilder::new()
                .lock_fee_from_faucet()
                .call_function(
                    LOCKER_PACKAGE,
                    ACCOUNT_LOCKER_BLUEPRINT,
                    ACCOUNT_LOCKER_INSTANTIATE_IDENT,
                    AccountLockerInstantiateManifestInput {
                        owner_role: OwnerRole::Fixed(rule!(require(owner_badge))),
                        storer_role: rule!(require(storer_badge)),
                        storer_updater_role: rule!(require(storer_badge)),
                        recoverer_role: rule!(require(recoverer_badge)),
                        recoverer_updater_role: rule!(require(recoverer_badge)),
                        address_reservation: None,
                    },
                )
                .build(),
            vec![NonFungibleGlobalId::from_public_key(&public_key)],
        )
        .expect_commit_success()
        .new_component_addresses()
        .first()
        .copied()
        .unwrap();

    for (badge, should_succeed) in [
        (owner_badge, false),
        (storer_badge, true),
        (recoverer_badge, false),
    ] {
        // Act
        let receipt = ledger.execute_manifest(
            ManifestBuilder::new()
                .lock_fee_from_faucet()
                .create_proof_from_account_of_amount(account, badge, dec!(1))
                .take_from_worktop(XRD, dec!(0), "bucket")
                .with_bucket("bucket", |builder, bucket| {
                    builder.call_method(
                        account_locker,
                        ACCOUNT_LOCKER_AIRDROP_IDENT,
                        AccountLockerAirdropManifestInput {
                            bucket,
                            claimants: indexmap!(),
                            try_direct_send: false,
                        },
                    )
                })
                .deposit_entire_worktop(account)
                .build(),
            vec![NonFungibleGlobalId::from_public_key(&public_key)],
        );

        // Assert
        if should_succeed {
            receipt.expect_commit_success();
        } else {
            receipt.expect_specific_failure(|error| {
                matches!(
                    error,
                    RuntimeError::SystemModuleError(SystemModuleError::AuthError(
                        AuthError::Unauthorized(..)
                    ))
                )
            });
        }
    }
}

#[test]
fn recover_can_only_be_called_by_recoverer_role() {
    // Arrange
    let mut ledger = LedgerSimulatorBuilder::new().build();
    let (public_key, _, account) = ledger.new_account(false);

    let [owner_badge, storer_badge, recoverer_badge] =
        std::array::from_fn(|_| ledger.create_fungible_resource(dec!(1), 0, account));

    let account_locker = ledger
        .execute_manifest(
            ManifestBuilder::new()
                .lock_fee_from_faucet()
                .call_function(
                    LOCKER_PACKAGE,
                    ACCOUNT_LOCKER_BLUEPRINT,
                    ACCOUNT_LOCKER_INSTANTIATE_IDENT,
                    AccountLockerInstantiateManifestInput {
                        owner_role: OwnerRole::Fixed(rule!(require(owner_badge))),
                        storer_role: rule!(require(storer_badge)),
                        storer_updater_role: rule!(require(storer_badge)),
                        recoverer_role: rule!(require(recoverer_badge)),
                        recoverer_updater_role: rule!(require(recoverer_badge)),
                        address_reservation: None,
                    },
                )
                .build(),
            vec![NonFungibleGlobalId::from_public_key(&public_key)],
        )
        .expect_commit_success()
        .new_component_addresses()
        .first()
        .copied()
        .unwrap();

    for (badge, should_succeed) in [
        (owner_badge, false),
        (storer_badge, false),
        (recoverer_badge, true),
    ] {
        // Act
        let receipt = ledger.execute_manifest(
            ManifestBuilder::new()
                .lock_fee_from_faucet()
                .create_proof_from_account_of_amount(account, badge, dec!(1))
                .call_method(
                    account_locker,
                    ACCOUNT_LOCKER_RECOVER_IDENT,
                    AccountLockerRecoverManifestInput {
                        claimant: account,
                        resource_address: XRD,
                        amount: dec!(0),
                    },
                )
                .deposit_entire_worktop(account)
                .build(),
            vec![NonFungibleGlobalId::from_public_key(&public_key)],
        );

        // Assert
        if should_succeed {
            receipt.expect_commit_success();
        } else {
            receipt.expect_specific_failure(|error| {
                matches!(
                    error,
                    RuntimeError::SystemModuleError(SystemModuleError::AuthError(
                        AuthError::Unauthorized(..)
                    ))
                )
            });
        }
    }
}

#[test]
fn recover_non_fungibles_can_only_be_called_by_recoverer_role() {
    // Arrange
    let mut ledger = LedgerSimulatorBuilder::new().build();
    let (public_key, _, account) = ledger.new_account(false);

    let [owner_badge, storer_badge, recoverer_badge] =
        std::array::from_fn(|_| ledger.create_fungible_resource(dec!(1), 0, account));

    let account_locker = ledger
        .execute_manifest(
            ManifestBuilder::new()
                .lock_fee_from_faucet()
                .call_function(
                    LOCKER_PACKAGE,
                    ACCOUNT_LOCKER_BLUEPRINT,
                    ACCOUNT_LOCKER_INSTANTIATE_IDENT,
                    AccountLockerInstantiateManifestInput {
                        owner_role: OwnerRole::Fixed(rule!(require(owner_badge))),
                        storer_role: rule!(require(storer_badge)),
                        storer_updater_role: rule!(require(storer_badge)),
                        recoverer_role: rule!(require(recoverer_badge)),
                        recoverer_updater_role: rule!(require(recoverer_badge)),
                        address_reservation: None,
                    },
                )
                .build(),
            vec![NonFungibleGlobalId::from_public_key(&public_key)],
        )
        .expect_commit_success()
        .new_component_addresses()
        .first()
        .copied()
        .unwrap();

    for (badge, should_succeed) in [
        (owner_badge, false),
        (storer_badge, false),
        (recoverer_badge, true),
    ] {
        // Act
        let receipt = ledger.execute_manifest(
            ManifestBuilder::new()
                .lock_fee_from_faucet()
                .create_proof_from_account_of_amount(account, badge, dec!(1))
                .call_method(
                    account_locker,
                    ACCOUNT_LOCKER_RECOVER_NON_FUNGIBLES_IDENT,
                    AccountLockerRecoverNonFungiblesManifestInput {
                        claimant: account,
                        resource_address: ACCOUNT_OWNER_BADGE,
                        ids: indexset! {},
                    },
                )
                .deposit_entire_worktop(account)
                .build(),
            vec![NonFungibleGlobalId::from_public_key(&public_key)],
        );

        // Assert
        if should_succeed {
            receipt.expect_commit_success();
        } else {
            receipt.expect_specific_failure(|error| {
                matches!(
                    error,
                    RuntimeError::SystemModuleError(SystemModuleError::AuthError(
                        AuthError::Unauthorized(..)
                    ))
                )
            });
        }
    }
}

#[test]
fn send_or_store_stores_the_resources_if_the_account_rejects_the_deposit_and_the_locker_is_not_and_authorized_depositor(
) {
    // Arrange
    let mut ledger = LedgerSimulatorBuilder::new().build();
    let (badge_holder_public_key, _, badge_holder_account) = ledger.new_account(false);
    let (user_account_public_key, _, user_account) = ledger.new_account(false);

    let (account_locker, account_locker_badge) = {
        let commit_result = ledger
            .execute_manifest(
                ManifestBuilder::new()
                    .lock_fee_from_faucet()
                    .call_function(
                        LOCKER_PACKAGE,
                        ACCOUNT_LOCKER_BLUEPRINT,
                        ACCOUNT_LOCKER_INSTANTIATE_SIMPLE_IDENT,
                        AccountLockerInstantiateSimpleManifestInput {
                            allow_recover: false,
                        },
                    )
                    .try_deposit_entire_worktop_or_abort(badge_holder_account, None)
                    .build(),
                vec![],
            )
            .expect_commit_success()
            .clone();

        let locker = commit_result
            .new_component_addresses()
            .first()
            .copied()
            .unwrap();
        let badge = commit_result
            .new_resource_addresses()
            .first()
            .copied()
            .unwrap();

        (locker, badge)
    };

    ledger
        .execute_manifest(
            ManifestBuilder::new()
                .lock_fee_from_faucet()
                .call_method(
                    user_account,
                    ACCOUNT_SET_RESOURCE_PREFERENCE_IDENT,
                    AccountSetResourcePreferenceInput {
                        resource_address: XRD,
                        resource_preference: ResourcePreference::Disallowed,
                    },
                )
                .build(),
            vec![NonFungibleGlobalId::from_public_key(
                &user_account_public_key,
            )],
        )
        .expect_commit_success();

    // Act
    let receipt = ledger.execute_manifest(
        ManifestBuilder::new()
            .lock_fee_from_faucet()
            .create_proof_from_account_of_amount(
                badge_holder_account,
                account_locker_badge,
                dec!(1),
            )
            .get_free_xrd_from_faucet()
            .take_all_from_worktop(XRD, "bucket")
            .with_bucket("bucket", |builder, bucket| {
                builder.call_method(
                    account_locker,
                    ACCOUNT_LOCKER_STORE_IDENT,
                    AccountLockerStoreManifestInput {
                        claimant: user_account,
                        bucket,
                        try_direct_send: true,
                    },
                )
            })
            .build(),
        vec![NonFungibleGlobalId::from_public_key(
            &badge_holder_public_key,
        )],
    );

    // Assert
    receipt.expect_commit_success();
    assert_eq!(
        ledger.get_component_balance(user_account, XRD),
        dec!(10_000) // The initial 10_000 we get when we create a new account. Nothing more.
    )
}

#[test]
fn send_or_store_sends_the_resources_if_the_locker_is_an_authorized_depositor() {
    // Arrange
    let mut ledger = LedgerSimulatorBuilder::new().build();
    let (badge_holder_public_key, _, badge_holder_account) = ledger.new_account(false);
    let (user_account_public_key, _, user_account) = ledger.new_account(false);

    let (account_locker, account_locker_badge) = {
        let commit_result = ledger
            .execute_manifest(
                ManifestBuilder::new()
                    .lock_fee_from_faucet()
                    .call_function(
                        LOCKER_PACKAGE,
                        ACCOUNT_LOCKER_BLUEPRINT,
                        ACCOUNT_LOCKER_INSTANTIATE_SIMPLE_IDENT,
                        AccountLockerInstantiateSimpleManifestInput {
                            allow_recover: false,
                        },
                    )
                    .try_deposit_entire_worktop_or_abort(badge_holder_account, None)
                    .build(),
                vec![],
            )
            .expect_commit_success()
            .clone();

        let locker = commit_result
            .new_component_addresses()
            .first()
            .copied()
            .unwrap();
        let badge = commit_result
            .new_resource_addresses()
            .first()
            .copied()
            .unwrap();

        (locker, badge)
    };

    ledger
        .execute_manifest(
            ManifestBuilder::new()
                .lock_fee_from_faucet()
                .call_method(
                    user_account,
                    ACCOUNT_SET_RESOURCE_PREFERENCE_IDENT,
                    AccountSetResourcePreferenceInput {
                        resource_address: XRD,
                        resource_preference: ResourcePreference::Disallowed,
                    },
                )
                .call_method(
                    user_account,
                    ACCOUNT_ADD_AUTHORIZED_DEPOSITOR,
                    AccountAddAuthorizedDepositorInput {
                        badge: global_caller(account_locker),
                    },
                )
                .build(),
            vec![NonFungibleGlobalId::from_public_key(
                &user_account_public_key,
            )],
        )
        .expect_commit_success();

    // Act
    let receipt = ledger.execute_manifest(
        ManifestBuilder::new()
            .lock_fee_from_faucet()
            .create_proof_from_account_of_amount(
                badge_holder_account,
                account_locker_badge,
                dec!(1),
            )
            .get_free_xrd_from_faucet()
            .take_all_from_worktop(XRD, "bucket")
            .with_bucket("bucket", |builder, bucket| {
                builder.call_method(
                    account_locker,
                    ACCOUNT_LOCKER_STORE_IDENT,
                    AccountLockerStoreManifestInput {
                        claimant: user_account,
                        bucket,
                        try_direct_send: true,
                    },
                )
            })
            .build(),
        vec![NonFungibleGlobalId::from_public_key(
            &badge_holder_public_key,
        )],
    );

    // Assert
    receipt.expect_commit_success();
    assert_eq!(
        ledger.get_component_balance(user_account, XRD),
        dec!(20_000) // The initial 10_000 we get when we create a new account. Nothing more.
    )
}

#[test]
fn claim_is_public_and_callable_by_all() {
    // Arrange
    let mut ledger = LedgerSimulatorBuilder::new().build();
    let (public_key, _, account) = ledger.new_account(false);

    let [owner_badge, storer_badge, recoverer_badge] =
        std::array::from_fn(|_| ledger.create_fungible_resource(dec!(1), 0, account));

    let account_locker = ledger
        .execute_manifest(
            ManifestBuilder::new()
                .lock_fee_from_faucet()
                .call_function(
                    LOCKER_PACKAGE,
                    ACCOUNT_LOCKER_BLUEPRINT,
                    ACCOUNT_LOCKER_INSTANTIATE_IDENT,
                    AccountLockerInstantiateManifestInput {
                        owner_role: OwnerRole::Fixed(rule!(require(owner_badge))),
                        storer_role: rule!(require(storer_badge)),
                        storer_updater_role: rule!(require(storer_badge)),
                        recoverer_role: rule!(require(recoverer_badge)),
                        recoverer_updater_role: rule!(require(recoverer_badge)),
                        address_reservation: None,
                    },
                )
                .build(),
            vec![NonFungibleGlobalId::from_public_key(&public_key)],
        )
        .expect_commit_success()
        .new_component_addresses()
        .first()
        .copied()
        .unwrap();

    for (badge, should_succeed) in [
        (owner_badge, true),
        (storer_badge, true),
        (recoverer_badge, true),
    ] {
        // Act
        let receipt = ledger.execute_manifest(
            ManifestBuilder::new()
                .lock_fee_from_faucet()
                .create_proof_from_account_of_amount(account, badge, dec!(1))
                .call_method(
                    account_locker,
                    ACCOUNT_LOCKER_CLAIM_IDENT,
                    AccountLockerClaimManifestInput {
                        claimant: account,
                        resource_address: XRD,
                        amount: dec!(0),
                    },
                )
                .deposit_entire_worktop(account)
                .build(),
            vec![NonFungibleGlobalId::from_public_key(&public_key)],
        );

        // Assert
        if should_succeed {
            receipt.expect_commit_success();
        } else {
            receipt.expect_specific_failure(|error| {
                matches!(
                    error,
                    RuntimeError::SystemModuleError(SystemModuleError::AuthError(
                        AuthError::Unauthorized(..)
                    ))
                )
            });
        }
    }
}

#[test]
fn claim_non_fungibles_is_public_and_callable_by_all() {
    // Arrange
    let mut ledger = LedgerSimulatorBuilder::new().build();
    let (public_key, _, account) = ledger.new_account(false);

    let [owner_badge, storer_badge, recoverer_badge] =
        std::array::from_fn(|_| ledger.create_fungible_resource(dec!(1), 0, account));

    let account_locker = ledger
        .execute_manifest(
            ManifestBuilder::new()
                .lock_fee_from_faucet()
                .call_function(
                    LOCKER_PACKAGE,
                    ACCOUNT_LOCKER_BLUEPRINT,
                    ACCOUNT_LOCKER_INSTANTIATE_IDENT,
                    AccountLockerInstantiateManifestInput {
                        owner_role: OwnerRole::Fixed(rule!(require(owner_badge))),
                        storer_role: rule!(require(storer_badge)),
                        storer_updater_role: rule!(require(storer_badge)),
                        recoverer_role: rule!(require(recoverer_badge)),
                        recoverer_updater_role: rule!(require(recoverer_badge)),
                        address_reservation: None,
                    },
                )
                .build(),
            vec![NonFungibleGlobalId::from_public_key(&public_key)],
        )
        .expect_commit_success()
        .new_component_addresses()
        .first()
        .copied()
        .unwrap();

    for (badge, should_succeed) in [
        (owner_badge, true),
        (storer_badge, true),
        (recoverer_badge, true),
    ] {
        // Act
        let receipt = ledger.execute_manifest(
            ManifestBuilder::new()
                .lock_fee_from_faucet()
                .create_proof_from_account_of_amount(account, badge, dec!(1))
                .call_method(
                    account_locker,
                    ACCOUNT_LOCKER_CLAIM_NON_FUNGIBLES_IDENT,
                    AccountLockerClaimNonFungiblesManifestInput {
                        claimant: account,
                        resource_address: ACCOUNT_OWNER_BADGE,
                        ids: indexset! {},
                    },
                )
                .deposit_entire_worktop(account)
                .build(),
            vec![NonFungibleGlobalId::from_public_key(&public_key)],
        );

        // Assert
        if should_succeed {
            receipt.expect_commit_success();
        } else {
            receipt.expect_specific_failure(|error| {
                matches!(
                    error,
                    RuntimeError::SystemModuleError(SystemModuleError::AuthError(
                        AuthError::Unauthorized(..)
                    ))
                )
            });
        }
    }
}

#[test]
fn an_account_can_claim_its_resources_from_the_account_locker() {
    // Arrange
    let mut ledger = LedgerSimulatorBuilder::new().build();
    let (badge_holder_account_public_key, _, badge_holder_account) = ledger.new_account(false);
    let (user_account1_public_key, _, user_account1) = ledger.new_account(false);

    let (account_locker, account_locker_badge) = {
        let commit_result = ledger
            .execute_manifest(
                ManifestBuilder::new()
                    .lock_fee_from_faucet()
                    .call_function(
                        LOCKER_PACKAGE,
                        ACCOUNT_LOCKER_BLUEPRINT,
                        ACCOUNT_LOCKER_INSTANTIATE_SIMPLE_IDENT,
                        AccountLockerInstantiateSimpleManifestInput {
                            allow_recover: false,
                        },
                    )
                    .try_deposit_entire_worktop_or_abort(badge_holder_account, None)
                    .build(),
                vec![],
            )
            .expect_commit_success()
            .clone();

        let locker = commit_result
            .new_component_addresses()
            .first()
            .copied()
            .unwrap();
        let badge = commit_result
            .new_resource_addresses()
            .first()
            .copied()
            .unwrap();

        (locker, badge)
    };

    ledger
        .execute_manifest(
            ManifestBuilder::new()
                .lock_fee_from_faucet()
                .create_proof_from_account_of_amount(
                    badge_holder_account,
                    account_locker_badge,
                    dec!(1),
                )
                .get_free_xrd_from_faucet()
                .take_all_from_worktop(XRD, "bucket")
                .with_bucket("bucket", |builder, bucket| {
                    builder.call_method(
                        account_locker,
                        ACCOUNT_LOCKER_STORE_IDENT,
                        AccountLockerStoreManifestInput {
                            bucket,
                            claimant: user_account1,
                            try_direct_send: false,
                        },
                    )
                })
                .build(),
            vec![NonFungibleGlobalId::from_public_key(
                &badge_holder_account_public_key,
            )],
        )
        .expect_commit_success();

    // Act
    let receipt = ledger.execute_manifest(
        ManifestBuilder::new()
            .lock_fee_from_faucet()
            .call_method(
                account_locker,
                ACCOUNT_LOCKER_CLAIM_IDENT,
                AccountLockerClaimManifestInput {
                    claimant: user_account1,
                    resource_address: XRD,
                    amount: dec!(10_000),
                },
            )
            .deposit_entire_worktop(user_account1)
            .build(),
        vec![NonFungibleGlobalId::from_public_key(
            &user_account1_public_key,
        )],
    );

    // Assert
    receipt.expect_commit_success();
    assert_eq!(
        ledger.get_component_balance(user_account1, XRD),
        dec!(20_000)
    )
}

#[test]
fn an_account_cant_claim_another_accounts_resources_from_the_account_locker() {
    // Arrange
    let mut ledger = LedgerSimulatorBuilder::new().build();
    let (badge_holder_account_public_key, _, badge_holder_account) = ledger.new_account(false);
    let (_, _, user_account1) = ledger.new_account(false);
    let (user_account2_public_key, _, _) = ledger.new_account(false);

    let (account_locker, account_locker_badge) = {
        let commit_result = ledger
            .execute_manifest(
                ManifestBuilder::new()
                    .lock_fee_from_faucet()
                    .call_function(
                        LOCKER_PACKAGE,
                        ACCOUNT_LOCKER_BLUEPRINT,
                        ACCOUNT_LOCKER_INSTANTIATE_SIMPLE_IDENT,
                        AccountLockerInstantiateSimpleManifestInput {
                            allow_recover: false,
                        },
                    )
                    .try_deposit_entire_worktop_or_abort(badge_holder_account, None)
                    .build(),
                vec![],
            )
            .expect_commit_success()
            .clone();

        let locker = commit_result
            .new_component_addresses()
            .first()
            .copied()
            .unwrap();
        let badge = commit_result
            .new_resource_addresses()
            .first()
            .copied()
            .unwrap();

        (locker, badge)
    };

    ledger
        .execute_manifest(
            ManifestBuilder::new()
                .lock_fee_from_faucet()
                .create_proof_from_account_of_amount(
                    badge_holder_account,
                    account_locker_badge,
                    dec!(1),
                )
                .get_free_xrd_from_faucet()
                .take_all_from_worktop(XRD, "bucket")
                .with_bucket("bucket", |builder, bucket| {
                    builder.call_method(
                        account_locker,
                        ACCOUNT_LOCKER_STORE_IDENT,
                        AccountLockerStoreManifestInput {
                            bucket,
                            claimant: user_account1,
                            try_direct_send: false,
                        },
                    )
                })
                .build(),
            vec![NonFungibleGlobalId::from_public_key(
                &badge_holder_account_public_key,
            )],
        )
        .expect_commit_success();

    // Act
    let receipt = ledger.execute_manifest(
        ManifestBuilder::new()
            .lock_fee_from_faucet()
            .call_method(
                account_locker,
                ACCOUNT_LOCKER_CLAIM_IDENT,
                AccountLockerClaimManifestInput {
                    claimant: user_account1,
                    resource_address: XRD,
                    amount: dec!(10_000),
                },
            )
            .deposit_entire_worktop(user_account1)
            .build(),
        vec![NonFungibleGlobalId::from_public_key(
            &user_account2_public_key,
        )],
    );

    // Assert
    receipt.expect_specific_failure(|error| {
        matches!(
            error,
            RuntimeError::SystemError(SystemError::AssertAccessRuleFailed)
        )
    });
}

#[test]
fn account_locker_admin_can_recover_resources_from_an_account_locker() {
    // Arrange
    let mut ledger = LedgerSimulatorBuilder::new().build();
    let (badge_holder_account_public_key, _, badge_holder_account) = ledger.new_account(false);
    let (_, _, user_account1) = ledger.new_account(false);

    let (account_locker, account_locker_badge) = {
        let commit_result = ledger
            .execute_manifest(
                ManifestBuilder::new()
                    .lock_fee_from_faucet()
                    .call_function(
                        LOCKER_PACKAGE,
                        ACCOUNT_LOCKER_BLUEPRINT,
                        ACCOUNT_LOCKER_INSTANTIATE_SIMPLE_IDENT,
                        AccountLockerInstantiateSimpleManifestInput {
                            allow_recover: true,
                        },
                    )
                    .try_deposit_entire_worktop_or_abort(badge_holder_account, None)
                    .build(),
                vec![],
            )
            .expect_commit_success()
            .clone();

        let locker = commit_result
            .new_component_addresses()
            .first()
            .copied()
            .unwrap();
        let badge = commit_result
            .new_resource_addresses()
            .first()
            .copied()
            .unwrap();

        (locker, badge)
    };

    ledger
        .execute_manifest(
            ManifestBuilder::new()
                .lock_fee_from_faucet()
                .create_proof_from_account_of_amount(
                    badge_holder_account,
                    account_locker_badge,
                    dec!(1),
                )
                .get_free_xrd_from_faucet()
                .take_all_from_worktop(XRD, "bucket")
                .with_bucket("bucket", |builder, bucket| {
                    builder.call_method(
                        account_locker,
                        ACCOUNT_LOCKER_STORE_IDENT,
                        AccountLockerStoreManifestInput {
                            bucket,
                            claimant: user_account1,
                            try_direct_send: false,
                        },
                    )
                })
                .build(),
            vec![NonFungibleGlobalId::from_public_key(
                &badge_holder_account_public_key,
            )],
        )
        .expect_commit_success();

    // Act
    let receipt = ledger.execute_manifest(
        ManifestBuilder::new()
            .lock_fee_from_faucet()
            .create_proof_from_account_of_amount(badge_holder_account, account_locker_badge, 1)
            .call_method(
                account_locker,
                ACCOUNT_LOCKER_RECOVER_IDENT,
                AccountLockerRecoverManifestInput {
                    claimant: user_account1,
                    resource_address: XRD,
                    amount: dec!(10_000),
                },
            )
            .deposit_entire_worktop(badge_holder_account)
            .build(),
        vec![NonFungibleGlobalId::from_public_key(
            &badge_holder_account_public_key,
        )],
    );

    // Assert
    receipt.expect_commit_success();
    assert_eq!(
        ledger.get_component_balance(badge_holder_account, XRD),
        dec!(20_000)
    )
}

#[test]
fn account_locker_admin_cant_recover_resources_from_an_account_locker_when_disabled() {
    // Arrange
    let mut ledger = LedgerSimulatorBuilder::new().build();
    let (badge_holder_account_public_key, _, badge_holder_account) = ledger.new_account(false);
    let (_, _, user_account1) = ledger.new_account(false);

    let (account_locker, account_locker_badge) = {
        let commit_result = ledger
            .execute_manifest(
                ManifestBuilder::new()
                    .lock_fee_from_faucet()
                    .call_function(
                        LOCKER_PACKAGE,
                        ACCOUNT_LOCKER_BLUEPRINT,
                        ACCOUNT_LOCKER_INSTANTIATE_SIMPLE_IDENT,
                        AccountLockerInstantiateSimpleManifestInput {
                            allow_recover: false,
                        },
                    )
                    .try_deposit_entire_worktop_or_abort(badge_holder_account, None)
                    .build(),
                vec![],
            )
            .expect_commit_success()
            .clone();

        let locker = commit_result
            .new_component_addresses()
            .first()
            .copied()
            .unwrap();
        let badge = commit_result
            .new_resource_addresses()
            .first()
            .copied()
            .unwrap();

        (locker, badge)
    };

    ledger
        .execute_manifest(
            ManifestBuilder::new()
                .lock_fee_from_faucet()
                .create_proof_from_account_of_amount(
                    badge_holder_account,
                    account_locker_badge,
                    dec!(1),
                )
                .get_free_xrd_from_faucet()
                .take_all_from_worktop(XRD, "bucket")
                .with_bucket("bucket", |builder, bucket| {
                    builder.call_method(
                        account_locker,
                        ACCOUNT_LOCKER_STORE_IDENT,
                        AccountLockerStoreManifestInput {
                            bucket,
                            claimant: user_account1,
                            try_direct_send: false,
                        },
                    )
                })
                .build(),
            vec![NonFungibleGlobalId::from_public_key(
                &badge_holder_account_public_key,
            )],
        )
        .expect_commit_success();

    // Act
    let receipt = ledger.execute_manifest(
        ManifestBuilder::new()
            .lock_fee_from_faucet()
            .create_proof_from_account_of_amount(badge_holder_account, account_locker_badge, 1)
            .call_method(
                account_locker,
                ACCOUNT_LOCKER_RECOVER_IDENT,
                AccountLockerRecoverManifestInput {
                    claimant: user_account1,
                    resource_address: XRD,
                    amount: dec!(10_000),
                },
            )
            .deposit_entire_worktop(badge_holder_account)
            .build(),
        vec![NonFungibleGlobalId::from_public_key(
            &badge_holder_account_public_key,
        )],
    );

    // Assert
    receipt.expect_specific_failure(|error| {
        matches!(
            error,
            RuntimeError::SystemModuleError(SystemModuleError::AuthError(AuthError::Unauthorized(
                ..
            )))
        )
    });
}

#[test]
fn get_amount_method_reports_the_correct_amount_in_the_vault() {
    // Arrange
    let mut ledger = LedgerSimulatorBuilder::new().build();
    let (badge_holder_account_public_key, _, badge_holder_account) = ledger.new_account(false);
    let (_, _, user_account1) = ledger.new_account(false);

    let (account_locker, account_locker_badge) = {
        let commit_result = ledger
            .execute_manifest(
                ManifestBuilder::new()
                    .lock_fee_from_faucet()
                    .call_function(
                        LOCKER_PACKAGE,
                        ACCOUNT_LOCKER_BLUEPRINT,
                        ACCOUNT_LOCKER_INSTANTIATE_SIMPLE_IDENT,
                        AccountLockerInstantiateSimpleManifestInput {
                            allow_recover: false,
                        },
                    )
                    .try_deposit_entire_worktop_or_abort(badge_holder_account, None)
                    .build(),
                vec![],
            )
            .expect_commit_success()
            .clone();

        let locker = commit_result
            .new_component_addresses()
            .first()
            .copied()
            .unwrap();
        let badge = commit_result
            .new_resource_addresses()
            .first()
            .copied()
            .unwrap();

        (locker, badge)
    };

    ledger
        .execute_manifest(
            ManifestBuilder::new()
                .lock_fee_from_faucet()
                .create_proof_from_account_of_amount(
                    badge_holder_account,
                    account_locker_badge,
                    dec!(1),
                )
                .get_free_xrd_from_faucet()
                .take_all_from_worktop(XRD, "bucket")
                .with_bucket("bucket", |builder, bucket| {
                    builder.call_method(
                        account_locker,
                        ACCOUNT_LOCKER_STORE_IDENT,
                        AccountLockerStoreManifestInput {
                            bucket,
                            claimant: user_account1,
                            try_direct_send: false,
                        },
                    )
                })
                .build(),
            vec![NonFungibleGlobalId::from_public_key(
                &badge_holder_account_public_key,
            )],
        )
        .expect_commit_success();

    // Act
    let receipt = ledger.execute_manifest(
        ManifestBuilder::new()
            .lock_fee_from_faucet()
            .call_method(
                account_locker,
                ACCOUNT_LOCKER_GET_AMOUNT_IDENT,
                AccountLockerGetAmountManifestInput {
                    claimant: user_account1,
                    resource_address: XRD,
                },
            )
            .build(),
        vec![],
    );

    // Assert
    let amount = receipt.expect_commit_success().output::<Decimal>(1);
    assert_eq!(amount, dec!(10_000));
}

#[test]
fn get_non_fungible_local_ids_method_reports_the_correct_ids_in_the_vault() {
    // Arrange
    let mut ledger = LedgerSimulatorBuilder::new().build();
    let (badge_holder_account_public_key, _, badge_holder_account) = ledger.new_account(false);
    let (_, _, user_account1) = ledger.new_account(false);

    let non_fungible_resource =
        ledger.create_non_fungible_resource_advanced(Default::default(), badge_holder_account, 10);

    let (account_locker, account_locker_badge) = {
        let commit_result = ledger
            .execute_manifest(
                ManifestBuilder::new()
                    .lock_fee_from_faucet()
                    .call_function(
                        LOCKER_PACKAGE,
                        ACCOUNT_LOCKER_BLUEPRINT,
                        ACCOUNT_LOCKER_INSTANTIATE_SIMPLE_IDENT,
                        AccountLockerInstantiateSimpleManifestInput {
                            allow_recover: false,
                        },
                    )
                    .try_deposit_entire_worktop_or_abort(badge_holder_account, None)
                    .build(),
                vec![],
            )
            .expect_commit_success()
            .clone();

        let locker = commit_result
            .new_component_addresses()
            .first()
            .copied()
            .unwrap();
        let badge = commit_result
            .new_resource_addresses()
            .first()
            .copied()
            .unwrap();

        (locker, badge)
    };

    ledger
        .execute_manifest(
            ManifestBuilder::new()
                .lock_fee_from_faucet()
                .create_proof_from_account_of_amount(
                    badge_holder_account,
                    account_locker_badge,
                    dec!(1),
                )
                .withdraw_from_account(badge_holder_account, non_fungible_resource, dec!(10))
                .take_all_from_worktop(non_fungible_resource, "bucket")
                .with_bucket("bucket", |builder, bucket| {
                    builder.call_method(
                        account_locker,
                        ACCOUNT_LOCKER_STORE_IDENT,
                        AccountLockerStoreManifestInput {
                            bucket,
                            claimant: user_account1,
                            try_direct_send: false,
                        },
                    )
                })
                .build(),
            vec![NonFungibleGlobalId::from_public_key(
                &badge_holder_account_public_key,
            )],
        )
        .expect_commit_success();

    // Act
    let receipt = ledger.execute_manifest(
        ManifestBuilder::new()
            .lock_fee_from_faucet()
            .call_method(
                account_locker,
                ACCOUNT_LOCKER_GET_NON_FUNGIBLE_LOCAL_IDS_IDENT,
                AccountLockerGetNonFungibleLocalIdsManifestInput {
                    claimant: user_account1,
                    resource_address: non_fungible_resource,
                    limit: 100,
                },
            )
            .build(),
        vec![],
    );

    // Assert
    let amount = receipt
        .expect_commit_success()
        .output::<AccountLockerGetNonFungibleLocalIdsOutput>(1);
    assert_eq!(
        amount,
        (1..=10)
            .map(NonFungibleLocalId::integer)
            .collect::<IndexSet<_>>()
    );
}

#[test]
fn state_of_the_account_locker_can_be_reconciled_from_events_alone() {
    let mut ledger = LedgerSimulatorBuilder::new().build();
    let (badge_holder_account_public_key, _, badge_holder_account) = ledger.new_account(false);

    let [(user_account1_public_key, _, user_account1), (user_account2_public_key, _, user_account2), (user_account3_public_key, _, user_account3)] =
        std::array::from_fn(|_| ledger.new_account(false));
    let [fungible_resource1, fungible_resource2, fungible_resource3] = std::array::from_fn(|_| {
        ledger.create_freely_mintable_and_burnable_fungible_resource(
            OwnerRole::None,
            None,
            18,
            badge_holder_account,
        )
    });
    let [non_fungible_resource1, non_fungible_resource2, non_fungible_resource3] =
        std::array::from_fn(|_| {
            ledger.create_freely_mintable_and_burnable_non_fungible_resource(
                OwnerRole::None,
                NonFungibleIdType::Integer,
                None::<Vec<(_, ())>>,
                badge_holder_account,
            )
        });

    trait ManifestBuilderExt {
        fn set_disallowed_preference(
            self,
            account: ComponentAddress,
            resource: ResourceAddress,
        ) -> Self;
    }

    impl ManifestBuilderExt for ManifestBuilder {
        fn set_disallowed_preference(
            self,
            account: ComponentAddress,
            resource: ResourceAddress,
        ) -> Self {
            self.call_method(
                account,
                ACCOUNT_SET_RESOURCE_PREFERENCE_IDENT,
                AccountSetResourcePreferenceInput {
                    resource_address: resource,
                    resource_preference: ResourcePreference::Disallowed,
                },
            )
        }
    }

    ledger
        .execute_manifest_with_enabled_modules(
            ManifestBuilder::new()
                .set_disallowed_preference(user_account1, fungible_resource1)
                .set_disallowed_preference(user_account1, non_fungible_resource3)
                .set_disallowed_preference(user_account2, fungible_resource2)
                .set_disallowed_preference(user_account2, non_fungible_resource2)
                .set_disallowed_preference(user_account3, fungible_resource3)
                .set_disallowed_preference(user_account3, non_fungible_resource1)
                .build(),
            true,
            true,
        )
        .expect_commit_success();

    let (account_locker, account_locker_badge) = {
        let commit_result = ledger
            .execute_manifest(
                ManifestBuilder::new()
                    .lock_fee_from_faucet()
                    .call_function(
                        LOCKER_PACKAGE,
                        ACCOUNT_LOCKER_BLUEPRINT,
                        ACCOUNT_LOCKER_INSTANTIATE_SIMPLE_IDENT,
                        AccountLockerInstantiateSimpleManifestInput {
                            allow_recover: true,
                        },
                    )
                    .try_deposit_entire_worktop_or_abort(badge_holder_account, None)
                    .build(),
                vec![],
            )
            .expect_commit_success()
            .clone();

        let locker = commit_result
            .new_component_addresses()
            .first()
            .copied()
            .unwrap();
        let badge = commit_result
            .new_resource_addresses()
            .first()
            .copied()
            .unwrap();

        (locker, badge)
    };

    // A vector of actions to perform and what the state after them is expected to be.
    let action_and_state_after = vec![
        //=======
        // Store
        //=======
        Item {
            action: LockerAction::Store {
                claimant: user_account1,
                resource_to_mint: fungible_resource1,
                items_to_mint: ResourceSpecifier::Fungible(dec!(1)),
            },
            state_after: btreemap! {
                user_account1 => btreemap! {
                    fungible_resource1 => ResourceSpecifier::Fungible(dec!(1))
                }
            },
        },
        Item {
            action: LockerAction::Store {
                claimant: user_account2,
                resource_to_mint: fungible_resource1,
                items_to_mint: ResourceSpecifier::Fungible(dec!(1)),
            },
            state_after: btreemap! {
                user_account1 => btreemap! {
                    fungible_resource1 => ResourceSpecifier::Fungible(dec!(1))
                },
                user_account2 => btreemap! {
                    fungible_resource1 => ResourceSpecifier::Fungible(dec!(1))
                }
            },
        },
        //==============
        // Store Batch
        //==============
        Item {
            action: LockerAction::StoreBatch {
                claimants: btreemap! {
                    user_account1 => ResourceSpecifier::Fungible(dec!(1)),
                    user_account2 => ResourceSpecifier::Fungible(dec!(1)),
                    user_account3 => ResourceSpecifier::Fungible(dec!(1)),
                },
                resource_to_mint: fungible_resource2,
            },
            state_after: btreemap! {
                user_account1 => btreemap! {
                    fungible_resource1 => ResourceSpecifier::Fungible(dec!(1)),
                    fungible_resource2 => ResourceSpecifier::Fungible(dec!(1)),
                },
                user_account2 => btreemap! {
                    fungible_resource1 => ResourceSpecifier::Fungible(dec!(1)),
                    fungible_resource2 => ResourceSpecifier::Fungible(dec!(1))
                },
                user_account3 => btreemap! {
                    fungible_resource2 => ResourceSpecifier::Fungible(dec!(1))
                },
            },
        },
        //===============
        // Send or Store
        //===============
        Item {
            action: LockerAction::SendOrStore {
                claimant: user_account1,
                resource_to_mint: fungible_resource1,
                items_to_mint: ResourceSpecifier::Fungible(dec!(1)),
            },
            state_after: btreemap! {
                // User Account 1 rejects the deposits of fungible resource 1. So, the locker stores
                // it.
                user_account1 => btreemap! {
                    fungible_resource1 => ResourceSpecifier::Fungible(dec!(2)),
                    fungible_resource2 => ResourceSpecifier::Fungible(dec!(1)),
                },
                user_account2 => btreemap! {
                    fungible_resource1 => ResourceSpecifier::Fungible(dec!(1)),
                    fungible_resource2 => ResourceSpecifier::Fungible(dec!(1))
                },
                user_account3 => btreemap! {
                    fungible_resource2 => ResourceSpecifier::Fungible(dec!(1))
                },
            },
        },
        Item {
            action: LockerAction::SendOrStore {
                claimant: user_account1,
                resource_to_mint: fungible_resource2,
                items_to_mint: ResourceSpecifier::Fungible(dec!(1)),
            },
            state_after: btreemap! {
                user_account1 => btreemap! {
                    fungible_resource1 => ResourceSpecifier::Fungible(dec!(2)),
                    fungible_resource2 => ResourceSpecifier::Fungible(dec!(1)),
                },
                user_account2 => btreemap! {
                    fungible_resource1 => ResourceSpecifier::Fungible(dec!(1)),
                    fungible_resource2 => ResourceSpecifier::Fungible(dec!(1))
                },
                user_account3 => btreemap! {
                    fungible_resource2 => ResourceSpecifier::Fungible(dec!(1))
                },
            },
        },
        Item {
            action: LockerAction::SendOrStore {
                claimant: user_account1,
                resource_to_mint: fungible_resource3,
                items_to_mint: ResourceSpecifier::Fungible(dec!(1)),
            },
            state_after: btreemap! {
                user_account1 => btreemap! {
                    fungible_resource1 => ResourceSpecifier::Fungible(dec!(2)),
                    fungible_resource2 => ResourceSpecifier::Fungible(dec!(1)),
                },
                user_account2 => btreemap! {
                    fungible_resource1 => ResourceSpecifier::Fungible(dec!(1)),
                    fungible_resource2 => ResourceSpecifier::Fungible(dec!(1))
                },
                user_account3 => btreemap! {
                    fungible_resource2 => ResourceSpecifier::Fungible(dec!(1))
                },
            },
        },
        Item {
            action: LockerAction::SendOrStore {
                claimant: user_account2,
                resource_to_mint: fungible_resource1,
                items_to_mint: ResourceSpecifier::Fungible(dec!(1)),
            },
            state_after: btreemap! {
                user_account1 => btreemap! {
                    fungible_resource1 => ResourceSpecifier::Fungible(dec!(2)),
                    fungible_resource2 => ResourceSpecifier::Fungible(dec!(1)),
                },
                user_account2 => btreemap! {
                    fungible_resource1 => ResourceSpecifier::Fungible(dec!(1)),
                    fungible_resource2 => ResourceSpecifier::Fungible(dec!(1))
                },
                user_account3 => btreemap! {
                    fungible_resource2 => ResourceSpecifier::Fungible(dec!(1))
                },
            },
        },
        Item {
            action: LockerAction::SendOrStore {
                claimant: user_account2,
                resource_to_mint: fungible_resource2,
                items_to_mint: ResourceSpecifier::Fungible(dec!(1)),
            },
            state_after: btreemap! {
                user_account1 => btreemap! {
                    fungible_resource1 => ResourceSpecifier::Fungible(dec!(2)),
                    fungible_resource2 => ResourceSpecifier::Fungible(dec!(1)),
                },
                // User Account 2 rejects the deposits of fungible resource 2. So, the locker stores
                // it.
                user_account2 => btreemap! {
                    fungible_resource1 => ResourceSpecifier::Fungible(dec!(1)),
                    fungible_resource2 => ResourceSpecifier::Fungible(dec!(2))
                },
                user_account3 => btreemap! {
                    fungible_resource2 => ResourceSpecifier::Fungible(dec!(1))
                },
            },
        },
        Item {
            action: LockerAction::SendOrStore {
                claimant: user_account2,
                resource_to_mint: fungible_resource3,
                items_to_mint: ResourceSpecifier::Fungible(dec!(1)),
            },
            state_after: btreemap! {
                user_account1 => btreemap! {
                    fungible_resource1 => ResourceSpecifier::Fungible(dec!(2)),
                    fungible_resource2 => ResourceSpecifier::Fungible(dec!(1)),
                },
                user_account2 => btreemap! {
                    fungible_resource1 => ResourceSpecifier::Fungible(dec!(1)),
                    fungible_resource2 => ResourceSpecifier::Fungible(dec!(2))
                },
                user_account3 => btreemap! {
                    fungible_resource2 => ResourceSpecifier::Fungible(dec!(1))
                },
            },
        },
        Item {
            action: LockerAction::SendOrStore {
                claimant: user_account3,
                resource_to_mint: fungible_resource1,
                items_to_mint: ResourceSpecifier::Fungible(dec!(1)),
            },
            state_after: btreemap! {
                user_account1 => btreemap! {
                    fungible_resource1 => ResourceSpecifier::Fungible(dec!(2)),
                    fungible_resource2 => ResourceSpecifier::Fungible(dec!(1)),
                },
                user_account2 => btreemap! {
                    fungible_resource1 => ResourceSpecifier::Fungible(dec!(1)),
                    fungible_resource2 => ResourceSpecifier::Fungible(dec!(2))
                },
                user_account3 => btreemap! {
                    fungible_resource2 => ResourceSpecifier::Fungible(dec!(1))
                },
            },
        },
        Item {
            action: LockerAction::SendOrStore {
                claimant: user_account3,
                resource_to_mint: fungible_resource2,
                items_to_mint: ResourceSpecifier::Fungible(dec!(1)),
            },
            state_after: btreemap! {
                user_account1 => btreemap! {
                    fungible_resource1 => ResourceSpecifier::Fungible(dec!(2)),
                    fungible_resource2 => ResourceSpecifier::Fungible(dec!(1)),
                },
                user_account2 => btreemap! {
                    fungible_resource1 => ResourceSpecifier::Fungible(dec!(1)),
                    fungible_resource2 => ResourceSpecifier::Fungible(dec!(2))
                },
                user_account3 => btreemap! {
                    fungible_resource2 => ResourceSpecifier::Fungible(dec!(1))
                },
            },
        },
        Item {
            action: LockerAction::SendOrStore {
                claimant: user_account3,
                resource_to_mint: fungible_resource3,
                items_to_mint: ResourceSpecifier::Fungible(dec!(1)),
            },
            state_after: btreemap! {
                user_account1 => btreemap! {
                    fungible_resource1 => ResourceSpecifier::Fungible(dec!(2)),
                    fungible_resource2 => ResourceSpecifier::Fungible(dec!(1)),
                },
                user_account2 => btreemap! {
                    fungible_resource1 => ResourceSpecifier::Fungible(dec!(1)),
                    fungible_resource2 => ResourceSpecifier::Fungible(dec!(2))
                },
                // User Account 3 rejects the deposits of fungible resource 3. So, the locker stores
                // it.
                user_account3 => btreemap! {
                    fungible_resource2 => ResourceSpecifier::Fungible(dec!(1)),
                    fungible_resource3 => ResourceSpecifier::Fungible(dec!(1)),
                },
            },
        },
        //=====================
        // Send or Store Batch
        //=====================
        Item {
            action: LockerAction::SendOrStoreBatch {
                claimants: btreemap! {
                    user_account1 => ResourceSpecifier::Fungible(dec!(1)),
                    user_account2 => ResourceSpecifier::Fungible(dec!(1)),
                    user_account3 => ResourceSpecifier::Fungible(dec!(1)),
                },
                resource_to_mint: fungible_resource1,
            },
            state_after: btreemap! {
                // User Account 1 rejects the deposits of fungible resource 1. So, the locker stores
                // it.
                user_account1 => btreemap! {
                    fungible_resource1 => ResourceSpecifier::Fungible(dec!(3)),
                    fungible_resource2 => ResourceSpecifier::Fungible(dec!(1)),
                },
                user_account2 => btreemap! {
                    fungible_resource1 => ResourceSpecifier::Fungible(dec!(1)),
                    fungible_resource2 => ResourceSpecifier::Fungible(dec!(2))
                },
                user_account3 => btreemap! {
                    fungible_resource2 => ResourceSpecifier::Fungible(dec!(1)),
                    fungible_resource3 => ResourceSpecifier::Fungible(dec!(1)),
                },
            },
        },
        Item {
            action: LockerAction::SendOrStoreBatch {
                claimants: btreemap! {
                    user_account1 => ResourceSpecifier::Fungible(dec!(1)),
                    user_account2 => ResourceSpecifier::Fungible(dec!(1)),
                    user_account3 => ResourceSpecifier::Fungible(dec!(1)),
                },
                resource_to_mint: fungible_resource2,
            },
            state_after: btreemap! {
                user_account1 => btreemap! {
                    fungible_resource1 => ResourceSpecifier::Fungible(dec!(3)),
                    fungible_resource2 => ResourceSpecifier::Fungible(dec!(1)),
                },
                // User Account 2 rejects the deposits of fungible resource 2. So, the locker stores
                // it.
                user_account2 => btreemap! {
                    fungible_resource1 => ResourceSpecifier::Fungible(dec!(1)),
                    fungible_resource2 => ResourceSpecifier::Fungible(dec!(3))
                },
                user_account3 => btreemap! {
                    fungible_resource2 => ResourceSpecifier::Fungible(dec!(1)),
                    fungible_resource3 => ResourceSpecifier::Fungible(dec!(1)),
                },
            },
        },
        Item {
            action: LockerAction::SendOrStoreBatch {
                claimants: btreemap! {
                    user_account1 => ResourceSpecifier::Fungible(dec!(1)),
                    user_account2 => ResourceSpecifier::Fungible(dec!(1)),
                    user_account3 => ResourceSpecifier::Fungible(dec!(1)),
                },
                resource_to_mint: fungible_resource3,
            },
            state_after: btreemap! {
                user_account1 => btreemap! {
                    fungible_resource1 => ResourceSpecifier::Fungible(dec!(3)),
                    fungible_resource2 => ResourceSpecifier::Fungible(dec!(1)),
                },
                user_account2 => btreemap! {
                    fungible_resource1 => ResourceSpecifier::Fungible(dec!(1)),
                    fungible_resource2 => ResourceSpecifier::Fungible(dec!(3))
                },
                // User Account 3 rejects the deposits of fungible resource 3. So, the locker stores
                // it.
                user_account3 => btreemap! {
                    fungible_resource2 => ResourceSpecifier::Fungible(dec!(1)),
                    fungible_resource3 => ResourceSpecifier::Fungible(dec!(2)),
                },
            },
        },
        //=========
        // Recover
        //=========
        Item {
            action: LockerAction::Recover {
                claimant: user_account1,
                resource_to_recover: fungible_resource1,
                items_to_recover: ResourceSpecifier::Fungible(dec!(1)),
            },
            state_after: btreemap! {
                user_account1 => btreemap! {
                    fungible_resource1 => ResourceSpecifier::Fungible(dec!(2)),
                    fungible_resource2 => ResourceSpecifier::Fungible(dec!(1)),
                },
                user_account2 => btreemap! {
                    fungible_resource1 => ResourceSpecifier::Fungible(dec!(1)),
                    fungible_resource2 => ResourceSpecifier::Fungible(dec!(3))
                },
                user_account3 => btreemap! {
                    fungible_resource2 => ResourceSpecifier::Fungible(dec!(1)),
                    fungible_resource3 => ResourceSpecifier::Fungible(dec!(2)),
                },
            },
        },
        //=======
        // Claim
        //=======
        Item {
            action: LockerAction::Claim {
                claimant: user_account2,
                resource_to_claim: fungible_resource2,
                items_to_claim: ResourceSpecifier::Fungible(dec!(1)),
            },
            state_after: btreemap! {
                user_account1 => btreemap! {
                    fungible_resource1 => ResourceSpecifier::Fungible(dec!(2)),
                    fungible_resource2 => ResourceSpecifier::Fungible(dec!(1)),
                },
                user_account2 => btreemap! {
                    fungible_resource1 => ResourceSpecifier::Fungible(dec!(1)),
                    fungible_resource2 => ResourceSpecifier::Fungible(dec!(2))
                },
                user_account3 => btreemap! {
                    fungible_resource2 => ResourceSpecifier::Fungible(dec!(1)),
                    fungible_resource3 => ResourceSpecifier::Fungible(dec!(2)),
                },
            },
        },
        //=======
        // Store
        //=======
        Item {
            action: LockerAction::Store {
                claimant: user_account1,
                resource_to_mint: non_fungible_resource1,
                items_to_mint: ResourceSpecifier::NonFungible(indexset!(
                    NonFungibleLocalId::integer(1),
                    NonFungibleLocalId::integer(2),
                )),
            },
            state_after: btreemap! {
                user_account1 => btreemap! {
                    fungible_resource1 => ResourceSpecifier::Fungible(dec!(2)),
                    fungible_resource2 => ResourceSpecifier::Fungible(dec!(1)),
                    non_fungible_resource1 => ResourceSpecifier::NonFungible(indexset!(
                            NonFungibleLocalId::integer(1),
                            NonFungibleLocalId::integer(2),
                        ),
                    )
                },
                user_account2 => btreemap! {
                    fungible_resource1 => ResourceSpecifier::Fungible(dec!(1)),
                    fungible_resource2 => ResourceSpecifier::Fungible(dec!(2))
                },
                user_account3 => btreemap! {
                    fungible_resource2 => ResourceSpecifier::Fungible(dec!(1)),
                    fungible_resource3 => ResourceSpecifier::Fungible(dec!(2)),
                },
            },
        },
        //===============
        // Send or Store
        //===============
        Item {
            action: LockerAction::SendOrStore {
                claimant: user_account1,
                resource_to_mint: non_fungible_resource1,
                items_to_mint: ResourceSpecifier::NonFungible(indexset!(
                    NonFungibleLocalId::integer(3),
                    NonFungibleLocalId::integer(4),
                )),
            },
            state_after: btreemap! {
                user_account1 => btreemap! {
                    fungible_resource1 => ResourceSpecifier::Fungible(dec!(2)),
                    fungible_resource2 => ResourceSpecifier::Fungible(dec!(1)),
                    non_fungible_resource1 => ResourceSpecifier::NonFungible(indexset!(
                            NonFungibleLocalId::integer(1),
                            NonFungibleLocalId::integer(2),
                        ),
                    )
                },
                user_account2 => btreemap! {
                    fungible_resource1 => ResourceSpecifier::Fungible(dec!(1)),
                    fungible_resource2 => ResourceSpecifier::Fungible(dec!(2))
                },
                user_account3 => btreemap! {
                    fungible_resource2 => ResourceSpecifier::Fungible(dec!(1)),
                    fungible_resource3 => ResourceSpecifier::Fungible(dec!(2)),
                },
            },
        },
        Item {
            action: LockerAction::SendOrStore {
                claimant: user_account2,
                resource_to_mint: non_fungible_resource1,
                items_to_mint: ResourceSpecifier::NonFungible(indexset!(
                    NonFungibleLocalId::integer(5),
                    NonFungibleLocalId::integer(6),
                )),
            },
            state_after: btreemap! {
                user_account1 => btreemap! {
                    fungible_resource1 => ResourceSpecifier::Fungible(dec!(2)),
                    fungible_resource2 => ResourceSpecifier::Fungible(dec!(1)),
                    non_fungible_resource1 => ResourceSpecifier::NonFungible(indexset!(
                            NonFungibleLocalId::integer(1),
                            NonFungibleLocalId::integer(2),
                        ),
                    )
                },
                user_account2 => btreemap! {
                    fungible_resource1 => ResourceSpecifier::Fungible(dec!(1)),
                    fungible_resource2 => ResourceSpecifier::Fungible(dec!(2)),
                },
                user_account3 => btreemap! {
                    fungible_resource2 => ResourceSpecifier::Fungible(dec!(1)),
                    fungible_resource3 => ResourceSpecifier::Fungible(dec!(2)),
                },
            },
        },
        Item {
            action: LockerAction::SendOrStore {
                claimant: user_account3,
                resource_to_mint: non_fungible_resource1,
                items_to_mint: ResourceSpecifier::NonFungible(indexset!(
                    NonFungibleLocalId::integer(7),
                    NonFungibleLocalId::integer(8),
                )),
            },
            state_after: btreemap! {
                user_account1 => btreemap! {
                    fungible_resource1 => ResourceSpecifier::Fungible(dec!(2)),
                    fungible_resource2 => ResourceSpecifier::Fungible(dec!(1)),
                    non_fungible_resource1 => ResourceSpecifier::NonFungible(indexset!(
                            NonFungibleLocalId::integer(1),
                            NonFungibleLocalId::integer(2),
                        ),
                    )
                },
                user_account2 => btreemap! {
                    fungible_resource1 => ResourceSpecifier::Fungible(dec!(1)),
                    fungible_resource2 => ResourceSpecifier::Fungible(dec!(2)),
                },
                // User Account 3 rejects the deposits of non-fungible resource 3. So, the locker
                // stores it.
                user_account3 => btreemap! {
                    fungible_resource2 => ResourceSpecifier::Fungible(dec!(1)),
                    fungible_resource3 => ResourceSpecifier::Fungible(dec!(2)),
                    non_fungible_resource1 => ResourceSpecifier::NonFungible(indexset!(
                            NonFungibleLocalId::integer(7),
                            NonFungibleLocalId::integer(8),
                        ),
                    )
                },
            },
        },
        Item {
            action: LockerAction::SendOrStore {
                claimant: user_account1,
                resource_to_mint: non_fungible_resource2,
                items_to_mint: ResourceSpecifier::NonFungible(indexset!(
                    NonFungibleLocalId::integer(1),
                    NonFungibleLocalId::integer(2),
                )),
            },
            state_after: btreemap! {
                user_account1 => btreemap! {
                    fungible_resource1 => ResourceSpecifier::Fungible(dec!(2)),
                    fungible_resource2 => ResourceSpecifier::Fungible(dec!(1)),
                    non_fungible_resource1 => ResourceSpecifier::NonFungible(indexset!(
                            NonFungibleLocalId::integer(1),
                            NonFungibleLocalId::integer(2),
                        ),
                    )
                },
                user_account2 => btreemap! {
                    fungible_resource1 => ResourceSpecifier::Fungible(dec!(1)),
                    fungible_resource2 => ResourceSpecifier::Fungible(dec!(2)),
                },
                user_account3 => btreemap! {
                    fungible_resource2 => ResourceSpecifier::Fungible(dec!(1)),
                    fungible_resource3 => ResourceSpecifier::Fungible(dec!(2)),
                    non_fungible_resource1 => ResourceSpecifier::NonFungible(indexset!(
                            NonFungibleLocalId::integer(7),
                            NonFungibleLocalId::integer(8),
                        ),
                    )
                },
            },
        },
        Item {
            action: LockerAction::SendOrStore {
                claimant: user_account2,
                resource_to_mint: non_fungible_resource2,
                items_to_mint: ResourceSpecifier::NonFungible(indexset!(
                    NonFungibleLocalId::integer(3),
                    NonFungibleLocalId::integer(4),
                )),
            },
            state_after: btreemap! {
                user_account1 => btreemap! {
                    fungible_resource1 => ResourceSpecifier::Fungible(dec!(2)),
                    fungible_resource2 => ResourceSpecifier::Fungible(dec!(1)),
                    non_fungible_resource1 => ResourceSpecifier::NonFungible(indexset!(
                            NonFungibleLocalId::integer(1),
                            NonFungibleLocalId::integer(2),
                        ),
                    )
                },
                // User Account 2 rejects the deposits of non-fungible resource 2. So, the locker
                // stores it.
                user_account2 => btreemap! {
                    fungible_resource1 => ResourceSpecifier::Fungible(dec!(1)),
                    fungible_resource2 => ResourceSpecifier::Fungible(dec!(2)),
                    non_fungible_resource2 => ResourceSpecifier::NonFungible(indexset!(
                            NonFungibleLocalId::integer(3),
                            NonFungibleLocalId::integer(4),
                        ),
                    )
                },
                user_account3 => btreemap! {
                    fungible_resource2 => ResourceSpecifier::Fungible(dec!(1)),
                    fungible_resource3 => ResourceSpecifier::Fungible(dec!(2)),
                    non_fungible_resource1 => ResourceSpecifier::NonFungible(indexset!(
                            NonFungibleLocalId::integer(7),
                            NonFungibleLocalId::integer(8),
                        ),
                    )
                },
            },
        },
        Item {
            action: LockerAction::SendOrStore {
                claimant: user_account3,
                resource_to_mint: non_fungible_resource2,
                items_to_mint: ResourceSpecifier::NonFungible(indexset!(
                    NonFungibleLocalId::integer(5),
                    NonFungibleLocalId::integer(6),
                )),
            },
            state_after: btreemap! {
                user_account1 => btreemap! {
                    fungible_resource1 => ResourceSpecifier::Fungible(dec!(2)),
                    fungible_resource2 => ResourceSpecifier::Fungible(dec!(1)),
                    non_fungible_resource1 => ResourceSpecifier::NonFungible(indexset!(
                            NonFungibleLocalId::integer(1),
                            NonFungibleLocalId::integer(2),
                        ),
                    )
                },
                user_account2 => btreemap! {
                    fungible_resource1 => ResourceSpecifier::Fungible(dec!(1)),
                    fungible_resource2 => ResourceSpecifier::Fungible(dec!(2)),
                    non_fungible_resource2 => ResourceSpecifier::NonFungible(indexset!(
                            NonFungibleLocalId::integer(3),
                            NonFungibleLocalId::integer(4),
                        ),
                    )
                },
                user_account3 => btreemap! {
                    fungible_resource2 => ResourceSpecifier::Fungible(dec!(1)),
                    fungible_resource3 => ResourceSpecifier::Fungible(dec!(2)),
                    non_fungible_resource1 => ResourceSpecifier::NonFungible(indexset!(
                            NonFungibleLocalId::integer(7),
                            NonFungibleLocalId::integer(8),
                        ),
                    )
                },
            },
        },
        Item {
            action: LockerAction::SendOrStore {
                claimant: user_account1,
                resource_to_mint: non_fungible_resource3,
                items_to_mint: ResourceSpecifier::NonFungible(indexset!(
                    NonFungibleLocalId::integer(1),
                    NonFungibleLocalId::integer(2),
                )),
            },
            state_after: btreemap! {
                // User Account 1 rejects the deposits of non-fungible resource 3. So, the locker
                // stores it.
                user_account1 => btreemap! {
                    fungible_resource1 => ResourceSpecifier::Fungible(dec!(2)),
                    fungible_resource2 => ResourceSpecifier::Fungible(dec!(1)),
                    non_fungible_resource1 => ResourceSpecifier::NonFungible(indexset!(
                            NonFungibleLocalId::integer(1),
                            NonFungibleLocalId::integer(2),
                        ),
                    ),
                    non_fungible_resource3 => ResourceSpecifier::NonFungible(indexset!(
                            NonFungibleLocalId::integer(1),
                            NonFungibleLocalId::integer(2),
                        ),
                    )
                },
                user_account2 => btreemap! {
                    fungible_resource1 => ResourceSpecifier::Fungible(dec!(1)),
                    fungible_resource2 => ResourceSpecifier::Fungible(dec!(2)),
                    non_fungible_resource2 => ResourceSpecifier::NonFungible(indexset!(
                            NonFungibleLocalId::integer(3),
                            NonFungibleLocalId::integer(4),
                        ),
                    )
                },
                user_account3 => btreemap! {
                    fungible_resource2 => ResourceSpecifier::Fungible(dec!(1)),
                    fungible_resource3 => ResourceSpecifier::Fungible(dec!(2)),
                    non_fungible_resource1 => ResourceSpecifier::NonFungible(indexset!(
                            NonFungibleLocalId::integer(7),
                            NonFungibleLocalId::integer(8),
                        ),
                    )
                },
            },
        },
        Item {
            action: LockerAction::SendOrStore {
                claimant: user_account2,
                resource_to_mint: non_fungible_resource3,
                items_to_mint: ResourceSpecifier::NonFungible(indexset!(
                    NonFungibleLocalId::integer(3),
                    NonFungibleLocalId::integer(4),
                )),
            },
            state_after: btreemap! {
                user_account1 => btreemap! {
                    fungible_resource1 => ResourceSpecifier::Fungible(dec!(2)),
                    fungible_resource2 => ResourceSpecifier::Fungible(dec!(1)),
                    non_fungible_resource1 => ResourceSpecifier::NonFungible(indexset!(
                            NonFungibleLocalId::integer(1),
                            NonFungibleLocalId::integer(2),
                        ),
                    ),
                    non_fungible_resource3 => ResourceSpecifier::NonFungible(indexset!(
                            NonFungibleLocalId::integer(1),
                            NonFungibleLocalId::integer(2),
                        ),
                    )
                },
                user_account2 => btreemap! {
                    fungible_resource1 => ResourceSpecifier::Fungible(dec!(1)),
                    fungible_resource2 => ResourceSpecifier::Fungible(dec!(2)),
                    non_fungible_resource2 => ResourceSpecifier::NonFungible(indexset!(
                            NonFungibleLocalId::integer(3),
                            NonFungibleLocalId::integer(4),
                        ),
                    )
                },
                user_account3 => btreemap! {
                    fungible_resource2 => ResourceSpecifier::Fungible(dec!(1)),
                    fungible_resource3 => ResourceSpecifier::Fungible(dec!(2)),
                    non_fungible_resource1 => ResourceSpecifier::NonFungible(indexset!(
                            NonFungibleLocalId::integer(7),
                            NonFungibleLocalId::integer(8),
                        ),
                    )
                },
            },
        },
        Item {
            action: LockerAction::SendOrStore {
                claimant: user_account3,
                resource_to_mint: non_fungible_resource3,
                items_to_mint: ResourceSpecifier::NonFungible(indexset!(
                    NonFungibleLocalId::integer(5),
                    NonFungibleLocalId::integer(6),
                )),
            },
            state_after: btreemap! {
                user_account1 => btreemap! {
                    fungible_resource1 => ResourceSpecifier::Fungible(dec!(2)),
                    fungible_resource2 => ResourceSpecifier::Fungible(dec!(1)),
                    non_fungible_resource1 => ResourceSpecifier::NonFungible(indexset!(
                            NonFungibleLocalId::integer(1),
                            NonFungibleLocalId::integer(2),
                        ),
                    ),
                    non_fungible_resource3 => ResourceSpecifier::NonFungible(indexset!(
                            NonFungibleLocalId::integer(1),
                            NonFungibleLocalId::integer(2),
                        ),
                    )
                },
                user_account2 => btreemap! {
                    fungible_resource1 => ResourceSpecifier::Fungible(dec!(1)),
                    fungible_resource2 => ResourceSpecifier::Fungible(dec!(2)),
                    non_fungible_resource2 => ResourceSpecifier::NonFungible(indexset!(
                            NonFungibleLocalId::integer(3),
                            NonFungibleLocalId::integer(4),
                        ),
                    )
                },
                user_account3 => btreemap! {
                    fungible_resource2 => ResourceSpecifier::Fungible(dec!(1)),
                    fungible_resource3 => ResourceSpecifier::Fungible(dec!(2)),
                    non_fungible_resource1 => ResourceSpecifier::NonFungible(indexset!(
                            NonFungibleLocalId::integer(7),
                            NonFungibleLocalId::integer(8),
                        ),
                    )
                },
            },
        },
        //==============
        // Store Batch
        //==============
        Item {
            action: LockerAction::StoreBatch {
                claimants: btreemap! {
                    user_account1 => ResourceSpecifier::NonFungible(indexset!(
                            NonFungibleLocalId::integer(10),
                            NonFungibleLocalId::integer(11),
                        )
                    ),
                    user_account2 => ResourceSpecifier::NonFungible(indexset!(
                            NonFungibleLocalId::integer(12),
                            NonFungibleLocalId::integer(13),
                        )
                    ),
                    user_account3 => ResourceSpecifier::NonFungible(indexset!(
                            NonFungibleLocalId::integer(14),
                            NonFungibleLocalId::integer(15),
                        )
                    ),
                },
                resource_to_mint: non_fungible_resource1,
            },
            state_after: btreemap! {
                user_account1 => btreemap! {
                    fungible_resource1 => ResourceSpecifier::Fungible(dec!(2)),
                    fungible_resource2 => ResourceSpecifier::Fungible(dec!(1)),
                    non_fungible_resource1 => ResourceSpecifier::NonFungible(indexset!(
                            NonFungibleLocalId::integer(1),
                            NonFungibleLocalId::integer(2),
                            NonFungibleLocalId::integer(10),
                            NonFungibleLocalId::integer(11),
                        ),
                    ),
                    non_fungible_resource3 => ResourceSpecifier::NonFungible(indexset!(
                            NonFungibleLocalId::integer(1),
                            NonFungibleLocalId::integer(2),
                        ),
                    )
                },
                user_account2 => btreemap! {
                    fungible_resource1 => ResourceSpecifier::Fungible(dec!(1)),
                    fungible_resource2 => ResourceSpecifier::Fungible(dec!(2)),
                    non_fungible_resource1 => ResourceSpecifier::NonFungible(indexset!(
                            NonFungibleLocalId::integer(12),
                            NonFungibleLocalId::integer(13),
                        ),
                    ),
                    non_fungible_resource2 => ResourceSpecifier::NonFungible(indexset!(
                            NonFungibleLocalId::integer(3),
                            NonFungibleLocalId::integer(4),
                        ),
                    )
                },
                user_account3 => btreemap! {
                    fungible_resource2 => ResourceSpecifier::Fungible(dec!(1)),
                    fungible_resource3 => ResourceSpecifier::Fungible(dec!(2)),
                    non_fungible_resource1 => ResourceSpecifier::NonFungible(indexset!(
                            NonFungibleLocalId::integer(7),
                            NonFungibleLocalId::integer(8),
                            NonFungibleLocalId::integer(14),
                            NonFungibleLocalId::integer(15),
                        ),
                    )
                },
            },
        },
        //=====================
        // Send or Store Batch
        //=====================
        Item {
            action: LockerAction::SendOrStoreBatch {
                claimants: btreemap! {
                    user_account1 => ResourceSpecifier::NonFungible(indexset!(
                            NonFungibleLocalId::integer(16),
                            NonFungibleLocalId::integer(17),
                        )
                    ),
                    user_account2 => ResourceSpecifier::NonFungible(indexset!(
                            NonFungibleLocalId::integer(18),
                            NonFungibleLocalId::integer(19),
                        )
                    ),
                    user_account3 => ResourceSpecifier::NonFungible(indexset!(
                            NonFungibleLocalId::integer(20),
                            NonFungibleLocalId::integer(21),
                        )
                    ),
                },
                resource_to_mint: non_fungible_resource1,
            },
            state_after: btreemap! {
                user_account1 => btreemap! {
                    fungible_resource1 => ResourceSpecifier::Fungible(dec!(2)),
                    fungible_resource2 => ResourceSpecifier::Fungible(dec!(1)),
                    non_fungible_resource1 => ResourceSpecifier::NonFungible(indexset!(
                            NonFungibleLocalId::integer(1),
                            NonFungibleLocalId::integer(2),
                            NonFungibleLocalId::integer(10),
                            NonFungibleLocalId::integer(11),
                        ),
                    ),
                    non_fungible_resource3 => ResourceSpecifier::NonFungible(indexset!(
                            NonFungibleLocalId::integer(1),
                            NonFungibleLocalId::integer(2),
                        ),
                    )
                },
                user_account2 => btreemap! {
                    fungible_resource1 => ResourceSpecifier::Fungible(dec!(1)),
                    fungible_resource2 => ResourceSpecifier::Fungible(dec!(2)),
                    non_fungible_resource1 => ResourceSpecifier::NonFungible(indexset!(
                            NonFungibleLocalId::integer(12),
                            NonFungibleLocalId::integer(13),
                        ),
                    ),
                    non_fungible_resource2 => ResourceSpecifier::NonFungible(indexset!(
                            NonFungibleLocalId::integer(3),
                            NonFungibleLocalId::integer(4),
                        ),
                    )
                },
                user_account3 => btreemap! {
                    fungible_resource2 => ResourceSpecifier::Fungible(dec!(1)),
                    fungible_resource3 => ResourceSpecifier::Fungible(dec!(2)),
                    non_fungible_resource1 => ResourceSpecifier::NonFungible(indexset!(
                            NonFungibleLocalId::integer(7),
                            NonFungibleLocalId::integer(8),
                            NonFungibleLocalId::integer(14),
                            NonFungibleLocalId::integer(15),
                            NonFungibleLocalId::integer(20),
                            NonFungibleLocalId::integer(21),
                        ),
                    )
                },
            },
        },
        //=========
        // Recover
        //=========
        Item {
            action: LockerAction::Recover {
                claimant: user_account3,
                resource_to_recover: non_fungible_resource1,
                items_to_recover: ResourceSpecifier::NonFungible(indexset!(
                    NonFungibleLocalId::integer(7),
                    NonFungibleLocalId::integer(8),
                )),
            },
            state_after: btreemap! {
                user_account1 => btreemap! {
                    fungible_resource1 => ResourceSpecifier::Fungible(dec!(2)),
                    fungible_resource2 => ResourceSpecifier::Fungible(dec!(1)),
                    non_fungible_resource1 => ResourceSpecifier::NonFungible(indexset!(
                            NonFungibleLocalId::integer(1),
                            NonFungibleLocalId::integer(2),
                            NonFungibleLocalId::integer(10),
                            NonFungibleLocalId::integer(11),
                        ),
                    ),
                    non_fungible_resource3 => ResourceSpecifier::NonFungible(indexset!(
                            NonFungibleLocalId::integer(1),
                            NonFungibleLocalId::integer(2),
                        ),
                    )
                },
                user_account2 => btreemap! {
                    fungible_resource1 => ResourceSpecifier::Fungible(dec!(1)),
                    fungible_resource2 => ResourceSpecifier::Fungible(dec!(2)),
                    non_fungible_resource1 => ResourceSpecifier::NonFungible(indexset!(
                            NonFungibleLocalId::integer(12),
                            NonFungibleLocalId::integer(13),
                        ),
                    ),
                    non_fungible_resource2 => ResourceSpecifier::NonFungible(indexset!(
                            NonFungibleLocalId::integer(3),
                            NonFungibleLocalId::integer(4),
                        ),
                    )
                },
                user_account3 => btreemap! {
                    fungible_resource2 => ResourceSpecifier::Fungible(dec!(1)),
                    fungible_resource3 => ResourceSpecifier::Fungible(dec!(2)),
                    non_fungible_resource1 => ResourceSpecifier::NonFungible(indexset!(
                            NonFungibleLocalId::integer(14),
                            NonFungibleLocalId::integer(15),
                            NonFungibleLocalId::integer(20),
                            NonFungibleLocalId::integer(21),
                        ),
                    )
                },
            },
        },
        Item {
            action: LockerAction::Recover {
                claimant: user_account3,
                resource_to_recover: non_fungible_resource1,
                items_to_recover: ResourceSpecifier::Fungible(dec!(1)),
            },
            state_after: btreemap! {
                user_account1 => btreemap! {
                    fungible_resource1 => ResourceSpecifier::Fungible(dec!(2)),
                    fungible_resource2 => ResourceSpecifier::Fungible(dec!(1)),
                    non_fungible_resource1 => ResourceSpecifier::NonFungible(indexset!(
                            NonFungibleLocalId::integer(1),
                            NonFungibleLocalId::integer(2),
                            NonFungibleLocalId::integer(10),
                            NonFungibleLocalId::integer(11),
                        ),
                    ),
                    non_fungible_resource3 => ResourceSpecifier::NonFungible(indexset!(
                            NonFungibleLocalId::integer(1),
                            NonFungibleLocalId::integer(2),
                        ),
                    )
                },
                user_account2 => btreemap! {
                    fungible_resource1 => ResourceSpecifier::Fungible(dec!(1)),
                    fungible_resource2 => ResourceSpecifier::Fungible(dec!(2)),
                    non_fungible_resource1 => ResourceSpecifier::NonFungible(indexset!(
                            NonFungibleLocalId::integer(12),
                            NonFungibleLocalId::integer(13),
                        ),
                    ),
                    non_fungible_resource2 => ResourceSpecifier::NonFungible(indexset!(
                            NonFungibleLocalId::integer(3),
                            NonFungibleLocalId::integer(4),
                        ),
                    )
                },
                user_account3 => btreemap! {
                    fungible_resource2 => ResourceSpecifier::Fungible(dec!(1)),
                    fungible_resource3 => ResourceSpecifier::Fungible(dec!(2)),
                    non_fungible_resource1 => ResourceSpecifier::NonFungible(indexset!(
                            NonFungibleLocalId::integer(14),
                            NonFungibleLocalId::integer(15),
                            NonFungibleLocalId::integer(20),
                        ),
                    )
                },
            },
        },
        //=======
        // Claim
        //=======
        Item {
            action: LockerAction::Claim {
                claimant: user_account3,
                resource_to_claim: non_fungible_resource1,
                items_to_claim: ResourceSpecifier::NonFungible(indexset!(
                    NonFungibleLocalId::integer(20)
                )),
            },
            state_after: btreemap! {
                user_account1 => btreemap! {
                    fungible_resource1 => ResourceSpecifier::Fungible(dec!(2)),
                    fungible_resource2 => ResourceSpecifier::Fungible(dec!(1)),
                    non_fungible_resource1 => ResourceSpecifier::NonFungible(indexset!(
                            NonFungibleLocalId::integer(1),
                            NonFungibleLocalId::integer(2),
                            NonFungibleLocalId::integer(10),
                            NonFungibleLocalId::integer(11),
                        ),
                    ),
                    non_fungible_resource3 => ResourceSpecifier::NonFungible(indexset!(
                            NonFungibleLocalId::integer(1),
                            NonFungibleLocalId::integer(2),
                        ),
                    )
                },
                user_account2 => btreemap! {
                    fungible_resource1 => ResourceSpecifier::Fungible(dec!(1)),
                    fungible_resource2 => ResourceSpecifier::Fungible(dec!(2)),
                    non_fungible_resource1 => ResourceSpecifier::NonFungible(indexset!(
                            NonFungibleLocalId::integer(12),
                            NonFungibleLocalId::integer(13),
                        ),
                    ),
                    non_fungible_resource2 => ResourceSpecifier::NonFungible(indexset!(
                            NonFungibleLocalId::integer(3),
                            NonFungibleLocalId::integer(4),
                        ),
                    )
                },
                user_account3 => btreemap! {
                    fungible_resource2 => ResourceSpecifier::Fungible(dec!(1)),
                    fungible_resource3 => ResourceSpecifier::Fungible(dec!(2)),
                    non_fungible_resource1 => ResourceSpecifier::NonFungible(indexset!(
                            NonFungibleLocalId::integer(14),
                            NonFungibleLocalId::integer(15),
                        ),
                    )
                },
            },
        },
        Item {
            action: LockerAction::Claim {
                claimant: user_account3,
                resource_to_claim: non_fungible_resource1,
                items_to_claim: ResourceSpecifier::Fungible(dec!(1)),
            },
            state_after: btreemap! {
                user_account1 => btreemap! {
                    fungible_resource1 => ResourceSpecifier::Fungible(dec!(2)),
                    fungible_resource2 => ResourceSpecifier::Fungible(dec!(1)),
                    non_fungible_resource1 => ResourceSpecifier::NonFungible(indexset!(
                            NonFungibleLocalId::integer(1),
                            NonFungibleLocalId::integer(2),
                            NonFungibleLocalId::integer(10),
                            NonFungibleLocalId::integer(11),
                        ),
                    ),
                    non_fungible_resource3 => ResourceSpecifier::NonFungible(indexset!(
                            NonFungibleLocalId::integer(1),
                            NonFungibleLocalId::integer(2),
                        ),
                    )
                },
                user_account2 => btreemap! {
                    fungible_resource1 => ResourceSpecifier::Fungible(dec!(1)),
                    fungible_resource2 => ResourceSpecifier::Fungible(dec!(2)),
                    non_fungible_resource1 => ResourceSpecifier::NonFungible(indexset!(
                            NonFungibleLocalId::integer(12),
                            NonFungibleLocalId::integer(13),
                        ),
                    ),
                    non_fungible_resource2 => ResourceSpecifier::NonFungible(indexset!(
                            NonFungibleLocalId::integer(3),
                            NonFungibleLocalId::integer(4),
                        ),
                    )
                },
                user_account3 => btreemap! {
                    fungible_resource2 => ResourceSpecifier::Fungible(dec!(1)),
                    fungible_resource3 => ResourceSpecifier::Fungible(dec!(2)),
                    non_fungible_resource1 => ResourceSpecifier::NonFungible(indexset!(
                            NonFungibleLocalId::integer(14),
                        ),
                    )
                },
            },
        },
    ];

    let mut state_reconciled_from_events =
        BTreeMap::<ComponentAddress, BTreeMap<ResourceAddress, ResourceSpecifier>>::new();
    for Item {
        action,
        state_after,
    } in action_and_state_after
    {
        // Perform the action
        let receipt = match action {
            // Mint the resources  and store them in the account locker.
            LockerAction::Store {
                claimant,
                resource_to_mint,
                items_to_mint: ResourceSpecifier::Fungible(amount),
            } => ledger.execute_manifest(
                ManifestBuilder::new()
                    .lock_fee_from_faucet()
                    .create_proof_from_account_of_amount(
                        badge_holder_account,
                        account_locker_badge,
                        dec!(1),
                    )
                    .mint_fungible(resource_to_mint, amount)
                    .take_all_from_worktop(resource_to_mint, "bucket")
                    .with_bucket("bucket", |builder, bucket| {
                        builder.call_method(
                            account_locker,
                            ACCOUNT_LOCKER_STORE_IDENT,
                            AccountLockerStoreManifestInput {
                                bucket,
                                claimant,
                                try_direct_send: false,
                            },
                        )
                    })
                    .build(),
                vec![NonFungibleGlobalId::from_public_key(
                    &badge_holder_account_public_key,
                )],
            ),
            LockerAction::Store {
                claimant,
                resource_to_mint,
                items_to_mint: ResourceSpecifier::NonFungible(ids),
            } => ledger.execute_manifest(
                ManifestBuilder::new()
                    .lock_fee_from_faucet()
                    .create_proof_from_account_of_amount(
                        badge_holder_account,
                        account_locker_badge,
                        dec!(1),
                    )
                    .mint_non_fungible(resource_to_mint, ids.into_iter().map(|id| (id, ())))
                    .take_all_from_worktop(resource_to_mint, "bucket")
                    .with_bucket("bucket", |builder, bucket| {
                        builder.call_method(
                            account_locker,
                            ACCOUNT_LOCKER_STORE_IDENT,
                            AccountLockerStoreManifestInput {
                                bucket,
                                claimant,
                                try_direct_send: false,
                            },
                        )
                    })
                    .build(),
                vec![NonFungibleGlobalId::from_public_key(
                    &badge_holder_account_public_key,
                )],
            ),
            LockerAction::SendOrStore {
                claimant,
                resource_to_mint,
                items_to_mint: ResourceSpecifier::Fungible(amount),
            } => ledger.execute_manifest(
                ManifestBuilder::new()
                    .lock_fee_from_faucet()
                    .create_proof_from_account_of_amount(
                        badge_holder_account,
                        account_locker_badge,
                        dec!(1),
                    )
                    .mint_fungible(resource_to_mint, amount)
                    .take_all_from_worktop(resource_to_mint, "bucket")
                    .with_bucket("bucket", |builder, bucket| {
                        builder.call_method(
                            account_locker,
                            ACCOUNT_LOCKER_STORE_IDENT,
                            AccountLockerStoreManifestInput {
                                bucket,
                                claimant,
                                try_direct_send: true,
                            },
                        )
                    })
                    .build(),
                vec![NonFungibleGlobalId::from_public_key(
                    &badge_holder_account_public_key,
                )],
            ),
            LockerAction::SendOrStore {
                claimant,
                resource_to_mint,
                items_to_mint: ResourceSpecifier::NonFungible(ids),
            } => ledger.execute_manifest(
                ManifestBuilder::new()
                    .lock_fee_from_faucet()
                    .create_proof_from_account_of_amount(
                        badge_holder_account,
                        account_locker_badge,
                        dec!(1),
                    )
                    .mint_non_fungible(resource_to_mint, ids.into_iter().map(|id| (id, ())))
                    .take_all_from_worktop(resource_to_mint, "bucket")
                    .with_bucket("bucket", |builder, bucket| {
                        builder.call_method(
                            account_locker,
                            ACCOUNT_LOCKER_STORE_IDENT,
                            AccountLockerStoreManifestInput {
                                bucket,
                                claimant,
                                try_direct_send: true,
                            },
                        )
                    })
                    .build(),
                vec![NonFungibleGlobalId::from_public_key(
                    &badge_holder_account_public_key,
                )],
            ),
            LockerAction::StoreBatch {
                claimants,
                resource_to_mint,
            } => ledger.execute_manifest(
                ManifestBuilder::new()
                    .lock_fee_from_faucet()
                    .create_proof_from_account_of_amount(
                        badge_holder_account,
                        account_locker_badge,
                        dec!(1),
                    )
                    .then(|builder| {
                        claimants.values().fold(builder, |acc, item| match item {
                            ResourceSpecifier::Fungible(amount) => {
                                acc.mint_fungible(resource_to_mint, *amount)
                            }
                            ResourceSpecifier::NonFungible(ids) => acc.mint_non_fungible(
                                resource_to_mint,
                                ids.into_iter().map(|id| (id.clone(), ())),
                            ),
                        })
                    })
                    .take_all_from_worktop(resource_to_mint, "bucket")
                    .with_bucket("bucket", |builder, bucket| {
                        builder.call_method(
                            account_locker,
                            ACCOUNT_LOCKER_AIRDROP_IDENT,
                            AccountLockerAirdropManifestInput {
                                bucket,
                                claimants: claimants.into_iter().collect(),
                                try_direct_send: false,
                            },
                        )
                    })
                    .build(),
                vec![NonFungibleGlobalId::from_public_key(
                    &badge_holder_account_public_key,
                )],
            ),
            LockerAction::SendOrStoreBatch {
                claimants,
                resource_to_mint,
            } => ledger.execute_manifest(
                ManifestBuilder::new()
                    .lock_fee_from_faucet()
                    .create_proof_from_account_of_amount(
                        badge_holder_account,
                        account_locker_badge,
                        dec!(1),
                    )
                    .then(|builder| {
                        claimants.values().fold(builder, |acc, item| match item {
                            ResourceSpecifier::Fungible(amount) => {
                                acc.mint_fungible(resource_to_mint, *amount)
                            }
                            ResourceSpecifier::NonFungible(ids) => acc.mint_non_fungible(
                                resource_to_mint,
                                ids.into_iter().map(|id| (id.clone(), ())),
                            ),
                        })
                    })
                    .take_all_from_worktop(resource_to_mint, "bucket")
                    .with_bucket("bucket", |builder, bucket| {
                        builder.call_method(
                            account_locker,
                            ACCOUNT_LOCKER_AIRDROP_IDENT,
                            AccountLockerAirdropManifestInput {
                                bucket,
                                claimants: claimants.into_iter().collect(),
                                try_direct_send: true,
                            },
                        )
                    })
                    .build(),
                vec![NonFungibleGlobalId::from_public_key(
                    &badge_holder_account_public_key,
                )],
            ),
            LockerAction::Recover {
                claimant,
                resource_to_recover,
                items_to_recover: ResourceSpecifier::Fungible(amount),
            } => ledger.execute_manifest(
                ManifestBuilder::new()
                    .lock_fee_from_faucet()
                    .create_proof_from_account_of_amount(
                        badge_holder_account,
                        account_locker_badge,
                        dec!(1),
                    )
                    .call_method(
                        account_locker,
                        ACCOUNT_LOCKER_RECOVER_IDENT,
                        AccountLockerRecoverManifestInput {
                            claimant,
                            resource_address: resource_to_recover,
                            amount,
                        },
                    )
                    .try_deposit_entire_worktop_or_abort(badge_holder_account, None)
                    .build(),
                vec![NonFungibleGlobalId::from_public_key(
                    &badge_holder_account_public_key,
                )],
            ),
            LockerAction::Recover {
                claimant,
                resource_to_recover,
                items_to_recover: ResourceSpecifier::NonFungible(ids),
            } => ledger.execute_manifest(
                ManifestBuilder::new()
                    .lock_fee_from_faucet()
                    .create_proof_from_account_of_amount(
                        badge_holder_account,
                        account_locker_badge,
                        dec!(1),
                    )
                    .call_method(
                        account_locker,
                        ACCOUNT_LOCKER_RECOVER_NON_FUNGIBLES_IDENT,
                        AccountLockerRecoverNonFungiblesManifestInput {
                            claimant,
                            resource_address: resource_to_recover,
                            ids,
                        },
                    )
                    .try_deposit_entire_worktop_or_abort(badge_holder_account, None)
                    .build(),
                vec![NonFungibleGlobalId::from_public_key(
                    &badge_holder_account_public_key,
                )],
            ),
            LockerAction::Claim {
                claimant,
                resource_to_claim,
                items_to_claim: ResourceSpecifier::Fungible(amount),
            } => ledger.execute_manifest(
                ManifestBuilder::new()
                    .lock_fee_from_faucet()
                    .call_method(
                        account_locker,
                        ACCOUNT_LOCKER_CLAIM_IDENT,
                        AccountLockerClaimManifestInput {
                            claimant,
                            resource_address: resource_to_claim,
                            amount,
                        },
                    )
                    .deposit_entire_worktop(claimant)
                    .build(),
                [
                    &user_account1_public_key,
                    &user_account2_public_key,
                    &user_account3_public_key,
                ]
                .map(NonFungibleGlobalId::from_public_key),
            ),
            LockerAction::Claim {
                claimant,
                resource_to_claim,
                items_to_claim: ResourceSpecifier::NonFungible(ids),
            } => ledger.execute_manifest(
                ManifestBuilder::new()
                    .lock_fee_from_faucet()
                    .call_method(
                        account_locker,
                        ACCOUNT_LOCKER_CLAIM_NON_FUNGIBLES_IDENT,
                        AccountLockerClaimNonFungiblesManifestInput {
                            claimant,
                            resource_address: resource_to_claim,
                            ids,
                        },
                    )
                    .deposit_entire_worktop(claimant)
                    .build(),
                [
                    &user_account1_public_key,
                    &user_account2_public_key,
                    &user_account3_public_key,
                ]
                .map(NonFungibleGlobalId::from_public_key),
            ),
        };
        receipt.expect_commit_success();

        // Reconcile the state from events.
        let events = receipt
            .expect_commit_success()
            .application_events
            .iter()
            .filter_map(|(EventTypeIdentifier(emitter, event_name), event_data)| {
                AccountLockerEvent::new(emitter, event_name, event_data)
            })
            .collect::<Vec<_>>();

        for event in events {
            match event {
                AccountLockerEvent::StoreEvent(StoreEvent {
                    claimant,
                    resource_address,
                    resources,
                }) => {
                    let entry = state_reconciled_from_events
                        .entry(claimant.0)
                        .or_default()
                        .entry(resource_address)
                        .or_insert(ResourceSpecifier::new_empty(resource_address));
                    *entry = entry.checked_add(&resources).expect("Can't fail!");
                }
                AccountLockerEvent::RecoveryEvent(RecoverEvent {
                    claimant,
                    resource_address,
                    resources,
                })
                | AccountLockerEvent::ClaimEvent(ClaimEvent {
                    claimant,
                    resource_address,
                    resources,
                }) => {
                    let entry = state_reconciled_from_events
                        .entry(claimant.0)
                        .or_default()
                        .entry(resource_address)
                        .or_insert(ResourceSpecifier::new_empty(resource_address));
                    *entry = entry.checked_sub(&resources).expect("Can't fail!");
                }
            }
        }

        // Assert that the state reconciled from the events is the same as what we expect it to
        // be.
        assert_eq!(
            state_reconciled_from_events, state_after,
            "Events State: {:#?}\nExpected: {:#?}",
            state_reconciled_from_events, state_after
        );
    }
}

pub struct Item {
    action: LockerAction,
    state_after: BTreeMap<ComponentAddress, BTreeMap<ResourceAddress, ResourceSpecifier>>,
}

#[derive(Clone, Debug)]
pub enum LockerAction {
    Store {
        claimant: ComponentAddress,
        resource_to_mint: ResourceAddress,
        items_to_mint: ResourceSpecifier,
    },
    SendOrStore {
        claimant: ComponentAddress,
        resource_to_mint: ResourceAddress,
        items_to_mint: ResourceSpecifier,
    },
    StoreBatch {
        claimants: BTreeMap<ComponentAddress, ResourceSpecifier>,
        resource_to_mint: ResourceAddress,
    },
    SendOrStoreBatch {
        claimants: BTreeMap<ComponentAddress, ResourceSpecifier>,
        resource_to_mint: ResourceAddress,
    },
    Recover {
        claimant: ComponentAddress,
        resource_to_recover: ResourceAddress,
        items_to_recover: ResourceSpecifier,
    },
    Claim {
        claimant: ComponentAddress,
        resource_to_claim: ResourceAddress,
        items_to_claim: ResourceSpecifier,
    },
}

#[derive(Clone, Debug)]
pub enum AccountLockerEvent {
    StoreEvent(StoreEvent),
    RecoveryEvent(RecoverEvent),
    ClaimEvent(ClaimEvent),
}

impl AccountLockerEvent {
    pub fn new(
        emitter: &Emitter,
        event_name: &str,
        event_data: &[u8],
    ) -> Option<AccountLockerEvent> {
        if let Emitter::Method(node_id, ModuleId::Main) = emitter {
            if node_id
                .entity_type()
                .is_some_and(|entity_type| entity_type == EntityType::GlobalAccountLocker)
            {
                match event_name {
                    StoreEvent::EVENT_NAME => scrypto_decode(event_data)
                        .map(AccountLockerEvent::StoreEvent)
                        .ok(),
                    ClaimEvent::EVENT_NAME => scrypto_decode(event_data)
                        .map(AccountLockerEvent::ClaimEvent)
                        .ok(),
                    RecoverEvent::EVENT_NAME => scrypto_decode(event_data)
                        .map(AccountLockerEvent::RecoveryEvent)
                        .ok(),
                    _ => None,
                }
            } else {
                None
            }
        } else {
            None
        }
    }
}

#[extend::ext]
pub impl DefaultLedgerSimulator {
    fn execute_manifest_without_auth(
        &mut self,
        manifest: TransactionManifestV1,
    ) -> TransactionReceiptV1 {
        self.execute_manifest_with_enabled_modules(manifest, true, false)
    }

    fn execute_manifest_with_enabled_modules(
        &mut self,
        manifest: TransactionManifestV1,
        disable_auth: bool,
        disable_costing: bool,
    ) -> TransactionReceiptV1 {
        let mut execution_config =
            ExecutionConfig::for_notarized_transaction(NetworkDefinition::mainnet());
        execution_config.system_overrides = Some(SystemOverrides {
            disable_auth,
            disable_costing,
            ..Default::default()
        });

        let nonce = self.next_transaction_nonce();
<<<<<<< HEAD
        let test_transaction = TestTransaction::new_from_nonce(manifest, nonce);
        let prepared_transaction = test_transaction.prepare_with_latest_settings().unwrap();
        let executable = prepared_transaction.get_executable(Default::default());
=======
        let test_transaction =
            TestTransaction::new_v1_from_nonce(manifest, nonce, Default::default());
        let prepared_transaction = test_transaction.prepare().unwrap();
        let executable = prepared_transaction.get_executable();
>>>>>>> 355049bc
        self.execute_transaction(executable, execution_config)
    }
}

#[test]
fn send_does_not_accept_an_address_that_is_not_an_account() {
    // Arrange
    let mut ledger = LedgerSimulatorBuilder::new().build();
    let (badge_holder_account_public_key, _, badge_holder_account) = ledger.new_account(false);

    let (account_locker, account_locker_badge) = {
        let commit_result = ledger
            .execute_manifest(
                ManifestBuilder::new()
                    .lock_fee_from_faucet()
                    .call_function(
                        LOCKER_PACKAGE,
                        ACCOUNT_LOCKER_BLUEPRINT,
                        ACCOUNT_LOCKER_INSTANTIATE_SIMPLE_IDENT,
                        AccountLockerInstantiateSimpleManifestInput {
                            allow_recover: false,
                        },
                    )
                    .try_deposit_entire_worktop_or_abort(badge_holder_account, None)
                    .build(),
                vec![],
            )
            .expect_commit_success()
            .clone();

        let locker = commit_result
            .new_component_addresses()
            .first()
            .copied()
            .unwrap();
        let badge = commit_result
            .new_resource_addresses()
            .first()
            .copied()
            .unwrap();

        (locker, badge)
    };

    // Act
    let receipt = ledger.execute_manifest(
        ManifestBuilder::new()
            .lock_fee_from_faucet()
            .create_proof_from_account_of_amount(
                badge_holder_account,
                account_locker_badge,
                dec!(1),
            )
            .get_free_xrd_from_faucet()
            .take_all_from_worktop(XRD, "bucket")
            .with_bucket("bucket", |builder, bucket| {
                builder.call_method(
                    account_locker,
                    ACCOUNT_LOCKER_STORE_IDENT,
                    AccountLockerStoreManifestInput {
                        bucket,
                        claimant: FAUCET,
                        try_direct_send: false,
                    },
                )
            })
            .build(),
        vec![NonFungibleGlobalId::from_public_key(
            &badge_holder_account_public_key,
        )],
    );

    // Assert
    receipt.expect_specific_failure(|error| {
        matches!(
            error,
            RuntimeError::SystemError(SystemError::TypeCheckError(
                TypeCheckError::BlueprintPayloadValidationError(
                    _,
                    BlueprintPayloadIdentifier::Function(func_name, InputOrOutput::Input),
                    _
                )
            )) if func_name == ACCOUNT_LOCKER_STORE_IDENT
        )
    });
}

#[test]
fn airdrop_does_not_accept_an_address_that_is_not_an_account() {
    // Arrange
    let mut ledger = LedgerSimulatorBuilder::new().build();
    let (badge_holder_account_public_key, _, badge_holder_account) = ledger.new_account(false);

    let (account_locker, account_locker_badge) = {
        let commit_result = ledger
            .execute_manifest(
                ManifestBuilder::new()
                    .lock_fee_from_faucet()
                    .call_function(
                        LOCKER_PACKAGE,
                        ACCOUNT_LOCKER_BLUEPRINT,
                        ACCOUNT_LOCKER_INSTANTIATE_SIMPLE_IDENT,
                        AccountLockerInstantiateSimpleManifestInput {
                            allow_recover: false,
                        },
                    )
                    .try_deposit_entire_worktop_or_abort(badge_holder_account, None)
                    .build(),
                vec![],
            )
            .expect_commit_success()
            .clone();

        let locker = commit_result
            .new_component_addresses()
            .first()
            .copied()
            .unwrap();
        let badge = commit_result
            .new_resource_addresses()
            .first()
            .copied()
            .unwrap();

        (locker, badge)
    };

    // Act
    let receipt = ledger.execute_manifest(
        ManifestBuilder::new()
            .lock_fee_from_faucet()
            .create_proof_from_account_of_amount(
                badge_holder_account,
                account_locker_badge,
                dec!(1),
            )
            .get_free_xrd_from_faucet()
            .take_all_from_worktop(XRD, "bucket")
            .with_bucket("bucket", |builder, bucket| {
                builder.call_method(
                    account_locker,
                    ACCOUNT_LOCKER_AIRDROP_IDENT,
                    AccountLockerAirdropManifestInput {
                        bucket,
                        claimants: indexmap! {
                            FAUCET => ResourceSpecifier::Fungible(dec!(1))
                        },
                        try_direct_send: false,
                    },
                )
            })
            .build(),
        vec![NonFungibleGlobalId::from_public_key(
            &badge_holder_account_public_key,
        )],
    );

    // Assert
    receipt.expect_specific_failure(|error| {
        matches!(
            error,
            RuntimeError::SystemError(SystemError::TypeCheckError(
                TypeCheckError::BlueprintPayloadValidationError(
                    _,
                    BlueprintPayloadIdentifier::Function(func_name, InputOrOutput::Input),
                    _
                )
            )) if func_name == ACCOUNT_LOCKER_AIRDROP_IDENT
        )
    });
}

#[test]
fn claim_does_not_accept_an_address_that_is_not_an_account() {
    // Arrange
    let mut ledger = LedgerSimulatorBuilder::new().build();
    let (badge_holder_account_public_key, _, badge_holder_account) = ledger.new_account(false);

    let (account_locker, account_locker_badge) = {
        let commit_result = ledger
            .execute_manifest(
                ManifestBuilder::new()
                    .lock_fee_from_faucet()
                    .call_function(
                        LOCKER_PACKAGE,
                        ACCOUNT_LOCKER_BLUEPRINT,
                        ACCOUNT_LOCKER_INSTANTIATE_SIMPLE_IDENT,
                        AccountLockerInstantiateSimpleManifestInput {
                            allow_recover: false,
                        },
                    )
                    .try_deposit_entire_worktop_or_abort(badge_holder_account, None)
                    .build(),
                vec![],
            )
            .expect_commit_success()
            .clone();

        let locker = commit_result
            .new_component_addresses()
            .first()
            .copied()
            .unwrap();
        let badge = commit_result
            .new_resource_addresses()
            .first()
            .copied()
            .unwrap();

        (locker, badge)
    };

    // Act
    let receipt = ledger.execute_manifest(
        ManifestBuilder::new()
            .lock_fee_from_faucet()
            .create_proof_from_account_of_amount(
                badge_holder_account,
                account_locker_badge,
                dec!(1),
            )
            .call_method(
                account_locker,
                ACCOUNT_LOCKER_CLAIM_IDENT,
                AccountLockerClaimManifestInput {
                    claimant: FAUCET,
                    resource_address: XRD,
                    amount: dec!(1),
                },
            )
            .build(),
        vec![NonFungibleGlobalId::from_public_key(
            &badge_holder_account_public_key,
        )],
    );

    // Assert
    receipt.expect_specific_failure(|error| {
        matches!(
            error,
            RuntimeError::SystemError(SystemError::TypeCheckError(
                TypeCheckError::BlueprintPayloadValidationError(
                    _,
                    BlueprintPayloadIdentifier::Function(func_name, InputOrOutput::Input),
                    _
                )
            )) if func_name == ACCOUNT_LOCKER_CLAIM_IDENT
        )
    });
}

#[test]
fn recover_does_not_accept_an_address_that_is_not_an_account() {
    // Arrange
    let mut ledger = LedgerSimulatorBuilder::new().build();
    let (badge_holder_account_public_key, _, badge_holder_account) = ledger.new_account(false);

    let (account_locker, account_locker_badge) = {
        let commit_result = ledger
            .execute_manifest(
                ManifestBuilder::new()
                    .lock_fee_from_faucet()
                    .call_function(
                        LOCKER_PACKAGE,
                        ACCOUNT_LOCKER_BLUEPRINT,
                        ACCOUNT_LOCKER_INSTANTIATE_SIMPLE_IDENT,
                        AccountLockerInstantiateSimpleManifestInput {
                            allow_recover: true,
                        },
                    )
                    .try_deposit_entire_worktop_or_abort(badge_holder_account, None)
                    .build(),
                vec![],
            )
            .expect_commit_success()
            .clone();

        let locker = commit_result
            .new_component_addresses()
            .first()
            .copied()
            .unwrap();
        let badge = commit_result
            .new_resource_addresses()
            .first()
            .copied()
            .unwrap();

        (locker, badge)
    };

    // Act
    let receipt = ledger.execute_manifest(
        ManifestBuilder::new()
            .lock_fee_from_faucet()
            .create_proof_from_account_of_amount(
                badge_holder_account,
                account_locker_badge,
                dec!(1),
            )
            .call_method(
                account_locker,
                ACCOUNT_LOCKER_RECOVER_IDENT,
                AccountLockerRecoverManifestInput {
                    claimant: FAUCET,
                    resource_address: XRD,
                    amount: dec!(1),
                },
            )
            .build(),
        vec![NonFungibleGlobalId::from_public_key(
            &badge_holder_account_public_key,
        )],
    );

    // Assert
    receipt.expect_specific_failure(|error| {
        matches!(
            error,
            RuntimeError::SystemError(SystemError::TypeCheckError(
                TypeCheckError::BlueprintPayloadValidationError(
                    _,
                    BlueprintPayloadIdentifier::Function(func_name, InputOrOutput::Input),
                    _
                )
            )) if func_name == ACCOUNT_LOCKER_RECOVER_IDENT
        )
    });
}

#[test]
fn exceeding_one_of_the_limits_when_airdropping_returns_the_expected_error() {
    for airdrops in 1u64.. {
        let mut ledger = LedgerSimulatorBuilder::new().build();
        let (pk, _, account) = ledger.new_account(false);

        let keys_and_accounts = (1..=airdrops)
            .map(|num| Secp256k1PrivateKey::from_u64(num).unwrap())
            .map(|private_key| {
                let address = ComponentAddress::preallocated_account_from_public_key(
                    &private_key.public_key(),
                );
                (private_key, address)
            })
            .collect::<Vec<_>>();

        let manifest = keys_and_accounts
            .iter()
            .map(|(_, account)| account)
            .copied()
            .fold(
                ManifestBuilder::new().lock_fee_from_faucet(),
                |builder, account| {
                    builder.call_method(
                        account,
                        ACCOUNT_SET_DEFAULT_DEPOSIT_RULE_IDENT,
                        AccountSetDefaultDepositRuleInput {
                            default: DefaultDepositRule::Reject,
                        },
                    )
                },
            )
            .build();
        ledger
            .execute_manifest_without_auth(manifest)
            .expect_commit_success();

        let (account_locker, account_locker_badge) = {
            let commit_result = ledger
                .execute_manifest(
                    ManifestBuilder::new()
                        .lock_fee_from_faucet()
                        .call_function(
                            LOCKER_PACKAGE,
                            ACCOUNT_LOCKER_BLUEPRINT,
                            ACCOUNT_LOCKER_INSTANTIATE_SIMPLE_IDENT,
                            AccountLockerInstantiateSimpleManifestInput {
                                allow_recover: false,
                            },
                        )
                        .try_deposit_entire_worktop_or_abort(account, None)
                        .build(),
                    vec![],
                )
                .expect_commit_success()
                .clone();

            let locker = commit_result
                .new_component_addresses()
                .first()
                .copied()
                .unwrap();
            let badge = commit_result
                .new_resource_addresses()
                .first()
                .copied()
                .unwrap();

            (locker, badge)
        };

        let manifest = ManifestBuilder::new()
            .lock_fee_from_faucet()
            .get_free_xrd_from_faucet()
            .create_proof_from_account_of_amount(account, account_locker_badge, 1)
            .take_all_from_worktop(XRD, "bucket")
            .with_bucket("bucket", |builder, bucket| {
                builder.call_method(
                    account_locker,
                    ACCOUNT_LOCKER_AIRDROP_IDENT,
                    AccountLockerAirdropManifestInput {
                        claimants: keys_and_accounts
                            .iter()
                            .map(|entry| (entry.1, ResourceSpecifier::Fungible(dec!(1))))
                            .collect(),
                        bucket,
                        try_direct_send: true,
                    },
                )
            })
            .try_deposit_entire_worktop_or_abort(account, None)
            .build();
        let receipt =
            ledger.execute_manifest(manifest, vec![NonFungibleGlobalId::from_public_key(&pk)]);
        if receipt.is_commit_failure() {
            receipt.expect_specific_failure(|error| {
                matches!(
                    error,
                    RuntimeError::SystemModuleError(SystemModuleError::TransactionLimitsError(
                        TransactionLimitsError::TooManyEvents
                    ))
                )
            });
            break;
        }
    }
}<|MERGE_RESOLUTION|>--- conflicted
+++ resolved
@@ -3059,16 +3059,10 @@
         });
 
         let nonce = self.next_transaction_nonce();
-<<<<<<< HEAD
-        let test_transaction = TestTransaction::new_from_nonce(manifest, nonce);
-        let prepared_transaction = test_transaction.prepare_with_latest_settings().unwrap();
-        let executable = prepared_transaction.get_executable(Default::default());
-=======
         let test_transaction =
             TestTransaction::new_v1_from_nonce(manifest, nonce, Default::default());
-        let prepared_transaction = test_transaction.prepare().unwrap();
+        let prepared_transaction = test_transaction.prepare_with_latest_settings().unwrap();
         let executable = prepared_transaction.get_executable();
->>>>>>> 355049bc
         self.execute_transaction(executable, execution_config)
     }
 }
