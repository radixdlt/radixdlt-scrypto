use radix_engine::transaction::CommitResult;
use radix_engine::{transaction::BalanceChange, types::*};
use radix_engine_interface::blueprints::resource::FromPublicKey;
use scrypto_unit::*;
use transaction::builder::ManifestBuilder;

#[test]
fn test_balance_changes_when_success() {
    // Basic setup
    let mut test_runner = TestRunner::builder().build();
    let (public_key, _, account) = test_runner.new_allocated_account();

    // Publish package
    let owner_badge_resource = test_runner.create_non_fungible_resource(account);
    let owner_badge_addr =
        NonFungibleGlobalId::new(owner_badge_resource, NonFungibleLocalId::integer(1));
    let package_address = test_runner.compile_and_publish_with_owner(
        "./tests/blueprints/balance_changes",
        owner_badge_addr.clone(),
    );

    // Instantiate component
    let receipt = test_runner.execute_manifest(
        ManifestBuilder::new()
            .lock_fee(account, 10u32.into())
            .call_function(
                package_address,
                "BalanceChangesTest",
                "instantiate",
                manifest_args!(),
            )
            .build(),
        vec![
            NonFungibleGlobalId::from_public_key(&public_key),
            owner_badge_addr.clone(),
        ],
    );
    let component_address = receipt.expect_commit(true).new_component_addresses()[0];

    // Call the put method
    let receipt = test_runner.execute_manifest(
        ManifestBuilder::new()
            .lock_fee(test_runner.faucet_component(), 100.into())
            .withdraw_from_account(account, RADIX_TOKEN, Decimal::ONE)
            .take_all_from_worktop(RADIX_TOKEN, |builder, bucket| {
                builder.call_method(component_address, "put", manifest_args!(bucket))
            })
            .build(),
        vec![NonFungibleGlobalId::from_public_key(&public_key)],
    );

    let result = receipt.expect_commit(true);

    assert_eq!(result.balance_changes().len(), 4usize);
    assert_eq!(
        result.balance_changes(),
        &indexmap!(
            test_runner.faucet_component().into() => indexmap!(
                RADIX_TOKEN => BalanceChange::Fungible(-(result.fee_summary.total_execution_cost_xrd + result.fee_summary.total_royalty_cost_xrd))
            ),
            account.into() => indexmap!(
                RADIX_TOKEN => BalanceChange::Fungible(dec!("-1"))
            ),
            component_address.into() => indexmap!(
                RADIX_TOKEN => BalanceChange::Fungible(dec!("2")) // 1 for put another 1 for component royalties
            ),
            package_address.into() => indexmap!(
                RADIX_TOKEN => BalanceChange::Fungible(dec!("2"))
            ),
<<<<<<< HEAD
=======
            account.into() => indexmap!(
                RADIX_TOKEN => BalanceChange::Fungible(dec!("-1"))
            ),
            CONSENSUS_MANAGER.into() => indexmap!(
                RADIX_TOKEN => BalanceChange::Fungible(result.fee_summary.expected_reward_if_single_validator())
            )
>>>>>>> b889a504
        )
    );
    assert!(result.direct_vault_updates().is_empty());
}

#[test]
fn test_balance_changes_when_failure() {
    // Basic setup
    let mut test_runner = TestRunner::builder().build();
    let (public_key, _, account) = test_runner.new_allocated_account();

    // Publish package
    let owner_badge_resource = test_runner.create_non_fungible_resource(account);
    let owner_badge_addr =
        NonFungibleGlobalId::new(owner_badge_resource, NonFungibleLocalId::integer(1));
    let package_address = test_runner.compile_and_publish_with_owner(
        "./tests/blueprints/balance_changes",
        owner_badge_addr.clone(),
    );

    // Instantiate component
    let receipt = test_runner.execute_manifest(
        ManifestBuilder::new()
            .lock_fee(account, 10u32.into())
            .call_function(
                package_address,
                "BalanceChangesTest",
                "instantiate",
                manifest_args!(),
            )
            .build(),
        vec![
            NonFungibleGlobalId::from_public_key(&public_key),
            owner_badge_addr.clone(),
        ],
    );
    let component_address = receipt.expect_commit(true).new_component_addresses()[0];

    // Call the put method
    let receipt = test_runner.execute_manifest(
        ManifestBuilder::new()
            .lock_fee(test_runner.faucet_component(), 100.into())
            .withdraw_from_account(account, RADIX_TOKEN, Decimal::ONE)
            .take_all_from_worktop(RADIX_TOKEN, |builder, bucket| {
                builder.call_method(component_address, "boom", manifest_args!(bucket))
            })
            .build(),
        vec![NonFungibleGlobalId::from_public_key(&public_key)],
    );

    let result = receipt.expect_commit(false);
    assert!(result.direct_vault_updates().is_empty());
    assert_eq!(
        result.balance_changes(),
        &indexmap!(
            test_runner.faucet_component().into() => indexmap!(
                RADIX_TOKEN => BalanceChange::Fungible(-(result.fee_summary.total_execution_cost_xrd + result.fee_summary.total_royalty_cost_xrd))
            ),
            CONSENSUS_MANAGER.into() => indexmap!(
                RADIX_TOKEN => BalanceChange::Fungible(result.fee_summary.expected_reward_if_single_validator())
            )
        )
    )
}

#[test]
fn test_balance_changes_when_recall() {
    // Arrange
    let mut test_runner = TestRunner::builder().build();
    let (_, _, account) = test_runner.new_allocated_account();
    let (_, _, other_account) = test_runner.new_allocated_account();

    let recallable_token = test_runner.create_recallable_token(account);
    let vaults = test_runner.get_component_vaults(account, recallable_token);
    let vault_id = vaults[0];

    // Act
    let manifest = ManifestBuilder::new()
        .lock_fee(test_runner.faucet_component(), 10u32.into())
        .recall(
            InternalAddress::new_or_panic(vault_id.into()),
            Decimal::one(),
        )
        .call_method(
            other_account,
            "try_deposit_batch_or_abort",
            manifest_args!(ManifestExpression::EntireWorktop),
        )
        .build();
    let receipt = test_runner.execute_manifest(manifest, vec![]);

    // Assert
    let result = receipt.expect_commit(true);
    assert_eq!(
        result.balance_changes(),
        &indexmap!(
            test_runner.faucet_component().into() => indexmap!(
                RADIX_TOKEN => BalanceChange::Fungible(-(result.fee_summary.total_execution_cost_xrd + result.fee_summary.total_royalty_cost_xrd))
            ),
            other_account.into() => indexmap!(
                recallable_token => BalanceChange::Fungible(dec!("1"))
            ),
            CONSENSUS_MANAGER.into() => indexmap!(
                RADIX_TOKEN => BalanceChange::Fungible(result.fee_summary.expected_reward_if_single_validator())
            )
        )
    );
    assert_eq!(
        result.direct_vault_updates(),
        &indexmap!(
            vault_id => indexmap!(
                recallable_token => BalanceChange::Fungible(dec!("-1"))
            )
        )
    )
}

#[test]
fn test_balance_changes_when_transferring_non_fungibles() {
    // Arrange
    let mut test_runner = TestRunner::builder().build();
    let (pk, _, account) = test_runner.new_allocated_account();
    let (_, _, other_account) = test_runner.new_allocated_account();

    let resource_address = test_runner.create_non_fungible_resource(account);

    // Act
    let manifest = ManifestBuilder::new()
        .lock_fee(test_runner.faucet_component(), 10u32.into())
        .withdraw_from_account(account, resource_address, dec!("1.0"))
        .call_method(
            other_account,
            "try_deposit_batch_or_abort",
            manifest_args!(ManifestExpression::EntireWorktop),
        )
        .build();
    let receipt =
        test_runner.execute_manifest(manifest, vec![NonFungibleGlobalId::from_public_key(&pk)]);

    // Assert
    let result = receipt.expect_commit(true);

    assert_eq!(
        result
            .balance_changes()
            .keys()
            .cloned()
            .collect::<HashSet<GlobalAddress>>(),
        hashset![
            account.into(),
            other_account.into(),
            test_runner.faucet_component().into(),
            CONSENSUS_MANAGER.into(),
        ]
    );

    let (account_added, account_removed) =
        get_non_fungible_changes(result, &account, &resource_address);
    assert_eq!(account_added, BTreeSet::new());
    assert_eq!(account_removed.len(), 1);
    let transferred_non_fungible = account_removed.first().unwrap().clone();

    let (other_account_added, other_account_removed) =
        get_non_fungible_changes(result, &other_account, &resource_address);
    assert_eq!(other_account_added, btreeset!(transferred_non_fungible));
    assert_eq!(other_account_removed, BTreeSet::new());

    let faucet_changes = result
        .balance_changes()
        .get(&GlobalAddress::from(test_runner.faucet_component()))
        .unwrap();
    let total_cost_xrd =
        result.fee_summary.total_execution_cost_xrd + result.fee_summary.total_royalty_cost_xrd;
    assert_eq!(
        faucet_changes,
        &indexmap!(
            RADIX_TOKEN => BalanceChange::Fungible(-total_cost_xrd),
        ),
    );

    assert!(result.direct_vault_updates().is_empty())
}

fn get_non_fungible_changes(
    result: &CommitResult,
    account: &ComponentAddress,
    resource_address: &ResourceAddress,
) -> (BTreeSet<NonFungibleLocalId>, BTreeSet<NonFungibleLocalId>) {
    let balance_change = result
        .balance_changes()
        .get(&GlobalAddress::from(account.clone()))
        .unwrap()
        .get(resource_address)
        .unwrap();
    let account_changes = if let BalanceChange::NonFungible { added, removed } = balance_change {
        Some((added.clone(), removed.clone()))
    } else {
        None
    };
    account_changes.unwrap()
}<|MERGE_RESOLUTION|>--- conflicted
+++ resolved
@@ -51,7 +51,7 @@
 
     let result = receipt.expect_commit(true);
 
-    assert_eq!(result.balance_changes().len(), 4usize);
+    assert_eq!(result.balance_changes().len(), 5usize);
     assert_eq!(
         result.balance_changes(),
         &indexmap!(
@@ -67,15 +67,9 @@
             package_address.into() => indexmap!(
                 RADIX_TOKEN => BalanceChange::Fungible(dec!("2"))
             ),
-<<<<<<< HEAD
-=======
-            account.into() => indexmap!(
-                RADIX_TOKEN => BalanceChange::Fungible(dec!("-1"))
-            ),
             CONSENSUS_MANAGER.into() => indexmap!(
                 RADIX_TOKEN => BalanceChange::Fungible(result.fee_summary.expected_reward_if_single_validator())
             )
->>>>>>> b889a504
         )
     );
     assert!(result.direct_vault_updates().is_empty());
