<<<<<<< HEAD
use radix_engine::vm::NoExtension;
=======
use radix_common::prelude::*;
>>>>>>> 6c791586
use radix_engine_interface::prelude::*;
use radix_engine_interface::prelude::{FromPublicKey, NonFungibleGlobalId};
use radix_transactions::builder::ManifestBuilder;
use scrypto_test::prelude::LedgerSimulatorBuilder;

#[test]
fn lock_fee_from_faucet_error_injection() {
    let mut ledger = LedgerSimulatorBuilder::new().build();

    let mut inject_err_after_count = 1u64;

    loop {
        let manifest = ManifestBuilder::new().lock_fee_from_faucet().build();
        let receipt = ledger
            .execute_manifest_with_injected_error(
                manifest,
                vec![],
                inject_err_after_count,
            );
        if receipt.is_commit_success() {
            break;
        }

        inject_err_after_count += 1u64;
    }

    println!("Count: {:?}", inject_err_after_count);
}

#[test]
fn lock_fee_from_faucet_twice_error_injection() {
    let mut ledger = LedgerSimulatorBuilder::new().build();

    let mut inject_err_after_count = 1u64;

    // TODO: Use state from InjectSystemCostingError to tell when we haven't progressed
    for _ in 0..600 {
        let manifest = ManifestBuilder::new().lock_fee_from_faucet().build();
        let receipt = ledger
            .execute_manifest_with_injected_error(
                manifest,
                vec![],
                inject_err_after_count,
            );
        if receipt.is_commit_success() {
            break;
        }

        inject_err_after_count += 1u64;
    }

    println!("Count: {:?}", inject_err_after_count);
}

#[test]
fn lock_fee_from_faucet_and_account_error_injection() {
    let mut ledger = LedgerSimulatorBuilder::new().build();
    let (pub_key, _, account) = ledger.new_account(false);

    let mut inject_err_after_count = 1u64;

    loop {
        let manifest = ManifestBuilder::new()
            .lock_fee(account, dec!("500"))
            .build();
        let receipt = ledger
            .execute_manifest_with_injected_error(
                manifest,
                vec![NonFungibleGlobalId::from_public_key(&pub_key)],
                inject_err_after_count,
            );
        if receipt.is_commit_success() {
            break;
        }

        inject_err_after_count += 1u64;
    }

    println!("Count: {:?}", inject_err_after_count);
}<|MERGE_RESOLUTION|>--- conflicted
+++ resolved
@@ -1,8 +1,5 @@
-<<<<<<< HEAD
+use radix_common::prelude::*;
 use radix_engine::vm::NoExtension;
-=======
-use radix_common::prelude::*;
->>>>>>> 6c791586
 use radix_engine_interface::prelude::*;
 use radix_engine_interface::prelude::{FromPublicKey, NonFungibleGlobalId};
 use radix_transactions::builder::ManifestBuilder;
@@ -16,12 +13,8 @@
 
     loop {
         let manifest = ManifestBuilder::new().lock_fee_from_faucet().build();
-        let receipt = ledger
-            .execute_manifest_with_injected_error(
-                manifest,
-                vec![],
-                inject_err_after_count,
-            );
+        let receipt =
+            ledger.execute_manifest_with_injected_error(manifest, vec![], inject_err_after_count);
         if receipt.is_commit_success() {
             break;
         }
@@ -41,12 +34,8 @@
     // TODO: Use state from InjectSystemCostingError to tell when we haven't progressed
     for _ in 0..600 {
         let manifest = ManifestBuilder::new().lock_fee_from_faucet().build();
-        let receipt = ledger
-            .execute_manifest_with_injected_error(
-                manifest,
-                vec![],
-                inject_err_after_count,
-            );
+        let receipt =
+            ledger.execute_manifest_with_injected_error(manifest, vec![], inject_err_after_count);
         if receipt.is_commit_success() {
             break;
         }
@@ -68,12 +57,11 @@
         let manifest = ManifestBuilder::new()
             .lock_fee(account, dec!("500"))
             .build();
-        let receipt = ledger
-            .execute_manifest_with_injected_error(
-                manifest,
-                vec![NonFungibleGlobalId::from_public_key(&pub_key)],
-                inject_err_after_count,
-            );
+        let receipt = ledger.execute_manifest_with_injected_error(
+            manifest,
+            vec![NonFungibleGlobalId::from_public_key(&pub_key)],
+            inject_err_after_count,
+        );
         if receipt.is_commit_success() {
             break;
         }
