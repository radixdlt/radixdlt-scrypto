use radix_common::prelude::*;
use radix_engine::errors::{RuntimeError, SystemError};
use radix_engine::kernel::kernel_api::{KernelNodeApi, KernelSubstateApi};
use radix_engine::system::system_callback::SystemLockData;
use radix_engine::system::system_type_checker::TypeCheckError;
use radix_engine::vm::{OverridePackageCode, VmApi, VmInvoke};
use radix_engine_interface::api::key_value_store_api::KeyValueStoreDataSchema;
use radix_engine_interface::api::{
    SystemApi, FieldValue, LockFlags, ACTOR_REF_AUTH_ZONE, ACTOR_STATE_SELF,
};
use radix_engine_interface::blueprints::package::{KeyOrValue, PackageDefinition};
use radix_transactions::builder::ManifestBuilder;
use scrypto_test::prelude::*;

#[test]
fn cannot_store_reference_in_non_transient_blueprint() {
    // Arrange
    const BLUEPRINT_NAME: &str = "MyBlueprint";
    const CUSTOM_PACKAGE_CODE_ID: u64 = 1024;
    #[derive(Clone)]
    struct TestInvoke;
    impl VmInvoke for TestInvoke {
        fn invoke<
            Y: SystemApi<RuntimeError> + KernelNodeApi + KernelSubstateApi<SystemLockData>,
            V: VmApi,
        >(
            &mut self,
            export_name: &str,
            _input: &IndexedScryptoValue,
            api: &mut Y,
            _vm_api: &V,
<<<<<<< HEAD
        ) -> Result<IndexedOwnedScryptoValue, RuntimeError>
        where
            Y: SystemApi<RuntimeError> + KernelNodeApi + KernelSubstateApi<SystemLockData>,
            V: VmApi,
        {
=======
        ) -> Result<IndexedScryptoValue, RuntimeError> {
>>>>>>> 9141df7f
            match export_name {
                "new" => {
                    let auth_zone = api.actor_get_node_id(ACTOR_REF_AUTH_ZONE)?;
                    let node_id = api.new_simple_object(
                        BLUEPRINT_NAME,
                        indexmap![0u8 => FieldValue::new(Reference(auth_zone))],
                    )?;
                    api.drop_object(&node_id)?;
                }
                _ => {}
            }

            Ok(IndexedScryptoValue::from_typed(&()))
        }
    }
    let mut ledger = LedgerSimulatorBuilder::new()
        .with_custom_extension(OverridePackageCode::new(CUSTOM_PACKAGE_CODE_ID, TestInvoke))
        .build();
    let package_address = ledger.publish_native_package(
        CUSTOM_PACKAGE_CODE_ID,
        PackageDefinition::new_with_field_test_definition(
            BLUEPRINT_NAME,
            vec![("new", "new", false)],
        ),
    );

    // Act
    let receipt = ledger.execute_manifest(
        ManifestBuilder::new()
            .lock_fee(ledger.faucet_component(), 500u32)
            .call_function(package_address, BLUEPRINT_NAME, "new", manifest_args!())
            .build(),
        vec![],
    );

    // Assert
    receipt.expect_specific_failure(|e| match e {
        RuntimeError::SystemError(SystemError::TypeCheckError(
            TypeCheckError::BlueprintPayloadValidationError(.., error),
        )) => error.contains("Non Global Reference"),
        _ => false,
    });
}

#[test]
fn cannot_write_reference_in_non_transient_blueprint() {
    // Arrange
    const BLUEPRINT_NAME: &str = "MyBlueprint";
    const CUSTOM_PACKAGE_CODE_ID: u64 = 1024;
    #[derive(Clone)]
    struct TestInvoke;
    impl VmInvoke for TestInvoke {
        fn invoke<
            Y: SystemApi<RuntimeError> + KernelNodeApi + KernelSubstateApi<SystemLockData>,
            V: VmApi,
        >(
            &mut self,
            export_name: &str,
            _input: &IndexedScryptoValue,
            api: &mut Y,
            _vm_api: &V,
<<<<<<< HEAD
        ) -> Result<IndexedOwnedScryptoValue, RuntimeError>
        where
            Y: SystemApi<RuntimeError> + KernelNodeApi + KernelSubstateApi<SystemLockData>,
            V: VmApi,
        {
=======
        ) -> Result<IndexedScryptoValue, RuntimeError> {
>>>>>>> 9141df7f
            match export_name {
                "new" => {
                    let node_id = api
                        .new_simple_object(BLUEPRINT_NAME, indexmap!(0u8 =>FieldValue::new(())))?;
                    api.call_method(&node_id, "test", scrypto_encode(&()).unwrap())?;
                    api.drop_object(&node_id)?;
                }
                "test" => {
                    let handle = api.actor_open_field(ACTOR_STATE_SELF, 0u8, LockFlags::MUTABLE)?;
                    let auth_zone = api.actor_get_node_id(ACTOR_REF_AUTH_ZONE)?;
                    api.field_write_typed(handle, &Reference(auth_zone))?;
                }
                _ => {}
            }

            Ok(IndexedScryptoValue::from_typed(&()))
        }
    }
    let mut ledger = LedgerSimulatorBuilder::new()
        .with_custom_extension(OverridePackageCode::new(CUSTOM_PACKAGE_CODE_ID, TestInvoke))
        .build();
    let package_address = ledger.publish_native_package(
        CUSTOM_PACKAGE_CODE_ID,
        PackageDefinition::new_with_field_test_definition(
            BLUEPRINT_NAME,
            vec![("new", "new", false), ("test", "test", true)],
        ),
    );

    // Act
    let receipt = ledger.execute_manifest(
        ManifestBuilder::new()
            .lock_fee(ledger.faucet_component(), 500u32)
            .call_function(package_address, BLUEPRINT_NAME, "new", manifest_args!())
            .build(),
        vec![],
    );

    // Assert
    receipt.expect_specific_failure(|e| match e {
        RuntimeError::SystemError(SystemError::TypeCheckError(
            TypeCheckError::BlueprintPayloadValidationError(.., error),
        )) => error.contains("Non Global Reference"),
        _ => false,
    });
}

#[test]
fn cannot_write_reference_in_kv_store() {
    // Arrange
    const BLUEPRINT_NAME: &str = "MyBlueprint";
    const CUSTOM_PACKAGE_CODE_ID: u64 = 1024;
    #[derive(Clone)]
    struct TestInvoke;
    impl VmInvoke for TestInvoke {
        fn invoke<
            Y: SystemApi<RuntimeError> + KernelNodeApi + KernelSubstateApi<SystemLockData>,
            V: VmApi,
        >(
            &mut self,
            export_name: &str,
            _input: &IndexedScryptoValue,
            api: &mut Y,
            _vm_api: &V,
<<<<<<< HEAD
        ) -> Result<IndexedOwnedScryptoValue, RuntimeError>
        where
            Y: SystemApi<RuntimeError> + KernelNodeApi + KernelSubstateApi<SystemLockData>,
            V: VmApi,
        {
=======
        ) -> Result<IndexedScryptoValue, RuntimeError> {
>>>>>>> 9141df7f
            match export_name {
                "kv_store" => {
                    let kv_store = api.key_value_store_new(
                        KeyValueStoreDataSchema::new_local_without_self_package_replacement::<
                            (),
                            Reference,
                        >(false),
                    )?;
                    let handle = api.key_value_store_open_entry(
                        &kv_store,
                        scrypto_encode_to_value(&()).unwrap().into_unvalidated(),
                        LockFlags::MUTABLE,
                    )?;
                    let auth_zone = api.actor_get_node_id(ACTOR_REF_AUTH_ZONE)?;
                    api.key_value_entry_set_typed(handle, Reference(auth_zone))?;
                }
                _ => {}
            }

            Ok(IndexedScryptoValue::from_typed(&()))
        }
    }
    let mut ledger = LedgerSimulatorBuilder::new()
        .with_custom_extension(OverridePackageCode::new(CUSTOM_PACKAGE_CODE_ID, TestInvoke))
        .build();
    let package_address = ledger.publish_native_package(
        CUSTOM_PACKAGE_CODE_ID,
        PackageDefinition::new_with_field_test_definition(
            BLUEPRINT_NAME,
            vec![("kv_store", "kv_store", false)],
        ),
    );

    // Act
    let receipt = ledger.execute_manifest(
        ManifestBuilder::new()
            .lock_fee(ledger.faucet_component(), 500u32)
            .call_function(
                package_address,
                BLUEPRINT_NAME,
                "kv_store",
                manifest_args!(),
            )
            .build(),
        vec![],
    );

    // Assert
    receipt.expect_specific_failure(|e| match e {
        RuntimeError::SystemError(SystemError::TypeCheckError(
            TypeCheckError::KeyValueStorePayloadValidationError(KeyOrValue::Value, error),
        )) => error.contains("Non Global Reference"),
        _ => false,
    });
}<|MERGE_RESOLUTION|>--- conflicted
+++ resolved
@@ -29,15 +29,7 @@
             _input: &IndexedScryptoValue,
             api: &mut Y,
             _vm_api: &V,
-<<<<<<< HEAD
-        ) -> Result<IndexedOwnedScryptoValue, RuntimeError>
-        where
-            Y: SystemApi<RuntimeError> + KernelNodeApi + KernelSubstateApi<SystemLockData>,
-            V: VmApi,
-        {
-=======
-        ) -> Result<IndexedScryptoValue, RuntimeError> {
->>>>>>> 9141df7f
+        ) -> Result<IndexedOwnedScryptoValue, RuntimeError> {
             match export_name {
                 "new" => {
                     let auth_zone = api.actor_get_node_id(ACTOR_REF_AUTH_ZONE)?;
@@ -99,15 +91,7 @@
             _input: &IndexedScryptoValue,
             api: &mut Y,
             _vm_api: &V,
-<<<<<<< HEAD
-        ) -> Result<IndexedOwnedScryptoValue, RuntimeError>
-        where
-            Y: SystemApi<RuntimeError> + KernelNodeApi + KernelSubstateApi<SystemLockData>,
-            V: VmApi,
-        {
-=======
-        ) -> Result<IndexedScryptoValue, RuntimeError> {
->>>>>>> 9141df7f
+        ) -> Result<IndexedOwnedScryptoValue, RuntimeError> {
             match export_name {
                 "new" => {
                     let node_id = api
@@ -172,15 +156,7 @@
             _input: &IndexedScryptoValue,
             api: &mut Y,
             _vm_api: &V,
-<<<<<<< HEAD
-        ) -> Result<IndexedOwnedScryptoValue, RuntimeError>
-        where
-            Y: SystemApi<RuntimeError> + KernelNodeApi + KernelSubstateApi<SystemLockData>,
-            V: VmApi,
-        {
-=======
-        ) -> Result<IndexedScryptoValue, RuntimeError> {
->>>>>>> 9141df7f
+        ) -> Result<IndexedOwnedScryptoValue, RuntimeError> {
             match export_name {
                 "kv_store" => {
                     let kv_store = api.key_value_store_new(
