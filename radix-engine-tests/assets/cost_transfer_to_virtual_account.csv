<<<<<<< HEAD
Total Cost (XRD)                                                           ,      9.6027126,   100.00%
+ Execution Cost (XRD)                                                     ,       8.434012,    87.83%
+ Tipping Cost (XRD)                                                       ,      0.4217006,     4.39%
+ State Expansion Cost (XRD)                                               ,          0.747,     7.78%
=======
Total Cost (XRD)                                                           ,   0.0997112715,   100.00%
+ Execution Cost (XRD)                                                     ,     0.08784883,    88.10%
+ Tipping Cost (XRD)                                                       ,   0.0043924415,     4.41%
+ State Expansion Cost (XRD)                                               ,        0.00747,     7.49%
>>>>>>> b3e83eea
+ Royalty Cost (XRD)                                                       ,              0,     0.00%
Total Cost Units Consumed                                                  ,        8434012,   100.00%
AfterInvoke                                                                ,            886,     0.01%
AllocateNodeId                                                             ,          13000,     0.15%
BeforeInvoke                                                               ,          10734,     0.13%
CloseSubstate                                                              ,         113500,     1.35%
Commit::GlobalAccount                                                      ,         100002,     1.19%
Commit::GlobalVirtualSecp256k1Account                                      ,         900105,    10.67%
Commit::InternalFungibleVault                                              ,         700082,     8.30%
CreateNode                                                                 ,          25062,     0.30%
DropNode                                                                   ,          21588,     0.26%
EmitEvent                                                                  ,           3228,     0.04%
LockFee                                                                    ,            500,     0.01%
MoveModules                                                                ,           4000,     0.05%
OpenSubstate::GlobalAccount                                                ,         566006,     6.71%
OpenSubstate::GlobalFungibleResourceManager                                ,         332464,     3.94%
OpenSubstate::GlobalPackage                                                ,        4455854,    52.83%
OpenSubstate::GlobalVirtualSecp256k1Account                                ,         643368,     7.63%
OpenSubstate::InternalAccount                                              ,            652,     0.01%
OpenSubstate::InternalFungibleVault                                        ,         168266,     2.00%
OpenSubstate::InternalGenericComponent                                     ,          58614,     0.69%
QueryActor                                                                 ,           4000,     0.05%
ReadSubstate                                                               ,         218014,     2.58%
RunNativeCode::Worktop_drain                                               ,            225,     0.00%
RunNativeCode::Worktop_drop                                                ,            163,     0.00%
RunNativeCode::Worktop_put                                                 ,            244,     0.00%
RunNativeCode::create                                                      ,            540,     0.01%
RunNativeCode::create_empty_vault_FungibleResourceManager                  ,            468,     0.01%
RunNativeCode::create_virtual_secp256k1                                    ,            248,     0.00%
RunNativeCode::create_with_data                                            ,            266,     0.00%
RunNativeCode::get_amount_FungibleBucket                                   ,             74,     0.00%
RunNativeCode::lock_fee                                                    ,           1316,     0.02%
RunNativeCode::put_FungibleVault                                           ,            213,     0.00%
RunNativeCode::take_FungibleVault                                          ,            534,     0.01%
RunNativeCode::try_deposit_batch_or_abort                                  ,            637,     0.01%
RunNativeCode::withdraw                                                    ,            475,     0.01%
TxBaseCost                                                                 ,          50000,     0.59%
TxPayloadCost                                                              ,          13450,     0.16%
TxSignatureVerification                                                    ,           7000,     0.08%
WriteSubstate                                                              ,          18234,     0.22%<|MERGE_RESOLUTION|>--- conflicted
+++ resolved
@@ -1,14 +1,7 @@
-<<<<<<< HEAD
-Total Cost (XRD)                                                           ,      9.6027126,   100.00%
-+ Execution Cost (XRD)                                                     ,       8.434012,    87.83%
-+ Tipping Cost (XRD)                                                       ,      0.4217006,     4.39%
-+ State Expansion Cost (XRD)                                               ,          0.747,     7.78%
-=======
-Total Cost (XRD)                                                           ,   0.0997112715,   100.00%
-+ Execution Cost (XRD)                                                     ,     0.08784883,    88.10%
-+ Tipping Cost (XRD)                                                       ,   0.0043924415,     4.41%
-+ State Expansion Cost (XRD)                                               ,        0.00747,     7.49%
->>>>>>> b3e83eea
+Total Cost (XRD)                                                           ,    0.096027126,   100.00%
++ Execution Cost (XRD)                                                     ,     0.08434012,    87.83%
++ Tipping Cost (XRD)                                                       ,    0.004217006,     4.39%
++ State Expansion Cost (XRD)                                               ,        0.00747,     7.78%
 + Royalty Cost (XRD)                                                       ,              0,     0.00%
 Total Cost Units Consumed                                                  ,        8434012,   100.00%
 AfterInvoke                                                                ,            886,     0.01%
