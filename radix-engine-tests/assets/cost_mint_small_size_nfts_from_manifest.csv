<<<<<<< HEAD
Total Cost (XRD)                                                           ,      1.0193623,    100.0%
+ Execution Cost (XRD)                                                     ,      0.9368623,     91.9%
+ Tipping Cost (XRD)                                                       ,              0,      0.0%
+ State Expansion Cost (XRD)                                               ,         0.0825,      8.1%
+ Royalty Cost (XRD)                                                       ,              0,      0.0%
Total Cost Units Consumed                                                  ,       93686230,    100.0%
AfterInvoke                                                                ,            494,      0.0%
AllocateNodeId                                                             ,          10500,      0.0%
BeforeInvoke                                                               ,          22096,      0.0%
CloseSubstate                                                              ,         327500,      0.3%
Commit::GlobalAccount                                                      ,         100010,      0.1%
=======
Total Cost (XRD)                                                           ,     1.01302736,    100.0%
+ Execution Cost (XRD)                                                     ,     0.93006736,     91.8%
+ Tipping Cost (XRD)                                                       ,              0,      0.0%
+ State Expansion Cost (XRD)                                               ,        0.08296,      8.2%
+ Royalty Cost (XRD)                                                       ,              0,      0.0%
Total Cost Units Consumed                                                  ,       93006736,    100.0%
AfterInvoke                                                                ,           2018,      0.0%
AllocateNodeId                                                             ,           2184,      0.0%
BeforeInvoke                                                               ,          16462,      0.0%
CloseSubstate                                                              ,          68985,      0.1%
Commit::GlobalAccount                                                      ,         200012,      0.2%
>>>>>>> 9e3f2542
Commit::GlobalGenericComponent                                             ,         100018,      0.1%
Commit::GlobalNonFungibleResourceManager                                   ,       43501386,     46.8%
Commit::InternalFungibleVault                                              ,         100010,      0.1%
Commit::InternalNonFungibleVault                                           ,       42100046,     45.3%
CreateNode                                                                 ,          34320,      0.0%
DropNode                                                                   ,          32655,      0.0%
EmitEvent                                                                  ,          32372,      0.0%
LockFee                                                                    ,            500,      0.0%
MoveModule                                                                 ,          36022,      0.0%
OpenSubstate                                                               ,        3156900,      3.4%
OpenSubstate::GlobalAccount                                                ,           4769,      0.0%
OpenSubstate::GlobalFungibleResourceManager                                ,           1452,      0.0%
OpenSubstate::GlobalGenericComponent                                       ,           1892,      0.0%
OpenSubstate::GlobalNonFungibleResourceManager                             ,          13294,      0.0%
OpenSubstate::GlobalPackage                                                ,         773040,      0.8%
OpenSubstate::InternalFungibleVault                                        ,           4352,      0.0%
OpenSubstate::InternalGenericComponent                                     ,          46642,      0.1%
OpenSubstate::InternalKeyValueStore                                        ,            877,      0.0%
OpenSubstate::InternalNonFungibleVault                                     ,         224752,      0.2%
PrepareWasmCode                                                            ,         619310,      0.7%
QueryActor                                                                 ,           2000,      0.0%
ReadSubstate                                                               ,         949942,      1.0%
RunNativeCode::Worktop_drain                                               ,          13505,      0.0%
RunNativeCode::Worktop_drop                                                ,          15385,      0.0%
RunNativeCode::Worktop_put                                                 ,          18262,      0.0%
RunNativeCode::create                                                      ,          31390,      0.0%
RunNativeCode::create_empty_vault_NonFungibleResourceManager               ,          60214,      0.1%
RunNativeCode::create_with_data                                            ,          27941,      0.0%
RunNativeCode::create_with_initial_supply_NonFungibleResourceManager       ,         177210,      0.2%
RunNativeCode::get_amount_NonFungibleBucket                                ,          17866,      0.0%
RunNativeCode::lock_fee                                                    ,          48766,      0.1%
RunNativeCode::put_NonFungibleVault                                        ,          29816,      0.0%
RunNativeCode::try_deposit_batch_or_abort                                  ,          76963,      0.1%
RunWasmCode::Faucet_lock_fee                                               ,          18320,      0.0%
SetSubstate                                                                ,         100914,      0.1%
TxBaseCost                                                                 ,          50000,      0.1%
TxPayloadCost                                                              ,         287640,      0.3%
TxSignatureVerification                                                    ,              0,      0.0%
WriteSubstate                                                              ,           6332,      0.0%<|MERGE_RESOLUTION|>--- conflicted
+++ resolved
@@ -1,28 +1,14 @@
-<<<<<<< HEAD
-Total Cost (XRD)                                                           ,      1.0193623,    100.0%
-+ Execution Cost (XRD)                                                     ,      0.9368623,     91.9%
+Total Cost (XRD)                                                           ,     1.01193386,    100.0%
++ Execution Cost (XRD)                                                     ,     0.92906386,     91.8%
 + Tipping Cost (XRD)                                                       ,              0,      0.0%
-+ State Expansion Cost (XRD)                                               ,         0.0825,      8.1%
++ State Expansion Cost (XRD)                                               ,        0.08287,      8.2%
 + Royalty Cost (XRD)                                                       ,              0,      0.0%
-Total Cost Units Consumed                                                  ,       93686230,    100.0%
-AfterInvoke                                                                ,            494,      0.0%
-AllocateNodeId                                                             ,          10500,      0.0%
-BeforeInvoke                                                               ,          22096,      0.0%
-CloseSubstate                                                              ,         327500,      0.3%
-Commit::GlobalAccount                                                      ,         100010,      0.1%
-=======
-Total Cost (XRD)                                                           ,     1.01302736,    100.0%
-+ Execution Cost (XRD)                                                     ,     0.93006736,     91.8%
-+ Tipping Cost (XRD)                                                       ,              0,      0.0%
-+ State Expansion Cost (XRD)                                               ,        0.08296,      8.2%
-+ Royalty Cost (XRD)                                                       ,              0,      0.0%
-Total Cost Units Consumed                                                  ,       93006736,    100.0%
+Total Cost Units Consumed                                                  ,       92906386,    100.0%
 AfterInvoke                                                                ,           2018,      0.0%
 AllocateNodeId                                                             ,           2184,      0.0%
 BeforeInvoke                                                               ,          16462,      0.0%
 CloseSubstate                                                              ,          68985,      0.1%
-Commit::GlobalAccount                                                      ,         200012,      0.2%
->>>>>>> 9e3f2542
+Commit::GlobalAccount                                                      ,         100010,      0.1%
 Commit::GlobalGenericComponent                                             ,         100018,      0.1%
 Commit::GlobalNonFungibleResourceManager                                   ,       43501386,     46.8%
 Commit::InternalFungibleVault                                              ,         100010,      0.1%
@@ -44,7 +30,7 @@
 OpenSubstate::InternalNonFungibleVault                                     ,         224752,      0.2%
 PrepareWasmCode                                                            ,         619310,      0.7%
 QueryActor                                                                 ,           2000,      0.0%
-ReadSubstate                                                               ,         949942,      1.0%
+ReadSubstate                                                               ,         949594,      1.0%
 RunNativeCode::Worktop_drain                                               ,          13505,      0.0%
 RunNativeCode::Worktop_drop                                                ,          15385,      0.0%
 RunNativeCode::Worktop_put                                                 ,          18262,      0.0%
