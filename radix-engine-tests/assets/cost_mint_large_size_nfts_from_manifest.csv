--- conflicted
+++ resolved
@@ -1,26 +1,13 @@
-<<<<<<< HEAD
-Total Cost (XRD)                                                           ,    10.22242868,    100.0%
-+ Execution Cost (XRD)                                                     ,     0.91729868,      9.0%
+Total Cost (XRD)                                                           ,    10.22243201,    100.0%
++ Execution Cost (XRD)                                                     ,     0.91730201,      9.0%
 + Tipping Cost (XRD)                                                       ,              0,      0.0%
 + State Expansion Cost (XRD)                                               ,        9.30513,     91.0%
 + Royalty Cost (XRD)                                                       ,              0,      0.0%
-Total Cost Units Consumed                                                  ,       91729868,    100.0%
+Total Cost Units Consumed                                                  ,       91730201,    100.0%
 AfterInvoke                                                                ,           2018,      0.0%
 AllocateNodeId                                                             ,           2184,      0.0%
 BeforeInvoke                                                               ,        1861800,      2.0%
 CloseSubstate                                                              ,          46830,      0.1%
-=======
-Total Cost (XRD)                                                           ,    10.22800534,    100.0%
-+ Execution Cost (XRD)                                                     ,     0.92287534,      9.0%
-+ Tipping Cost (XRD)                                                       ,              0,      0.0%
-+ State Expansion Cost (XRD)                                               ,        9.30513,     91.0%
-+ Royalty Cost (XRD)                                                       ,              0,      0.0%
-Total Cost Units Consumed                                                  ,       92287534,    100.0%
-AfterInvoke                                                                ,            494,      0.0%
-AllocateNodeId                                                             ,          10500,      0.0%
-BeforeInvoke                                                               ,        1867440,      2.0%
-CloseSubstate                                                              ,         223000,      0.2%
->>>>>>> f19ebd57
 Commit::GlobalAccount                                                      ,         200012,      0.2%
 Commit::GlobalGenericComponent                                             ,         100018,      0.1%
 Commit::GlobalNonFungibleResourceManager                                   ,       22832253,     24.9%
@@ -43,7 +30,6 @@
 OpenSubstate::InternalNonFungibleVault                                     ,         114818,      0.1%
 PrepareWasmCode                                                            ,         625134,      0.7%
 QueryActor                                                                 ,           2000,      0.0%
-<<<<<<< HEAD
 ReadSubstate                                                               ,         870142,      0.9%
 RunNativeCode::Worktop_drain                                               ,          13505,      0.0%
 RunNativeCode::Worktop_drop                                                ,          15385,      0.0%
@@ -56,24 +42,8 @@
 RunNativeCode::lock_fee                                                    ,          48766,      0.1%
 RunNativeCode::put_NonFungibleVault                                        ,          29816,      0.0%
 RunNativeCode::try_deposit_batch_or_abort                                  ,          76963,      0.1%
-RunWasmCode::Faucet_lock_fee                                               ,          17987,      0.0%
+RunWasmCode::Faucet_lock_fee                                               ,          18320,      0.0%
 SetSubstate                                                                ,          50336,      0.1%
-=======
-ReadSubstate                                                               ,        1063366,      1.2%
-RunNativeCode::Worktop_drain                                               ,          22525,      0.0%
-RunNativeCode::Worktop_drop                                                ,          16371,      0.0%
-RunNativeCode::Worktop_put                                                 ,          24411,      0.0%
-RunNativeCode::create                                                      ,          45707,      0.0%
-RunNativeCode::create_empty_vault_NonFungibleResourceManager               ,          54136,      0.1%
-RunNativeCode::create_with_data                                            ,          26638,      0.0%
-RunNativeCode::create_with_initial_supply_NonFungibleResourceManager       ,         186631,      0.2%
-RunNativeCode::get_amount_NonFungibleBucket                                ,          30064,      0.0%
-RunNativeCode::lock_fee                                                    ,          61733,      0.1%
-RunNativeCode::put_NonFungibleVault                                        ,          17297,      0.0%
-RunNativeCode::try_deposit_batch_or_abort                                  ,          63706,      0.1%
-RunWasmCode::Faucet_lock_fee                                               ,          18320,      0.0%
-SetSubstate                                                                ,         105248,      0.1%
->>>>>>> f19ebd57
 TxBaseCost                                                                 ,          50000,      0.1%
 TxPayloadCost                                                              ,       37194400,     40.5%
 TxSignatureVerification                                                    ,              0,      0.0%
