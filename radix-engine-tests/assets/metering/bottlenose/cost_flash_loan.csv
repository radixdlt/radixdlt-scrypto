--- conflicted
+++ resolved
@@ -1,12 +1,7 @@
 Total Cost (XRD)                                                           ,            0.63457102592,    100.0%
 - Execution Cost (XRD)                                                     ,                0.4741398,     74.7%
 - Finalization Cost (XRD)                                                  ,                0.0322574,      5.1%
-<<<<<<< HEAD
 - Storage Cost (XRD)                                                       ,            0.12817382592,     20.4%
-=======
-- Tipping Cost (XRD)                                                       ,                        0,      0.0%
-- Storage Cost (XRD)                                                       ,            0.12817382592,     20.2%
->>>>>>> 9396c507
 - Tipping Cost (XRD)                                                       ,                        0,      0.0%
 - Royalty Cost (XRD)                                                       ,                        0,      0.0%
 Execution Cost Breakdown                                                   ,                  9482796,    100.0%
