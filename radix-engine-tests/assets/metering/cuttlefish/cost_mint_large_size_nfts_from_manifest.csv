<<<<<<< HEAD
Total Cost (XRD)                                                           ,          207.47160513518,    100.0%
- Execution Cost (XRD)                                                     ,                2.5818577,      1.2%
=======
Total Cost (XRD)                                                           ,          207.47137988518,    100.0%
- Execution Cost (XRD)                                                     ,               2.58163245,      1.2%
>>>>>>> a583a405
- Finalization Cost (XRD)                                                  ,               2.47943445,      1.2%
- Storage Cost (XRD)                                                       ,          202.41031298518,     97.6%
- Tipping Cost (XRD)                                                       ,                        0,      0.0%
- Royalty Cost (XRD)                                                       ,                        0,      0.0%
<<<<<<< HEAD
Execution Cost Breakdown                                                   ,                 51637154,    100.0%
=======
Execution Cost Breakdown                                                   ,                 51632649,    100.0%
>>>>>>> a583a405
- AfterInvoke                                                              ,                     4752,      0.0%
- AllocateNodeId                                                           ,                     2231,      0.0%
- BeforeInvoke                                                             ,                  2093962,      4.1%
- CheckReference                                                           ,                    80022,      0.2%
- CloseSubstate                                                            ,                    64758,      0.1%
- CreateNode                                                               ,                  2116270,      4.1%
- DropNode                                                                 ,                    36025,      0.1%
- EmitEvent                                                                ,                    15370,      0.0%
- GetOwnedNodes                                                            ,                     1000,      0.0%
- LockFee                                                                  ,                      500,      0.0%
- MarkSubstateAsTransient                                                  ,                      110,      0.0%
- MoveModule                                                               ,                    70560,      0.1%
- OpenSubstate::GlobalAccount                                              ,                   366729,      0.7%
- OpenSubstate::GlobalFungibleResourceManager                              ,                   121872,      0.2%
- OpenSubstate::GlobalGenericComponent                                     ,                    43690,      0.1%
- OpenSubstate::GlobalNonFungibleResourceManager                           ,                    14330,      0.0%
- OpenSubstate::GlobalPackage                                              ,                  2727099,      5.3%
- OpenSubstate::InternalFungibleVault                                      ,                    90202,      0.2%
- OpenSubstate::InternalGenericComponent                                   ,                    59477,      0.1%
- OpenSubstate::InternalKeyValueStore                                      ,                    40536,      0.1%
- OpenSubstate::InternalNonFungibleVault                                   ,                   133804,      0.3%
- PinNode                                                                  ,                      240,      0.0%
- PrepareWasmCode                                                          ,                   353866,      0.7%
- QueryActor                                                               ,                     2000,      0.0%
- ReadSubstate                                                             ,                   634037,      1.2%
- RunNativeCode::Worktop_drain                                             ,                    11224,      0.0%
- RunNativeCode::Worktop_drop                                              ,                    17918,      0.0%
- RunNativeCode::Worktop_put                                               ,                    29033,      0.1%
- RunNativeCode::create                                                    ,                    24592,      0.0%
- RunNativeCode::create_empty_vault_NonFungibleResourceManager             ,                    73991,      0.1%
- RunNativeCode::create_with_data                                          ,                    27471,      0.1%
- RunNativeCode::create_with_initial_supply_NonFungibleResourceManager     ,                   215780,      0.4%
- RunNativeCode::get_amount_FungibleVault                                  ,                    14451,      0.0%
- RunNativeCode::get_amount_NonFungibleBucket                              ,                    13581,      0.0%
- RunNativeCode::get_non_fungible_local_ids_NonFungibleBucket              ,                    11943,      0.0%
- RunNativeCode::lock_fee                                                  ,                    45243,      0.1%
- RunNativeCode::put_NonFungibleVault                                      ,                    35354,      0.1%
- RunNativeCode::try_deposit_batch_or_abort                                ,                   121257,      0.2%
- RunWasmCode::Faucet_lock_fee                                             ,                    24589,      0.0%
- SetCallFrameData                                                         ,                      606,      0.0%
- SetSubstate                                                              ,                    35917,      0.1%
- SwitchStack                                                              ,                     1000,      0.0%
- ValidateTxPayload                                                        ,                 41840720,     81.0%
- VerifyTxSignatures                                                       ,                     7000,      0.0%
- WriteSubstate                                                            ,                     9542,      0.0%
Finalization Cost Breakdown                                                ,                 49588689,    100.0%
- CommitEvents                                                             ,                    26608,      0.1%
- CommitIntentStatus                                                       ,                        0,      0.0%
- CommitLogs                                                               ,                        0,      0.0%
- CommitStateUpdates::GlobalAccount                                        ,                   100011,      0.2%
- CommitStateUpdates::GlobalGenericComponent                               ,                   100018,      0.2%
- CommitStateUpdates::GlobalNonFungibleResourceManager                     ,                 25561533,     51.5%
- CommitStateUpdates::InternalFungibleVault                                ,                   100009,      0.2%
- CommitStateUpdates::InternalNonFungibleVault                             ,                 23700510,     47.8%<|MERGE_RESOLUTION|>--- conflicted
+++ resolved
@@ -1,19 +1,10 @@
-<<<<<<< HEAD
-Total Cost (XRD)                                                           ,          207.47160513518,    100.0%
-- Execution Cost (XRD)                                                     ,                2.5818577,      1.2%
-=======
-Total Cost (XRD)                                                           ,          207.47137988518,    100.0%
-- Execution Cost (XRD)                                                     ,               2.58163245,      1.2%
->>>>>>> a583a405
+Total Cost (XRD)                                                           ,          207.47148013518,    100.0%
+- Execution Cost (XRD)                                                     ,                2.5817327,      1.2%
 - Finalization Cost (XRD)                                                  ,               2.47943445,      1.2%
 - Storage Cost (XRD)                                                       ,          202.41031298518,     97.6%
 - Tipping Cost (XRD)                                                       ,                        0,      0.0%
 - Royalty Cost (XRD)                                                       ,                        0,      0.0%
-<<<<<<< HEAD
-Execution Cost Breakdown                                                   ,                 51637154,    100.0%
-=======
-Execution Cost Breakdown                                                   ,                 51632649,    100.0%
->>>>>>> a583a405
+Execution Cost Breakdown                                                   ,                 51634654,    100.0%
 - AfterInvoke                                                              ,                     4752,      0.0%
 - AllocateNodeId                                                           ,                     2231,      0.0%
 - BeforeInvoke                                                             ,                  2093962,      4.1%
