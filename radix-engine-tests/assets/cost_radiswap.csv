--- conflicted
+++ resolved
@@ -1,18 +1,9 @@
-<<<<<<< HEAD
-Total Cost (XRD)                                                           ,   0.1336022625,    100.0%
-+ Execution Cost (XRD)                                                     ,     0.12504025,     93.6%
-+ Tipping Cost (XRD)                                                       ,   0.0062520125,      4.7%
+Total Cost (XRD)                                                           ,   0.1327536945,    100.0%
++ Execution Cost (XRD)                                                     ,     0.12423209,     93.6%
++ Tipping Cost (XRD)                                                       ,   0.0062116045,      4.7%
 + State Expansion Cost (XRD)                                               ,        0.00231,      1.7%
 + Royalty Cost (XRD)                                                       ,              0,      0.0%
-Total Cost Units Consumed                                                  ,       12504025,    100.0%
-=======
-Total Cost (XRD)                                                           ,   0.1327435515,    100.0%
-+ Execution Cost (XRD)                                                     ,     0.12422243,     93.6%
-+ Tipping Cost (XRD)                                                       ,   0.0062111215,      4.7%
-+ State Expansion Cost (XRD)                                               ,        0.00231,      1.7%
-+ Royalty Cost (XRD)                                                       ,              0,      0.0%
-Total Cost Units Consumed                                                  ,       12422243,    100.0%
->>>>>>> 160d2710
+Total Cost Units Consumed                                                  ,       12423209,    100.0%
 AfterInvoke                                                                ,           1368,      0.0%
 AllocateNodeId                                                             ,          15500,      0.1%
 BeforeInvoke                                                               ,          16440,      0.1%
@@ -27,21 +18,13 @@
 OpenSubstate::GlobalAccount                                                ,        1369748,     11.0%
 OpenSubstate::GlobalFungibleResourceManager                                ,         836342,      6.7%
 OpenSubstate::GlobalGenericComponent                                       ,          81326,      0.7%
-<<<<<<< HEAD
-OpenSubstate::GlobalPackage                                                ,        4867512,     38.9%
-=======
-OpenSubstate::GlobalPackage                                                ,        4867006,     39.2%
->>>>>>> 160d2710
+OpenSubstate::GlobalPackage                                                ,        4867512,     39.2%
 OpenSubstate::GlobalTwoResourcePool                                        ,         328876,      2.6%
 OpenSubstate::InternalFungibleVault                                        ,         817030,      6.6%
 OpenSubstate::InternalGenericComponent                                     ,         131462,      1.1%
 PrepareWasmCode                                                            ,         641166,      5.2%
 QueryActor                                                                 ,           8000,      0.1%
-<<<<<<< HEAD
-ReadSubstate                                                               ,        1036248,      8.3%
-=======
-ReadSubstate                                                               ,        1006130,      8.1%
->>>>>>> 160d2710
+ReadSubstate                                                               ,        1006590,      8.1%
 RunNativeCode::Worktop_drain                                               ,          22525,      0.2%
 RunNativeCode::Worktop_drop                                                ,          16371,      0.1%
 RunNativeCode::Worktop_put                                                 ,          48822,      0.4%
