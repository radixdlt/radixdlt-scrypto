<<<<<<< HEAD
Total Cost (XRD)                                                           ,     0.03310334,    100.0%
+ Execution Cost (XRD)                                                     ,     0.03301334,     99.7%
=======
Total Cost (XRD)                                                           ,     0.05322695,    100.0%
+ Execution Cost (XRD)                                                     ,     0.05313695,     99.8%
>>>>>>> 0e5d82a0
+ Tipping Cost (XRD)                                                       ,              0,      0.0%
+ State Expansion Cost (XRD)                                               ,        0.00009,      0.3%
+ Royalty Cost (XRD)                                                       ,              0,      0.0%
<<<<<<< HEAD
Total Cost Units Consumed                                                  ,        3301334,    100.0%
=======
Total Cost Units Consumed                                                  ,        5313695,    100.0%
>>>>>>> 0e5d82a0
AfterInvoke                                                                ,            300,      0.0%
AllocateNodeId                                                             ,           6500,      0.2%
BeforeInvoke                                                               ,           6462,      0.2%
CloseSubstate                                                              ,         105500,      3.2%
Commit::GlobalAccount                                                      ,         100002,      3.0%
Commit::InternalFungibleVault                                              ,         200020,      6.1%
CreateNode                                                                 ,          12848,      0.4%
DropNode                                                                   ,          12708,      0.4%
EmitEvent                                                                  ,           1940,      0.1%
LockFee                                                                    ,            500,      0.0%
<<<<<<< HEAD
OpenSubstate                                                               ,        2191273,     66.4%
OpenSubstate::GlobalAccount                                                ,              0,      0.0%
OpenSubstate::GlobalFungibleResourceManager                                ,              0,      0.0%
OpenSubstate::GlobalPackage                                                ,              0,      0.0%
OpenSubstate::InternalFungibleVault                                        ,              0,      0.0%
OpenSubstate::InternalGenericComponent                                     ,              0,      0.0%
QueryActor                                                                 ,           2500,      0.1%
ReadSubstate                                                               ,         191670,      5.8%
RunNativeCode::Worktop_drain                                               ,          22525,      0.7%
RunNativeCode::Worktop_drop                                                ,          16371,      0.5%
RunNativeCode::Worktop_put                                                 ,          24411,      0.7%
RunNativeCode::get_amount_FungibleBucket                                   ,           7453,      0.2%
RunNativeCode::lock_fee                                                    ,         131708,      4.0%
RunNativeCode::put_FungibleVault                                           ,          21358,      0.6%
RunNativeCode::take_FungibleVault                                          ,          53491,      1.6%
RunNativeCode::try_deposit_batch_or_abort                                  ,          63706,      1.9%
RunNativeCode::withdraw                                                    ,          47564,      1.4%
TxBaseCost                                                                 ,          50000,      1.5%
TxPayloadCost                                                              ,          10760,      0.3%
TxSignatureVerification                                                    ,           7000,      0.2%
WriteSubstate                                                              ,          12764,      0.4%
=======
OpenSubstate::GlobalAccount                                                ,         895504,     16.9%
OpenSubstate::GlobalFungibleResourceManager                                ,         332126,      6.3%
OpenSubstate::GlobalPackage                                                ,        2574020,     48.4%
OpenSubstate::InternalFungibleVault                                        ,         337350,      6.3%
OpenSubstate::InternalGenericComponent                                     ,          59950,      1.1%
QueryActor                                                                 ,           2500,      0.0%
ReadSubstate                                                               ,         196354,      3.7%
RunNativeCode::Worktop_drain                                               ,          22525,      0.4%
RunNativeCode::Worktop_drop                                                ,          16371,      0.3%
RunNativeCode::Worktop_put                                                 ,          24411,      0.5%
RunNativeCode::get_amount_FungibleBucket                                   ,           7453,      0.1%
RunNativeCode::lock_fee                                                    ,         131708,      2.5%
RunNativeCode::put_FungibleVault                                           ,          21358,      0.4%
RunNativeCode::take_FungibleVault                                          ,          53491,      1.0%
RunNativeCode::try_deposit_batch_or_abort                                  ,          63706,      1.2%
RunNativeCode::withdraw                                                    ,          47564,      0.9%
TxBaseCost                                                                 ,          50000,      0.9%
TxPayloadCost                                                              ,          10760,      0.2%
TxSignatureVerification                                                    ,           7000,      0.1%
WriteSubstate                                                              ,          12764,      0.2%
>>>>>>> 0e5d82a0
<|MERGE_RESOLUTION|>--- conflicted
+++ resolved
@@ -1,37 +1,27 @@
-<<<<<<< HEAD
-Total Cost (XRD)                                                           ,     0.03310334,    100.0%
-+ Execution Cost (XRD)                                                     ,     0.03301334,     99.7%
-=======
-Total Cost (XRD)                                                           ,     0.05322695,    100.0%
-+ Execution Cost (XRD)                                                     ,     0.05313695,     99.8%
->>>>>>> 0e5d82a0
+Total Cost (XRD)                                                           ,     0.03319936,    100.0%
++ Execution Cost (XRD)                                                     ,     0.03310936,     99.7%
 + Tipping Cost (XRD)                                                       ,              0,      0.0%
 + State Expansion Cost (XRD)                                               ,        0.00009,      0.3%
 + Royalty Cost (XRD)                                                       ,              0,      0.0%
-<<<<<<< HEAD
-Total Cost Units Consumed                                                  ,        3301334,    100.0%
-=======
-Total Cost Units Consumed                                                  ,        5313695,    100.0%
->>>>>>> 0e5d82a0
+Total Cost Units Consumed                                                  ,        3310936,    100.0%
 AfterInvoke                                                                ,            300,      0.0%
 AllocateNodeId                                                             ,           6500,      0.2%
 BeforeInvoke                                                               ,           6462,      0.2%
 CloseSubstate                                                              ,         105500,      3.2%
 Commit::GlobalAccount                                                      ,         100002,      3.0%
-Commit::InternalFungibleVault                                              ,         200020,      6.1%
+Commit::InternalFungibleVault                                              ,         200020,      6.0%
 CreateNode                                                                 ,          12848,      0.4%
 DropNode                                                                   ,          12708,      0.4%
 EmitEvent                                                                  ,           1940,      0.1%
 LockFee                                                                    ,            500,      0.0%
-<<<<<<< HEAD
-OpenSubstate                                                               ,        2191273,     66.4%
+OpenSubstate                                                               ,        2196191,     66.3%
 OpenSubstate::GlobalAccount                                                ,              0,      0.0%
 OpenSubstate::GlobalFungibleResourceManager                                ,              0,      0.0%
 OpenSubstate::GlobalPackage                                                ,              0,      0.0%
 OpenSubstate::InternalFungibleVault                                        ,              0,      0.0%
 OpenSubstate::InternalGenericComponent                                     ,              0,      0.0%
 QueryActor                                                                 ,           2500,      0.1%
-ReadSubstate                                                               ,         191670,      5.8%
+ReadSubstate                                                               ,         196354,      5.9%
 RunNativeCode::Worktop_drain                                               ,          22525,      0.7%
 RunNativeCode::Worktop_drop                                                ,          16371,      0.5%
 RunNativeCode::Worktop_put                                                 ,          24411,      0.7%
@@ -44,26 +34,4 @@
 TxBaseCost                                                                 ,          50000,      1.5%
 TxPayloadCost                                                              ,          10760,      0.3%
 TxSignatureVerification                                                    ,           7000,      0.2%
-WriteSubstate                                                              ,          12764,      0.4%
-=======
-OpenSubstate::GlobalAccount                                                ,         895504,     16.9%
-OpenSubstate::GlobalFungibleResourceManager                                ,         332126,      6.3%
-OpenSubstate::GlobalPackage                                                ,        2574020,     48.4%
-OpenSubstate::InternalFungibleVault                                        ,         337350,      6.3%
-OpenSubstate::InternalGenericComponent                                     ,          59950,      1.1%
-QueryActor                                                                 ,           2500,      0.0%
-ReadSubstate                                                               ,         196354,      3.7%
-RunNativeCode::Worktop_drain                                               ,          22525,      0.4%
-RunNativeCode::Worktop_drop                                                ,          16371,      0.3%
-RunNativeCode::Worktop_put                                                 ,          24411,      0.5%
-RunNativeCode::get_amount_FungibleBucket                                   ,           7453,      0.1%
-RunNativeCode::lock_fee                                                    ,         131708,      2.5%
-RunNativeCode::put_FungibleVault                                           ,          21358,      0.4%
-RunNativeCode::take_FungibleVault                                          ,          53491,      1.0%
-RunNativeCode::try_deposit_batch_or_abort                                  ,          63706,      1.2%
-RunNativeCode::withdraw                                                    ,          47564,      0.9%
-TxBaseCost                                                                 ,          50000,      0.9%
-TxPayloadCost                                                              ,          10760,      0.2%
-TxSignatureVerification                                                    ,           7000,      0.1%
-WriteSubstate                                                              ,          12764,      0.2%
->>>>>>> 0e5d82a0
+WriteSubstate                                                              ,          12764,      0.4%