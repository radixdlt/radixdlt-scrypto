--- conflicted
+++ resolved
@@ -1,18 +1,9 @@
-<<<<<<< HEAD
-Total Cost (XRD)                                                           ,     0.18195204,    100.0%
-+ Execution Cost (XRD)                                                     ,     0.18159204,     99.8%
+Total Cost (XRD)                                                           ,      0.1760077,    100.0%
++ Execution Cost (XRD)                                                     ,      0.1756477,     99.8%
 + Tipping Cost (XRD)                                                       ,              0,      0.0%
 + State Expansion Cost (XRD)                                               ,        0.00036,      0.2%
 + Royalty Cost (XRD)                                                       ,              0,      0.0%
-Total Cost Units Consumed                                                  ,       18159204,    100.0%
-=======
-Total Cost (XRD)                                                           ,     0.17600834,    100.0%
-+ Execution Cost (XRD)                                                     ,     0.17564834,     99.8%
-+ Tipping Cost (XRD)                                                       ,              0,      0.0%
-+ State Expansion Cost (XRD)                                               ,        0.00036,      0.2%
-+ Royalty Cost (XRD)                                                       ,              0,      0.0%
-Total Cost Units Consumed                                                  ,       17564834,    100.0%
->>>>>>> 2cca06a5
+Total Cost Units Consumed                                                  ,       17564770,    100.0%
 AfterInvoke                                                                ,           1880,      0.0%
 AllocateNodeId                                                             ,          30500,      0.2%
 BeforeInvoke                                                               ,          34224,      0.2%
@@ -29,24 +20,14 @@
 OpenSubstate::GlobalAccount                                                ,         735488,      4.2%
 OpenSubstate::GlobalFungibleResourceManager                                ,         505628,      2.9%
 OpenSubstate::GlobalGenericComponent                                       ,          85944,      0.5%
-<<<<<<< HEAD
-OpenSubstate::GlobalNonFungibleResourceManager                             ,        1400552,      7.7%
-OpenSubstate::GlobalPackage                                                ,        6467282,     35.6%
-OpenSubstate::InternalFungibleVault                                        ,         699780,      3.9%
-=======
 OpenSubstate::GlobalNonFungibleResourceManager                             ,        1400552,      8.0%
-OpenSubstate::GlobalPackage                                                ,        6262674,     35.7%
+OpenSubstate::GlobalPackage                                                ,        6262640,     35.7%
 OpenSubstate::InternalFungibleVault                                        ,         699780,      4.0%
->>>>>>> 2cca06a5
 OpenSubstate::InternalGenericComponent                                     ,         303268,      1.7%
 PrepareWasmCode                                                            ,        1612600,      9.2%
 QueryActor                                                                 ,           9500,      0.1%
 QueryAuthZone                                                              ,           2000,      0.0%
-<<<<<<< HEAD
-ReadSubstate                                                               ,        2519596,     13.9%
-=======
-ReadSubstate                                                               ,        2324730,     13.2%
->>>>>>> 2cca06a5
+ReadSubstate                                                               ,        2324700,     13.2%
 RunNativeCode::AuthZone_pop                                                ,          50666,      0.3%
 RunNativeCode::AuthZone_push                                               ,          59672,      0.3%
 RunNativeCode::Worktop_drain                                               ,          22525,      0.1%
