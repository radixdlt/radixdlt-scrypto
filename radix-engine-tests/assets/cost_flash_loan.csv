<<<<<<< HEAD
Total Cost (XRD)                                                           ,     0.13701818,    100.0%
+ Execution Cost (XRD)                                                     ,     0.13665818,     99.7%
+ Tipping Cost (XRD)                                                       ,              0,      0.0%
+ State Expansion Cost (XRD)                                               ,        0.00036,      0.3%
+ Royalty Cost (XRD)                                                       ,              0,      0.0%
Total Cost Units Consumed                                                  ,       13665818,    100.0%
=======
Total Cost (XRD)                                                           ,     0.13752672,    100.0%
+ Execution Cost (XRD)                                                     ,     0.13716672,     99.7%
+ Tipping Cost (XRD)                                                       ,              0,      0.0%
+ State Expansion Cost (XRD)                                               ,        0.00036,      0.3%
+ Royalty Cost (XRD)                                                       ,              0,      0.0%
Total Cost Units Consumed                                                  ,       13716672,    100.0%
>>>>>>> f19ebd57
AfterInvoke                                                                ,           1880,      0.0%
AllocateNodeId                                                             ,          30500,      0.2%
BeforeInvoke                                                               ,          34224,      0.3%
CloseSubstate                                                              ,         426000,      3.1%
Commit::GlobalAccount                                                      ,         100002,      0.7%
Commit::GlobalGenericComponent                                             ,         100025,      0.7%
Commit::GlobalNonFungibleResourceManager                                   ,         400016,      2.9%
Commit::InternalFungibleVault                                              ,         400033,      2.9%
CreateNode                                                                 ,          58736,      0.4%
DropNode                                                                   ,          57994,      0.4%
EmitEvent                                                                  ,           4548,      0.0%
GenerateRuid                                                               ,            500,      0.0%
LockFee                                                                    ,            500,      0.0%
OpenSubstate                                                               ,        3845292,     28.1%
OpenSubstate::GlobalAccount                                                ,          15452,      0.1%
OpenSubstate::GlobalFungibleResourceManager                                ,          25562,      0.2%
OpenSubstate::GlobalGenericComponent                                       ,           5924,      0.0%
OpenSubstate::GlobalNonFungibleResourceManager                             ,          40472,      0.3%
OpenSubstate::GlobalPackage                                                ,        1837682,     13.4%
OpenSubstate::InternalFungibleVault                                        ,          56720,      0.4%
OpenSubstate::InternalGenericComponent                                     ,         303268,      2.2%
PrepareWasmCode                                                            ,        1598128,     11.7%
QueryActor                                                                 ,           9500,      0.1%
QueryAuthZone                                                              ,           2000,      0.0%
ReadSubstate                                                               ,        2307740,     16.9%
RunNativeCode::AuthZone_pop                                                ,          50666,      0.4%
RunNativeCode::AuthZone_push                                               ,          59672,      0.4%
RunNativeCode::Worktop_drain                                               ,          22525,      0.2%
RunNativeCode::Worktop_drop                                                ,          16371,      0.1%
RunNativeCode::Worktop_put                                                 ,          73233,      0.5%
RunNativeCode::Worktop_take                                                ,           8910,      0.1%
RunNativeCode::Worktop_take_all                                            ,          13199,      0.1%
RunNativeCode::burn_NonFungibleResourceManager                             ,         118821,      0.9%
RunNativeCode::create_proof_of_amount_FungibleVault                        ,          77354,      0.6%
RunNativeCode::drop_FungibleProof                                          ,          58758,      0.4%
RunNativeCode::get_amount_FungibleBucket                                   ,          29812,      0.2%
RunNativeCode::get_amount_FungibleVault                                    ,          10034,      0.1%
RunNativeCode::get_amount_NonFungibleBucket                                ,          30064,      0.2%
RunNativeCode::get_non_fungible                                            ,          55036,      0.4%
RunNativeCode::get_non_fungible_local_ids_NonFungibleBucket                ,           7932,      0.1%
RunNativeCode::get_resource_address_NonFungibleBucket                      ,         100360,      0.7%
RunNativeCode::lock_fee                                                    ,         131708,      1.0%
RunNativeCode::mint_ruid_NonFungibleResourceManager                        ,         164432,      1.2%
RunNativeCode::on_drop_FungibleProof                                       ,          58758,      0.4%
RunNativeCode::on_move_FungibleProof                                       ,         235032,      1.7%
RunNativeCode::put_FungibleBucket                                          ,          29662,      0.2%
RunNativeCode::put_FungibleVault                                           ,          42716,      0.3%
RunNativeCode::take_FungibleBucket                                         ,          15767,      0.1%
RunNativeCode::take_FungibleVault                                          ,         106982,      0.8%
RunNativeCode::try_deposit_batch_or_abort                                  ,          63706,      0.5%
RunNativeCode::unlock_amount_FungibleVault                                 ,          47112,      0.3%
RunNativeCode::withdraw                                                    ,          47564,      0.3%
RunWasmCode::BasicFlashLoan_repay_loan                                     ,          70268,      0.5%
RunWasmCode::BasicFlashLoan_take_loan                                      ,         119885,      0.9%
TxBaseCost                                                                 ,          50000,      0.4%
TxPayloadCost                                                              ,          20560,      0.2%
TxSignatureVerification                                                    ,           7000,      0.1%
WriteSubstate                                                              ,          63550,      0.5%<|MERGE_RESOLUTION|>--- conflicted
+++ resolved
@@ -1,18 +1,9 @@
-<<<<<<< HEAD
-Total Cost (XRD)                                                           ,     0.13701818,    100.0%
-+ Execution Cost (XRD)                                                     ,     0.13665818,     99.7%
+Total Cost (XRD)                                                           ,     0.13706147,    100.0%
++ Execution Cost (XRD)                                                     ,     0.13670147,     99.7%
 + Tipping Cost (XRD)                                                       ,              0,      0.0%
 + State Expansion Cost (XRD)                                               ,        0.00036,      0.3%
 + Royalty Cost (XRD)                                                       ,              0,      0.0%
-Total Cost Units Consumed                                                  ,       13665818,    100.0%
-=======
-Total Cost (XRD)                                                           ,     0.13752672,    100.0%
-+ Execution Cost (XRD)                                                     ,     0.13716672,     99.7%
-+ Tipping Cost (XRD)                                                       ,              0,      0.0%
-+ State Expansion Cost (XRD)                                               ,        0.00036,      0.3%
-+ Royalty Cost (XRD)                                                       ,              0,      0.0%
-Total Cost Units Consumed                                                  ,       13716672,    100.0%
->>>>>>> f19ebd57
+Total Cost Units Consumed                                                  ,       13670147,    100.0%
 AfterInvoke                                                                ,           1880,      0.0%
 AllocateNodeId                                                             ,          30500,      0.2%
 BeforeInvoke                                                               ,          34224,      0.3%
