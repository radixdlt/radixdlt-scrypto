<<<<<<< HEAD
Total Cost (XRD)                                                           ,      0.1371233,    100.0%
+ Execution Cost (XRD)                                                     ,      0.1367633,     99.7%
+ Tipping Cost (XRD)                                                       ,              0,      0.0%
+ State Expansion Cost (XRD)                                               ,        0.00036,      0.3%
+ Royalty Cost (XRD)                                                       ,              0,      0.0%
Total Cost Units Consumed                                                  ,       13676330,    100.0%
AfterInvoke                                                                ,           1880,      0.0%
AllocateNodeId                                                             ,          30500,      0.2%
BeforeInvoke                                                               ,          34224,      0.3%
CloseSubstate                                                              ,         428000,      3.1%
=======
Total Cost (XRD)                                                           ,     0.13748343,    100.0%
+ Execution Cost (XRD)                                                     ,     0.13712343,     99.7%
+ Tipping Cost (XRD)                                                       ,              0,      0.0%
+ State Expansion Cost (XRD)                                               ,        0.00036,      0.3%
+ Royalty Cost (XRD)                                                       ,              0,      0.0%
Total Cost Units Consumed                                                  ,       13712343,    100.0%
AfterInvoke                                                                ,           1880,      0.0%
AllocateNodeId                                                             ,          30500,      0.2%
BeforeInvoke                                                               ,          34224,      0.2%
CloseSubstate                                                              ,         426000,      3.1%
>>>>>>> 850e7aa4
Commit::GlobalAccount                                                      ,         100002,      0.7%
Commit::GlobalGenericComponent                                             ,         100025,      0.7%
Commit::GlobalNonFungibleResourceManager                                   ,         400016,      2.9%
Commit::InternalFungibleVault                                              ,         400033,      2.9%
CreateNode                                                                 ,          58736,      0.4%
DropNode                                                                   ,          57994,      0.4%
EmitEvent                                                                  ,           4548,      0.0%
GenerateRuid                                                               ,            500,      0.0%
LockFee                                                                    ,            500,      0.0%
OpenSubstate                                                               ,        3845292,     28.1%
OpenSubstate::GlobalAccount                                                ,          15452,      0.1%
OpenSubstate::GlobalFungibleResourceManager                                ,          25562,      0.2%
OpenSubstate::GlobalGenericComponent                                       ,           5924,      0.0%
OpenSubstate::GlobalNonFungibleResourceManager                             ,          40472,      0.3%
<<<<<<< HEAD
OpenSubstate::GlobalPackage                                                ,        1837682,     13.4%
OpenSubstate::InternalFungibleVault                                        ,          59680,      0.4%
=======
OpenSubstate::GlobalPackage                                                ,        1853062,     13.5%
OpenSubstate::InternalFungibleVault                                        ,          56720,      0.4%
>>>>>>> 850e7aa4
OpenSubstate::InternalGenericComponent                                     ,         303268,      2.2%
PrepareWasmCode                                                            ,        1598128,     11.7%
QueryActor                                                                 ,           9500,      0.1%
QueryAuthZone                                                              ,           2000,      0.0%
<<<<<<< HEAD
ReadSubstate                                                               ,        2310700,     16.9%
=======
ReadSubstate                                                               ,        2323120,     16.9%
>>>>>>> 850e7aa4
RunNativeCode::AuthZone_pop                                                ,          50666,      0.4%
RunNativeCode::AuthZone_push                                               ,          59672,      0.4%
RunNativeCode::Worktop_drain                                               ,          22525,      0.2%
RunNativeCode::Worktop_drop                                                ,          16371,      0.1%
RunNativeCode::Worktop_put                                                 ,          73233,      0.5%
RunNativeCode::Worktop_take                                                ,           8910,      0.1%
RunNativeCode::Worktop_take_all                                            ,          13199,      0.1%
RunNativeCode::burn_NonFungibleResourceManager                             ,         118821,      0.9%
RunNativeCode::create_proof_of_amount_FungibleVault                        ,          77354,      0.6%
RunNativeCode::drop_FungibleProof                                          ,          58758,      0.4%
RunNativeCode::get_amount_FungibleBucket                                   ,          29812,      0.2%
RunNativeCode::get_amount_FungibleVault                                    ,          10034,      0.1%
RunNativeCode::get_amount_NonFungibleBucket                                ,          30064,      0.2%
RunNativeCode::get_non_fungible                                            ,          55036,      0.4%
RunNativeCode::get_non_fungible_local_ids_NonFungibleBucket                ,           7932,      0.1%
RunNativeCode::get_resource_address_NonFungibleBucket                      ,         100360,      0.7%
RunNativeCode::lock_fee                                                    ,         131708,      1.0%
RunNativeCode::mint_ruid_NonFungibleResourceManager                        ,         164432,      1.2%
RunNativeCode::on_drop_FungibleProof                                       ,          58758,      0.4%
RunNativeCode::on_move_FungibleProof                                       ,         235032,      1.7%
RunNativeCode::put_FungibleBucket                                          ,          29662,      0.2%
RunNativeCode::put_FungibleVault                                           ,          42716,      0.3%
RunNativeCode::take_FungibleBucket                                         ,          15767,      0.1%
RunNativeCode::take_FungibleVault                                          ,         106982,      0.8%
RunNativeCode::try_deposit_batch_or_abort                                  ,          63706,      0.5%
RunNativeCode::unlock_amount_FungibleVault                                 ,          47112,      0.3%
RunNativeCode::withdraw                                                    ,          47564,      0.3%
RunWasmCode::BasicFlashLoan_repay_loan                                     ,          68603,      0.5%
RunWasmCode::BasicFlashLoan_take_loan                                      ,         117221,      0.9%
TxBaseCost                                                                 ,          50000,      0.4%
TxPayloadCost                                                              ,          20560,      0.2%
TxSignatureVerification                                                    ,           7000,      0.1%
WriteSubstate                                                              ,          63550,      0.5%<|MERGE_RESOLUTION|>--- conflicted
+++ resolved
@@ -1,26 +1,13 @@
-<<<<<<< HEAD
-Total Cost (XRD)                                                           ,      0.1371233,    100.0%
-+ Execution Cost (XRD)                                                     ,      0.1367633,     99.7%
+Total Cost (XRD)                                                           ,     0.13701818,    100.0%
++ Execution Cost (XRD)                                                     ,     0.13665818,     99.7%
 + Tipping Cost (XRD)                                                       ,              0,      0.0%
 + State Expansion Cost (XRD)                                               ,        0.00036,      0.3%
 + Royalty Cost (XRD)                                                       ,              0,      0.0%
-Total Cost Units Consumed                                                  ,       13676330,    100.0%
+Total Cost Units Consumed                                                  ,       13665818,    100.0%
 AfterInvoke                                                                ,           1880,      0.0%
 AllocateNodeId                                                             ,          30500,      0.2%
 BeforeInvoke                                                               ,          34224,      0.3%
-CloseSubstate                                                              ,         428000,      3.1%
-=======
-Total Cost (XRD)                                                           ,     0.13748343,    100.0%
-+ Execution Cost (XRD)                                                     ,     0.13712343,     99.7%
-+ Tipping Cost (XRD)                                                       ,              0,      0.0%
-+ State Expansion Cost (XRD)                                               ,        0.00036,      0.3%
-+ Royalty Cost (XRD)                                                       ,              0,      0.0%
-Total Cost Units Consumed                                                  ,       13712343,    100.0%
-AfterInvoke                                                                ,           1880,      0.0%
-AllocateNodeId                                                             ,          30500,      0.2%
-BeforeInvoke                                                               ,          34224,      0.2%
 CloseSubstate                                                              ,         426000,      3.1%
->>>>>>> 850e7aa4
 Commit::GlobalAccount                                                      ,         100002,      0.7%
 Commit::GlobalGenericComponent                                             ,         100025,      0.7%
 Commit::GlobalNonFungibleResourceManager                                   ,         400016,      2.9%
@@ -35,22 +22,13 @@
 OpenSubstate::GlobalFungibleResourceManager                                ,          25562,      0.2%
 OpenSubstate::GlobalGenericComponent                                       ,           5924,      0.0%
 OpenSubstate::GlobalNonFungibleResourceManager                             ,          40472,      0.3%
-<<<<<<< HEAD
 OpenSubstate::GlobalPackage                                                ,        1837682,     13.4%
-OpenSubstate::InternalFungibleVault                                        ,          59680,      0.4%
-=======
-OpenSubstate::GlobalPackage                                                ,        1853062,     13.5%
 OpenSubstate::InternalFungibleVault                                        ,          56720,      0.4%
->>>>>>> 850e7aa4
 OpenSubstate::InternalGenericComponent                                     ,         303268,      2.2%
 PrepareWasmCode                                                            ,        1598128,     11.7%
 QueryActor                                                                 ,           9500,      0.1%
 QueryAuthZone                                                              ,           2000,      0.0%
-<<<<<<< HEAD
-ReadSubstate                                                               ,        2310700,     16.9%
-=======
-ReadSubstate                                                               ,        2323120,     16.9%
->>>>>>> 850e7aa4
+ReadSubstate                                                               ,        2307740,     16.9%
 RunNativeCode::AuthZone_pop                                                ,          50666,      0.4%
 RunNativeCode::AuthZone_push                                               ,          59672,      0.4%
 RunNativeCode::Worktop_drain                                               ,          22525,      0.2%
