<<<<<<< HEAD
Total Cost (XRD)                                                           ,    21.83290471,    100.0%
+ Execution Cost (XRD)                                                     ,     0.87661471,      4.0%
+ Tipping Cost (XRD)                                                       ,              0,      0.0%
+ State Expansion Cost (XRD)                                               ,       20.95629,     96.0%
+ Royalty Cost (XRD)                                                       ,              0,      0.0%
Total Cost Units Consumed                                                  ,       87661471,    100.0%
=======
Total Cost (XRD)                                                           ,    21.83308567,    100.0%
+ Execution Cost (XRD)                                                     ,     0.87679567,      4.0%
+ Tipping Cost (XRD)                                                       ,              0,      0.0%
+ State Expansion Cost (XRD)                                               ,       20.95629,     96.0%
+ Royalty Cost (XRD)                                                       ,              0,      0.0%
Total Cost Units Consumed                                                  ,       87679567,    100.0%
>>>>>>> f19ebd57
AfterInvoke                                                                ,            274,      0.0%
AllocateNodeId                                                             ,           7500,      0.0%
BeforeInvoke                                                               ,        2099672,      2.4%
CloseSubstate                                                              ,          66500,      0.1%
Commit::GlobalGenericComponent                                             ,         100018,      0.1%
Commit::GlobalPackage                                                      ,        1123861,      1.3%
Commit::InternalFungibleVault                                              ,         400053,      0.5%
CreateNode                                                                 ,        4204566,      4.8%
DropNode                                                                   ,          11614,      0.0%
EmitEvent                                                                  ,           1288,      0.0%
LockFee                                                                    ,            500,      0.0%
MoveModule                                                                 ,              0,      0.0%
OpenSubstate                                                               ,        2355330,      2.7%
OpenSubstate::GlobalFungibleResourceManager                                ,           5784,      0.0%
OpenSubstate::GlobalGenericComponent                                       ,           2852,      0.0%
OpenSubstate::GlobalPackage                                                ,         736542,      0.8%
OpenSubstate::InternalFungibleVault                                        ,           9462,      0.0%
OpenSubstate::InternalGenericComponent                                     ,          33818,      0.0%
OpenSubstate::InternalKeyValueStore                                        ,            706,      0.0%
PrepareWasmCode                                                            ,         619310,      0.7%
QueryActor                                                                 ,           1500,      0.0%
ReadSubstate                                                               ,         790390,      0.9%
RunNativeCode::Worktop_drop                                                ,          16371,      0.0%
RunNativeCode::create                                                      ,          45707,      0.1%
RunNativeCode::create_empty_vault_FungibleResourceManager                  ,          23405,      0.0%
RunNativeCode::create_with_data                                            ,          26638,      0.0%
RunNativeCode::lock_fee                                                    ,          61733,      0.1%
RunNativeCode::publish_wasm_advanced                                       ,       32927576,     37.6%
RunWasmCode::Faucet_lock_fee                                               ,          18320,      0.0%
TxBaseCost                                                                 ,          50000,      0.1%
TxPayloadCost                                                              ,       41911800,     47.8%
TxSignatureVerification                                                    ,              0,      0.0%
WriteSubstate                                                              ,           8714,      0.0%<|MERGE_RESOLUTION|>--- conflicted
+++ resolved
@@ -1,18 +1,9 @@
-<<<<<<< HEAD
-Total Cost (XRD)                                                           ,    21.83290471,    100.0%
-+ Execution Cost (XRD)                                                     ,     0.87661471,      4.0%
+Total Cost (XRD)                                                           ,    21.83290804,    100.0%
++ Execution Cost (XRD)                                                     ,     0.87661804,      4.0%
 + Tipping Cost (XRD)                                                       ,              0,      0.0%
 + State Expansion Cost (XRD)                                               ,       20.95629,     96.0%
 + Royalty Cost (XRD)                                                       ,              0,      0.0%
-Total Cost Units Consumed                                                  ,       87661471,    100.0%
-=======
-Total Cost (XRD)                                                           ,    21.83308567,    100.0%
-+ Execution Cost (XRD)                                                     ,     0.87679567,      4.0%
-+ Tipping Cost (XRD)                                                       ,              0,      0.0%
-+ State Expansion Cost (XRD)                                               ,       20.95629,     96.0%
-+ Royalty Cost (XRD)                                                       ,              0,      0.0%
-Total Cost Units Consumed                                                  ,       87679567,    100.0%
->>>>>>> f19ebd57
+Total Cost Units Consumed                                                  ,       87661804,    100.0%
 AfterInvoke                                                                ,            274,      0.0%
 AllocateNodeId                                                             ,           7500,      0.0%
 BeforeInvoke                                                               ,        2099672,      2.4%
