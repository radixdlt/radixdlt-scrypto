--- conflicted
+++ resolved
@@ -1,10 +1,6 @@
 [package]
 name = "sbor"
-<<<<<<< HEAD
-version = "0.6.0"
-=======
 version = "0.5.1"
->>>>>>> a411dc08
 edition = "2021"
 
 [dependencies]
