<<<<<<< HEAD
error: expected 1 number of values, found 2
  |
1 |   CALL_METHOD
2 |       Address(
3 |         "component_sim1cptxxxxxxxxxfaucetxxxxxxxxx000527798379xxxxxxxxxhkrefh",
  |  _______^
4 | |       "component_sim1cptxxxxxxxxxfaucetxxxxxxxxx000527798379xxxxxxxxxhkrefh")
  | |____________________________________________________________________________^ expected 1 number of values
5 |       "lock_fee"
6 |   ;
7 |   SET_COMPONENT_ROYALTY
8 |       Address("component_sim1cpyavrltfeu9ppx24pcpvh93xf44sfjygtv6dgf6uq3cdwafl7f9rq")
9 |       "method_with_no_package_royalty"
  |
=======
[1m[91merror[0m: [1mexpected 1 number of values, found 2[0m
[1m[94m  |[0m
[1m[94m1 |[0m   CALL_METHOD
[1m[94m2 |[0m       Address(
[1m[94m  |[0m  [1m[91m_____________^[0m
[1m[94m3 |[0m [1m[91m|[0m       "component_sim1cptxxxxxxxxxfaucetxxxxxxxxx000527798379xxxxxxxxxhkrefh",
[1m[94m4 |[0m [1m[91m|[0m       "component_sim1cptxxxxxxxxxfaucetxxxxxxxxx000527798379xxxxxxxxxhkrefh")
[1m[94m  |[0m [1m[91m|[0m[1m[91m____________________________________________________________________________^[0m [1m[91mexpected 1 number of values[0m
[1m[94m5 |[0m       "lock_fee"
[1m[94m6 |[0m   ;
[1m[94m7 |[0m   SET_COMPONENT_ROYALTY
[1m[94m8 |[0m       Address("component_sim1cpyavrltfeu9ppx24pcpvh93xf44sfjygtv6dgf6uq3cdwafl7f9rq")
[1m[94m9 |[0m       "method_with_no_package_royalty"
[1m[94m  |[0m
>>>>>>> f171d157
<|MERGE_RESOLUTION|>--- conflicted
+++ resolved
@@ -1,10 +1,9 @@
-<<<<<<< HEAD
 error: expected 1 number of values, found 2
   |
 1 |   CALL_METHOD
 2 |       Address(
-3 |         "component_sim1cptxxxxxxxxxfaucetxxxxxxxxx000527798379xxxxxxxxxhkrefh",
-  |  _______^
+  |  _____________^
+3 | |       "component_sim1cptxxxxxxxxxfaucetxxxxxxxxx000527798379xxxxxxxxxhkrefh",
 4 | |       "component_sim1cptxxxxxxxxxfaucetxxxxxxxxx000527798379xxxxxxxxxhkrefh")
   | |____________________________________________________________________________^ expected 1 number of values
 5 |       "lock_fee"
@@ -12,20 +11,4 @@
 7 |   SET_COMPONENT_ROYALTY
 8 |       Address("component_sim1cpyavrltfeu9ppx24pcpvh93xf44sfjygtv6dgf6uq3cdwafl7f9rq")
 9 |       "method_with_no_package_royalty"
-  |
-=======
-[1m[91merror[0m: [1mexpected 1 number of values, found 2[0m
-[1m[94m  |[0m
-[1m[94m1 |[0m   CALL_METHOD
-[1m[94m2 |[0m       Address(
-[1m[94m  |[0m  [1m[91m_____________^[0m
-[1m[94m3 |[0m [1m[91m|[0m       "component_sim1cptxxxxxxxxxfaucetxxxxxxxxx000527798379xxxxxxxxxhkrefh",
-[1m[94m4 |[0m [1m[91m|[0m       "component_sim1cptxxxxxxxxxfaucetxxxxxxxxx000527798379xxxxxxxxxhkrefh")
-[1m[94m  |[0m [1m[91m|[0m[1m[91m____________________________________________________________________________^[0m [1m[91mexpected 1 number of values[0m
-[1m[94m5 |[0m       "lock_fee"
-[1m[94m6 |[0m   ;
-[1m[94m7 |[0m   SET_COMPONENT_ROYALTY
-[1m[94m8 |[0m       Address("component_sim1cpyavrltfeu9ppx24pcpvh93xf44sfjygtv6dgf6uq3cdwafl7f9rq")
-[1m[94m9 |[0m       "method_with_no_package_royalty"
-[1m[94m  |[0m
->>>>>>> f171d157
+  |