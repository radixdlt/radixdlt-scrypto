--- conflicted
+++ resolved
@@ -219,9 +219,9 @@
 
     fn effect(&self) -> Effect {
         Effect::ResourceAssertion {
-            assertion: ResourceAssertion::WorktopResourceNonZeroAmount {
+            assertion: ResourceAssertion::Worktop(WorktopAssertion::ResourceNonZeroAmount {
                 resource_address: &self.resource_address,
-            },
+            }),
         }
     }
 }
@@ -249,10 +249,10 @@
 
     fn effect(&self) -> Effect {
         Effect::ResourceAssertion {
-            assertion: ResourceAssertion::WorktopResourceAtLeastAmount {
+            assertion: ResourceAssertion::Worktop(WorktopAssertion::ResourceAtLeastAmount {
                 resource_address: &self.resource_address,
                 amount: self.amount,
-            },
+            }),
         }
     }
 }
@@ -280,10 +280,10 @@
 
     fn effect(&self) -> Effect {
         Effect::ResourceAssertion {
-            assertion: ResourceAssertion::WorktopResourceAtLeastNonFungibles {
+            assertion: ResourceAssertion::Worktop(WorktopAssertion::ResourceAtLeastNonFungibles {
                 resource_address: &self.resource_address,
                 ids: &self.ids,
-            },
+            }),
         }
     }
 }
@@ -292,11 +292,11 @@
 ///
 /// Each of the specified resources must satisfy the given constraints.
 #[derive(Debug, Clone, PartialEq, Eq, ManifestSbor, ScryptoDescribe)]
-pub struct AssertWorktopResourcesOnly {
+pub struct AssertResourcesOnly {
     pub constraints: ManifestResourceConstraints,
 }
 
-impl ManifestInstruction for AssertWorktopResourcesOnly {
+impl ManifestInstruction for AssertResourcesOnly {
     const IDENT: &'static str = "ASSERT_WORKTOP_RESOURCES_ONLY";
     const ID: u8 = INSTRUCTION_ASSERT_WORKTOP_RESOURCES_ONLY_DISCRIMINATOR;
 
@@ -315,9 +315,9 @@
 
     fn effect(&self) -> Effect {
         Effect::ResourceAssertion {
-            assertion: ResourceAssertion::WorktopResourcesOnly {
+            assertion: ResourceAssertion::Worktop(WorktopAssertion::ResourcesOnly {
                 constraints: &self.constraints,
-            },
+            }),
         }
     }
 }
@@ -327,11 +327,11 @@
 ///
 /// Each of the specified resources must satisfy the given constraints.
 #[derive(Debug, Clone, PartialEq, Eq, ManifestSbor, ScryptoDescribe)]
-pub struct AssertWorktopResourcesInclude {
+pub struct AssertResourcesInclude {
     pub constraints: ManifestResourceConstraints,
 }
 
-impl ManifestInstruction for AssertWorktopResourcesInclude {
+impl ManifestInstruction for AssertResourcesInclude {
     const IDENT: &'static str = "ASSERT_WORKTOP_RESOURCES_INCLUDE";
     const ID: u8 = INSTRUCTION_ASSERT_WORKTOP_RESOURCES_INCLUDE_DISCRIMINATOR;
 
@@ -345,9 +345,9 @@
 
     fn effect(&self) -> Effect {
         Effect::ResourceAssertion {
-            assertion: ResourceAssertion::WorktopResourcesInclude {
+            assertion: ResourceAssertion::Worktop(WorktopAssertion::ResourcesInclude {
                 constraints: &self.constraints,
-            },
+            }),
         }
     }
 }
@@ -378,9 +378,9 @@
 
     fn effect(&self) -> Effect {
         Effect::ResourceAssertion {
-            assertion: ResourceAssertion::NextCallReturnsOnly {
+            assertion: ResourceAssertion::NextCall(NextCallAssertion::ReturnsOnly {
                 constraints: &self.constraints,
-            },
+            }),
         }
     }
 }
@@ -412,9 +412,9 @@
 
     fn effect(&self) -> Effect {
         Effect::ResourceAssertion {
-            assertion: ResourceAssertion::NextCallReturnsInclude {
+            assertion: ResourceAssertion::NextCall(NextCallAssertion::ReturnsInclude {
                 constraints: &self.constraints,
-            },
+            }),
         }
     }
 }
@@ -442,175 +442,10 @@
 
     fn effect(&self) -> Effect {
         Effect::ResourceAssertion {
-            assertion: ResourceAssertion::BucketContents {
+            assertion: ResourceAssertion::Bucket(BucketAssertion::Contents {
                 bucket: self.bucket_id,
                 constraint: &self.constraint,
-            },
-        }
-    }
-}
-
-#[derive(Debug, Clone, PartialEq, Eq, Default, ManifestSbor, ScryptoDescribe)]
-#[sbor(transparent)]
-pub struct ManifestResourceConstraints {
-    specified_resources: IndexMap<ResourceAddress, ManifestResourceConstraint>,
-}
-
-impl ManifestResourceConstraints {
-    pub fn specified_resources(&self) -> &IndexMap<ResourceAddress, ManifestResourceConstraint> {
-        &self.specified_resources
-    }
-
-    pub fn iter(&self) -> impl Iterator<Item = (&ResourceAddress, &ManifestResourceConstraint)> {
-        self.specified_resources.iter()
-    }
-
-    pub fn is_valid(&self) -> bool {
-        for (resource_address, constraint) in self.iter() {
-            if !constraint.is_valid_for(resource_address) {
-                return false;
-            }
-        }
-        true
-    }
-}
-
-impl IntoIterator for ManifestResourceConstraints {
-    type Item = (ResourceAddress, ManifestResourceConstraint);
-    type IntoIter =
-        <IndexMap<ResourceAddress, ManifestResourceConstraint> as IntoIterator>::IntoIter;
-
-    fn into_iter(self) -> Self::IntoIter {
-        self.specified_resources.into_iter()
-    }
-}
-
-#[derive(Debug, Clone, PartialEq, Eq, ManifestSbor, ScryptoDescribe)]
-pub enum ManifestResourceConstraint {
-    NonZeroAmount,
-    ExactAmount(Decimal),
-    AtLeastAmount(Decimal),
-    ExactNonFungibles(IndexSet<NonFungibleLocalId>),
-    AtLeastNonFungibles(IndexSet<NonFungibleLocalId>),
-    General(GeneralResourceConstraint),
-}
-
-impl ManifestResourceConstraint {
-    pub fn is_valid_for(&self, resource_address: &ResourceAddress) -> bool {
-        if resource_address.is_fungible() {
-            self.is_valid_for_fungible_use()
-        } else {
-            self.is_valid_for_non_fungible_use()
-        }
-    }
-
-    pub fn is_valid_for_fungible_use(&self) -> bool {
-        match self {
-            ManifestResourceConstraint::NonZeroAmount => true,
-            ManifestResourceConstraint::ExactAmount(amount) => !amount.is_negative(),
-            ManifestResourceConstraint::AtLeastAmount(amount) => !amount.is_negative(),
-            ManifestResourceConstraint::ExactNonFungibles(_) => false,
-            ManifestResourceConstraint::AtLeastNonFungibles(_) => false,
-            ManifestResourceConstraint::General(general) => general.is_valid_for_fungible_use(),
-        }
-    }
-
-    pub fn is_valid_for_non_fungible_use(&self) -> bool {
-        match self {
-            ManifestResourceConstraint::NonZeroAmount => true,
-            ManifestResourceConstraint::ExactAmount(amount) => !amount.is_negative(),
-            ManifestResourceConstraint::AtLeastAmount(amount) => !amount.is_negative(),
-            ManifestResourceConstraint::ExactNonFungibles(_) => true,
-            ManifestResourceConstraint::AtLeastNonFungibles(_) => true,
-            ManifestResourceConstraint::General(general) => general.is_valid_for_non_fungible_use(),
-        }
-    }
-}
-
-#[derive(Debug, Clone, PartialEq, Eq, ManifestSbor, ScryptoDescribe)]
-pub struct GeneralResourceConstraint {
-    pub required_ids: IndexSet<NonFungibleLocalId>,
-    pub lower_bound: LowerBound,
-    pub upper_bound: UpperBound,
-    pub allowed_ids: AllowedIds,
-}
-
-impl GeneralResourceConstraint {
-    pub fn is_valid_for_fungible_use(&self) -> bool {
-        return self.required_ids.is_empty()
-            && self.allowed_ids.is_valid_for_fungible_use()
-            && self.are_bounds_valid();
-    }
-
-    pub fn is_valid_for_non_fungible_use(&self) -> bool {
-        return self.are_bounds_valid();
-    }
-
-    fn are_bounds_valid(&self) -> bool {
-        let required_ids_amount = Decimal::from(self.required_ids.len());
-        if required_ids_amount > self.lower_bound.equivalent_decimal() {
-            return false;
-        }
-        if self.lower_bound.equivalent_decimal() > self.upper_bound.equivalent_decimal() {
-            return false;
-        }
-        match &self.allowed_ids {
-            AllowedIds::Allowlist(allowlist) => {
-                let allowlist_ids_amount = Decimal::from(allowlist.len());
-                if self.upper_bound.equivalent_decimal() > allowlist_ids_amount {
-                    return false;
-                }
-                if !self.required_ids.is_subset(allowlist) {
-                    return false;
-                }
-            }
-            AllowedIds::Any => {}
-        }
-        true
-    }
-}
-
-#[derive(Debug, Clone, PartialEq, Eq, ManifestSbor, ScryptoDescribe)]
-pub enum LowerBound {
-    NonZero,
-    Inclusive(Decimal),
-}
-
-impl LowerBound {
-    pub fn equivalent_decimal(&self) -> Decimal {
-        match self {
-            LowerBound::NonZero => Decimal(I192::ONE),
-            LowerBound::Inclusive(decimal) => *decimal,
-        }
-    }
-}
-
-#[derive(Debug, Clone, PartialEq, Eq, ManifestSbor, ScryptoDescribe)]
-pub enum UpperBound {
-    Inclusive(Decimal),
-    Unbounded,
-}
-
-impl UpperBound {
-    pub fn equivalent_decimal(&self) -> Decimal {
-        match self {
-            UpperBound::Inclusive(decimal) => *decimal,
-            UpperBound::Unbounded => Decimal::MAX,
-        }
-    }
-}
-
-#[derive(Debug, Clone, PartialEq, Eq, ManifestSbor, ScryptoDescribe)]
-pub enum AllowedIds {
-    Allowlist(IndexSet<NonFungibleLocalId>),
-    Any,
-}
-
-impl AllowedIds {
-    pub fn is_valid_for_fungible_use(&self) -> bool {
-        match self {
-            AllowedIds::Allowlist(allowlist) => allowlist.is_empty(),
-            AllowedIds::Any => true,
+            }),
         }
     }
 }
@@ -1595,10 +1430,7 @@
     fn effect(&self) -> Effect {
         Effect::Verification {
             verification: VerificationKind::Parent,
-<<<<<<< HEAD
             access_rule: &self.access_rule,
-=======
->>>>>>> acfcbd5c
         }
     }
 }
