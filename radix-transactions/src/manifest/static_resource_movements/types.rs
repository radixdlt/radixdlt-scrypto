--- conflicted
+++ resolved
@@ -1476,7 +1476,6 @@
     UnknownAmount,
 }
 
-<<<<<<< HEAD
 impl From<ResourceBounds> for SimpleFungibleResourceBounds {
     fn from(bounds: ResourceBounds) -> Self {
         match bounds.numeric_bounds() {
@@ -1488,21 +1487,6 @@
             (LowerBound::NonZero, UpperBound::Unbounded) => Self::UnknownAmount,
             (LowerBound::NonZero, UpperBound::Inclusive(upper_bound_inclusive)) => {
                 Self::AtMost(upper_bound_inclusive)
-=======
-        if lower_bound.cmp_upper(&upper_bound).is_eq() && allowed_ids_empty_or_any {
-            // If fungible, this conversion is correct (either Any or empty is allowed for allowed ids)
-            // If non-fungible, and allowed ids is any, this conversion is correct
-            // If non-fungible, and allowed ids is empty, this implies the bounds are zero, so this is okay.
-            SimpleResourceBounds::ExactAmount(lower_bound.equivalent_decimal())
-        } else {
-            match value.allowed_ids() {
-                // Note - IndexSet equality does a set equality, ignoring order
-                AllowedIds::Allowlist(allowlist) if value.required_ids() == allowlist => {
-                    let (certain_ids, _, _, _) = value.deconstruct();
-                    SimpleResourceBounds::ExactNonFungibles(certain_ids)
-                }
-                AllowedIds::Any | AllowedIds::Allowlist(_) => SimpleResourceBounds::General(value),
->>>>>>> 7638bb5b
             }
             (
                 LowerBound::Inclusive(lower_bound_inclusive),
@@ -1601,8 +1585,8 @@
 /// * [`Named`]: ResolvedDynamicAddress::Named
 #[derive(Debug, Clone, PartialEq, Eq, PartialOrd, Ord, ScryptoSbor, ManifestSbor)]
 pub enum ResolvedDynamicAddress<T: AsRef<NodeId>> {
-    Static(T),
-    Named(BlueprintId),
+    StaticAddress(T),
+    BlueprintResolvedFromNamedAddress(BlueprintId),
 }
 
 impl<T: AsRef<NodeId>> ResolvedDynamicAddress<T> {
@@ -1617,11 +1601,11 @@
     /// * [`Static`]: ResolvedDynamicAddress::Static
     pub fn main_module_blueprint_id(&self) -> Option<&BlueprintId> {
         match self {
-            Self::Static(global_address) => global_address
+            Self::StaticAddress(global_address) => global_address
                 .as_ref()
                 .entity_type()
                 .and_then(resolve_main_module_blueprint_id),
-            Self::Named(blueprint_id) => Some(blueprint_id),
+            Self::BlueprintResolvedFromNamedAddress(blueprint_id) => Some(blueprint_id),
         }
     }
 
