--- conflicted
+++ resolved
@@ -4,15 +4,12 @@
 #[derive(Debug, Clone, Eq, PartialEq, ManifestSbor, ScryptoDescribe)]
 #[sbor(transparent)]
 pub struct InstructionsV2(pub Vec<InstructionV2>);
-<<<<<<< HEAD
-=======
 
 impl InstructionsV2 {
     pub fn to_vec(&self) -> Vec<InstructionV2> {
         self.0.clone()
     }
 }
->>>>>>> 1563b0e1
 
 impl From<Vec<InstructionV2>> for InstructionsV2 {
     fn from(value: Vec<InstructionV2>) -> Self {
