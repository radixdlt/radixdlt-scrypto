use super::*;
use crate::internal_prelude::*;

//=================================================================================
// NOTE:
// This isn't actually embedded as a model - it's just a useful model which we use
// in eg the manifest builder
//=================================================================================

/// Can be built with a [`ManifestV2Builder`]
#[derive(Debug, Clone, Default, PartialEq, Eq, ManifestSbor, ScryptoDescribe)]
pub struct TransactionManifestV2 {
    pub instructions: Vec<InstructionV2>,
    pub blobs: IndexMap<Hash, Vec<u8>>,
    pub children: Vec<ChildSubintent>,
    pub object_names: ManifestObjectNames,
}

impl ReadableManifestBase for TransactionManifestV2 {
    fn is_subintent(&self) -> bool {
        false
    }

    fn get_blobs<'a>(&'a self) -> impl Iterator<Item = (&'a Hash, &'a Vec<u8>)> {
        self.blobs.iter()
    }

    fn get_child_subintents(&self) -> &[ChildSubintent] {
        &self.children
    }

    fn get_known_object_names_ref(&self) -> ManifestObjectNamesRef {
        self.object_names.as_ref()
    }
}

impl TypedReadableManifest for TransactionManifestV2 {
    type Instruction = InstructionV2;

    fn get_typed_instructions(&self) -> &[Self::Instruction] {
        &self.instructions
    }
}

impl BuildableManifest for TransactionManifestV2 {
    fn add_instruction(&mut self, instruction: Self::Instruction) {
        self.instructions.push(instruction)
    }

    fn add_blob(&mut self, hash: Hash, content: Vec<u8>) {
        self.blobs.insert(hash, content);
    }

    fn set_names(&mut self, names: KnownManifestObjectNames) {
        self.object_names = names.into()
    }

    fn add_child_subintent(&mut self, hash: SubintentHash) -> Result<(), ManifestBuildError> {
        self.children.push(ChildSubintent { hash });
        Ok(())
    }

    fn default_test_execution_config_type(&self) -> DefaultTestExecutionConfigType {
        DefaultTestExecutionConfigType::Test
    }

    fn into_executable_with_proofs(
        self,
        nonce: u32,
        initial_proofs: BTreeSet<NonFungibleGlobalId>,
        validator: &TransactionValidator,
    ) -> Result<ExecutableTransaction, String> {
        TestTransaction::new_v2_builder(nonce)
            .finish_with_root_intent(self, initial_proofs)
            .into_executable(validator)
            .map_err(|err| format!("Could not prepare: {err:?}"))
    }
}

impl BuildableManifestSupportingChildren for TransactionManifestV2 {}

impl TransactionManifestV2 {
    pub fn from_intent_core(intent: &IntentCoreV2) -> Self {
        Self {
            instructions: intent.instructions.to_vec(),
            blobs: intent.blobs.clone().into(),
            children: intent.children.children.clone(),
            object_names: ManifestObjectNames::Unknown,
        }
    }

    pub fn for_intent(self) -> (InstructionsV2, BlobsV1, ChildIntentsV2) {
        (
<<<<<<< HEAD
            InstructionsV2(self.instructions),
=======
            self.instructions.into(),
>>>>>>> 1563b0e1
            self.blobs.into(),
            ChildIntentsV2 {
                children: self.children,
            },
        )
    }

    pub fn for_intent_with_names(
        self,
    ) -> (InstructionsV2, BlobsV1, ChildIntentsV2, ManifestObjectNames) {
        (
<<<<<<< HEAD
            InstructionsV2(self.instructions),
=======
            self.instructions.into(),
>>>>>>> 1563b0e1
            self.blobs.into(),
            ChildIntentsV2 {
                children: self.children,
            },
            self.object_names,
        )
    }
}<|MERGE_RESOLUTION|>--- conflicted
+++ resolved
@@ -91,11 +91,7 @@
 
     pub fn for_intent(self) -> (InstructionsV2, BlobsV1, ChildIntentsV2) {
         (
-<<<<<<< HEAD
-            InstructionsV2(self.instructions),
-=======
             self.instructions.into(),
->>>>>>> 1563b0e1
             self.blobs.into(),
             ChildIntentsV2 {
                 children: self.children,
@@ -107,11 +103,7 @@
         self,
     ) -> (InstructionsV2, BlobsV1, ChildIntentsV2, ManifestObjectNames) {
         (
-<<<<<<< HEAD
-            InstructionsV2(self.instructions),
-=======
             self.instructions.into(),
->>>>>>> 1563b0e1
             self.blobs.into(),
             ChildIntentsV2 {
                 children: self.children,
