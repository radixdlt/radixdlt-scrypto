--- conflicted
+++ resolved
@@ -2364,13 +2364,7 @@
     }
 
     pub fn verify_parent(self, access_rule: AccessRule) -> Self {
-<<<<<<< HEAD
-        self.add_v2_instruction(VerifyParent {
-            access_rule: manifest_decode(&manifest_encode(&access_rule).unwrap()).unwrap(),
-        })
-=======
         self.add_v2_instruction(VerifyParent { access_rule })
->>>>>>> 074c9dda
     }
 }
 
