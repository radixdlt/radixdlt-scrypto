use core::ops::ControlFlow;

use radix_substate_store_interface::interface::{SubstateDatabase, SubstateDatabaseExtensions};

use crate::internal_prelude::*;

pub trait TransactionPreparer {
    fn preparation_settings(&self) -> &PreparationSettings;
}

define_single_versioned! {
    #[derive(Debug, Copy, Clone, PartialEq, Eq, Sbor)]
    pub TransactionValidationConfigurationSubstate(TransactionValidationConfigurationVersions) => TransactionValidationConfig = TransactionValidationConfigV1,
    outer_attributes: [
        #[derive(ScryptoSborAssertion)]
        #[sbor_assert(backwards_compatible(
            cuttlefish = "FILE:transaction_validation_configuration_substate_cuttlefish_schema.bin",
        ))]
    ]
}

impl TransactionValidationConfig {
    pub fn load(database: &impl SubstateDatabase) -> Self {
        database
            .get_substate::<TransactionValidationConfigurationSubstate>(
                TRANSACTION_TRACKER,
                BOOT_LOADER_PARTITION,
                BootLoaderField::TransactionValidationConfiguration,
            )
            .map(|s| s.fully_update_and_into_latest_version())
            .unwrap_or_else(|| Self::babylon())
    }
}

#[derive(Debug, Copy, Clone, PartialEq, Eq, Sbor)]
pub struct TransactionValidationConfigV1 {
    pub max_signatures_per_intent: usize,
    pub min_tip_percentage: u16,
    pub max_tip_percentage: u16,
    pub max_epoch_range: u64,
    pub max_instructions: usize,
    pub message_validation: MessageValidationConfig,
    pub allow_notary_to_duplicate_signer: bool,
    pub preparation_settings: PreparationSettingsV1,
    pub manifest_validation: ManifestValidationRuleset,
    // V2 settings
    pub v2_transactions_allowed: bool,
    pub min_tip_basis_points: u32,
    pub max_tip_basis_points: u32,
    pub max_subintent_count: usize,
    /// A setting of N here allows a total depth of N + 1 if you
    /// include the root transaction intent.
    pub max_subintent_depth: usize,
}

impl TransactionValidationConfig {
    pub const fn latest() -> Self {
        Self::cuttlefish()
    }

    pub const fn babylon() -> Self {
        Self {
            max_signatures_per_intent: 16,
            min_tip_percentage: 0,
            max_tip_percentage: u16::MAX,
            max_instructions: usize::MAX,
            // ~30 days given 5 minute epochs
            max_epoch_range: 12 * 24 * 30,
            allow_notary_to_duplicate_signer: true,
            manifest_validation: ManifestValidationRuleset::BabylonBasicValidator,
            message_validation: MessageValidationConfig::babylon(),
            preparation_settings: PreparationSettings::babylon(),
            // V2-only settings
            v2_transactions_allowed: true,
            max_subintent_count: 0,
            max_subintent_depth: 0,
            min_tip_basis_points: 0,
            max_tip_basis_points: 0,
        }
    }

    pub const fn cuttlefish() -> Self {
        Self {
            v2_transactions_allowed: true,
            max_subintent_count: 128,
            max_subintent_depth: 3,
            min_tip_basis_points: 0,
            max_instructions: 1000,
            allow_notary_to_duplicate_signer: false,
            manifest_validation: ManifestValidationRuleset::Interpreter(
                InterpreterValidationRulesetSpecifier::Cuttlefish,
            ),
            // Tip of 100 times the cost of a transaction
            max_tip_basis_points: 100 * 10000,
            preparation_settings: PreparationSettings::cuttlefish(),
            ..Self::babylon()
        }
    }
}

#[derive(Debug, Copy, Clone, PartialEq, Eq, Sbor)]
pub enum ManifestValidationRuleset {
    BabylonBasicValidator,
    Interpreter(InterpreterValidationRulesetSpecifier),
}

#[derive(Debug, Copy, Clone, PartialEq, Eq, Sbor)]
pub struct MessageValidationConfig {
    pub max_plaintext_message_length: usize,
    pub max_encrypted_message_length: usize,
    pub max_mime_type_length: usize,
    pub max_decryptors: usize,
}

impl MessageValidationConfig {
    pub const fn latest() -> Self {
        Self::babylon()
    }

    pub const fn babylon() -> Self {
        Self {
            max_plaintext_message_length: 2048,
            max_mime_type_length: 128,
            max_encrypted_message_length: 2048 + 12 + 16, // Account for IV and MAC - see AesGcmPayload
            max_decryptors: 20,
        }
    }
}

impl Default for MessageValidationConfig {
    fn default() -> Self {
        Self::latest()
    }
}

#[derive(Debug, Copy, Clone, PartialEq, Eq)]
pub struct TransactionValidator {
    config: TransactionValidationConfig,
    required_network_id: Option<u8>,
}

impl TransactionValidator {
    /// This is the best constructor to use, as it reads the configuration dynamically
    /// Note that the validator needs recreating every time a protocol update runs,
    /// as the config can get updated then.
    pub fn new(database: &impl SubstateDatabase, network_definition: &NetworkDefinition) -> Self {
        Self::new_with_static_config(
            TransactionValidationConfig::load(database),
            network_definition.id,
        )
    }

    pub fn new_for_latest_simulator() -> Self {
        Self::new_with_static_config(
            TransactionValidationConfig::latest(),
            NetworkDefinition::simulator().id,
        )
    }

    pub fn new_with_latest_config(network_definition: &NetworkDefinition) -> Self {
        Self::new_with_static_config(TransactionValidationConfig::latest(), network_definition.id)
    }

    pub fn new_with_static_config(config: TransactionValidationConfig, network_id: u8) -> Self {
        Self {
            config,
            required_network_id: Some(network_id),
        }
    }

    pub fn new_with_latest_config_network_agnostic() -> Self {
        Self::new_with_static_config_network_agnostic(TransactionValidationConfig::latest())
    }

    pub fn new_with_static_config_network_agnostic(config: TransactionValidationConfig) -> Self {
        Self {
            config,
            required_network_id: None,
        }
    }

    pub fn preparation_settings(&self) -> &PreparationSettings {
        &self.config.preparation_settings
    }

    #[allow(deprecated)]
    pub fn validate_notarized_v1(
        &self,
        transaction: PreparedNotarizedTransactionV1,
    ) -> Result<ValidatedNotarizedTransactionV1, TransactionValidationError> {
        self.validate_intent_v1(&transaction.signed_intent.intent)?;

        let encoded_instructions = Rc::new(manifest_encode(
            &transaction.signed_intent.intent.instructions.inner.0,
        )?);

        let (signer_keys, num_of_signature_validations) = self
            .validate_signatures_v1(&transaction)
            .map_err(TransactionValidationError::SignatureValidationError)?;

        Ok(ValidatedNotarizedTransactionV1 {
            prepared: transaction,
            encoded_instructions,
            signer_keys,
            num_of_signature_validations,
        })
    }

    #[allow(deprecated)]
    pub fn validate_preview_intent_v1(
        &self,
        preview_intent: PreviewIntentV1,
    ) -> Result<ValidatedPreviewIntent, TransactionValidationError> {
        let intent = preview_intent.intent.prepare(self.preparation_settings())?;

        self.validate_intent_v1(&intent)?;

        let encoded_instructions = Rc::new(manifest_encode(&intent.instructions.inner.0)?);

        Ok(ValidatedPreviewIntent {
            intent,
            encoded_instructions,
            signer_public_keys: preview_intent.signer_public_keys,
            flags: preview_intent.flags,
        })
    }

    #[allow(deprecated)]
    pub fn validate_intent_v1(
        &self,
        intent: &PreparedIntentV1,
    ) -> Result<(), TransactionValidationError> {
        self.validate_header_v1(&intent.header.inner)?;
        self.validate_message_v1(&intent.message.inner)?;
        self.validate_instructions_v1(&intent.instructions.inner.0, &intent.blobs.blobs_by_hash)?;

        return Ok(());
    }

    pub fn validate_instructions_v1(
        &self,
        instructions: &[InstructionV1],
        blobs: &IndexMap<Hash, Vec<u8>>,
    ) -> Result<(), TransactionValidationError> {
        if instructions.len() > self.config.max_instructions {
            return Err(ManifestValidationError::TooManyInstructions.into());
        }
        impl<'a> ReadableManifest for (&'a [InstructionV1], &'a IndexMap<Hash, Vec<u8>>) {
            type Instruction = InstructionV1;

            fn is_subintent(&self) -> bool {
                false
            }

            fn get_instructions(&self) -> &[Self::Instruction] {
                self.0
            }

            fn get_blobs<'b>(&'b self) -> impl Iterator<Item = (&'b Hash, &'b Vec<u8>)> {
                self.1.iter()
            }

            fn get_known_object_names_ref(&self) -> ManifestObjectNamesRef {
                ManifestObjectNamesRef::Unknown
            }
        }

        match self.config.manifest_validation {
            ManifestValidationRuleset::BabylonBasicValidator => self
                .validate_instructions_basic_v1(instructions)
                .map_err(|err| err.into()),
            ManifestValidationRuleset::Interpreter(specifier) => StaticManifestInterpreter::new(
                ValidationRuleset::for_specifier(specifier),
                &(instructions, blobs),
            )
            .validate()
            .map_err(|err| err.into()),
        }
    }

    pub fn validate_instructions_basic_v1(
        &self,
        instructions: &[InstructionV1],
    ) -> Result<(), ManifestBasicValidatorError> {
        let mut id_validator = BasicManifestValidator::new();
        for instruction in instructions {
            match instruction.effect() {
                ManifestInstructionEffect::CreateBucket { .. } => {
                    let _ = id_validator.new_bucket();
                }
                ManifestInstructionEffect::CreateProof { source_amount, .. } => {
                    let _ = id_validator.new_proof(source_amount.proof_kind())?;
                }
                ManifestInstructionEffect::ConsumeBucket {
                    consumed_bucket: bucket,
                    ..
                } => {
                    id_validator.drop_bucket(&bucket)?;
                }
                ManifestInstructionEffect::ConsumeProof {
                    consumed_proof: proof,
                    ..
                } => {
                    id_validator.drop_proof(&proof)?;
                }
                ManifestInstructionEffect::CloneProof { cloned_proof, .. } => {
                    let _ = id_validator.clone_proof(&cloned_proof)?;
                }
                ManifestInstructionEffect::DropManyProofs {
                    drop_all_named_proofs,
                    ..
                } => {
                    if drop_all_named_proofs {
                        id_validator.drop_all_named_proofs()?;
                    }
                }
                ManifestInstructionEffect::Invocation { args, .. } => {
                    id_validator.process_call_data(args)?;
                }
                ManifestInstructionEffect::CreateAddressAndReservation { .. } => {
                    let _ = id_validator.new_address_reservation();
                    id_validator.new_named_address();
                }
<<<<<<< HEAD
                ManifestInstructionEffect::ResourceAssertion { .. } => {}
                ManifestInstructionEffect::Verification { .. } => {
                    unreachable!("No InstructionV1 returns this effect");
                }
=======
                ManifestInstructionEffect::WorktopAssertion { .. } => {}
                ManifestInstructionEffect::Verification { .. } => {}
>>>>>>> acfcbd5c
            }
        }
        Ok(())
    }

    pub fn validate_header_v1(
        &self,
        header: &TransactionHeaderV1,
    ) -> Result<(), HeaderValidationError> {
        // network
        if let Some(required_network_id) = self.required_network_id {
            if header.network_id != required_network_id {
                return Err(HeaderValidationError::InvalidNetwork);
            }
        }

        // epoch
        if header.end_epoch_exclusive <= header.start_epoch_inclusive {
            return Err(HeaderValidationError::InvalidEpochRange);
        }
        let max_end_epoch = header
            .start_epoch_inclusive
            .after(self.config.max_epoch_range)
            .ok_or(HeaderValidationError::InvalidEpochRange)?;
        if header.end_epoch_exclusive > max_end_epoch {
            return Err(HeaderValidationError::InvalidEpochRange);
        }

        // tip percentage
        if header.tip_percentage < self.config.min_tip_percentage
            || header.tip_percentage > self.config.max_tip_percentage
        {
            return Err(HeaderValidationError::InvalidTip);
        }

        Ok(())
    }

    #[allow(deprecated)]
    pub fn validate_signatures_v1(
        &self,
        transaction: &PreparedNotarizedTransactionV1,
    ) -> Result<(Vec<PublicKey>, usize), SignatureValidationError> {
        let intent_signatures = &transaction.signed_intent.intent_signatures.inner.signatures;
        let header = &transaction.signed_intent.intent.header.inner;

        self.validate_transaction_intent_and_notary_signatures_v1(
            transaction.transaction_intent_hash(),
            transaction.signed_transaction_intent_hash(),
            intent_signatures,
            header.notary_is_signatory,
            &header.notary_public_key,
            &transaction.notary_signature.inner.0,
        )
    }

    pub fn validate_transaction_intent_and_notary_signatures_v1(
        &self,
        transaction_intent_hash: TransactionIntentHash,
        signed_transaction_intent_hash: SignedTransactionIntentHash,
        transaction_intent_signatures: &[IntentSignatureV1],
        notary_is_signatory: bool,
        notary_public_key: &PublicKey,
        notary_signature: &SignatureV1,
    ) -> Result<(Vec<PublicKey>, usize), SignatureValidationError> {
        if transaction_intent_signatures.len() > self.config.max_signatures_per_intent {
            return Err(SignatureValidationError::TooManySignaturesForIntent);
        }

        let mut signers = index_set_with_capacity(transaction_intent_signatures.len() + 1);
        for intent_signature in transaction_intent_signatures.iter() {
            let public_key = recover(&transaction_intent_hash.0, &intent_signature.0)
                .ok_or(SignatureValidationError::InvalidIntentSignature)?;

            if !verify(
                &transaction_intent_hash.0,
                &public_key,
                &intent_signature.0.signature(),
            ) {
                return Err(SignatureValidationError::InvalidIntentSignature);
            }

            if !signers.insert(public_key) {
                return Err(SignatureValidationError::DuplicateSigner);
            }
        }

        if notary_is_signatory {
            if !signers.insert(notary_public_key.clone()) {
                if !self.config.allow_notary_to_duplicate_signer {
                    return Err(SignatureValidationError::DuplicateSigner);
                }
            }
        }

        if !verify(
            &signed_transaction_intent_hash.0,
            notary_public_key,
            notary_signature,
        ) {
            return Err(SignatureValidationError::InvalidNotarySignature);
        }

        let num_validations = transaction_intent_signatures.len() + 1; // + 1 for the notary signature

        Ok((signers.into_iter().collect(), num_validations))
    }

    pub fn validate_message_v1(&self, message: &MessageV1) -> Result<(), InvalidMessageError> {
        let validation = &self.config.message_validation;
        match message {
            MessageV1::None => {}
            MessageV1::Plaintext(plaintext_message) => {
                let PlaintextMessageV1 { mime_type, message } = plaintext_message;
                if mime_type.len() > validation.max_mime_type_length {
                    return Err(InvalidMessageError::MimeTypeTooLong {
                        actual: mime_type.len(),
                        permitted: validation.max_mime_type_length,
                    });
                }
                if message.len() > validation.max_plaintext_message_length {
                    return Err(InvalidMessageError::PlaintextMessageTooLong {
                        actual: message.len(),
                        permitted: validation.max_plaintext_message_length,
                    });
                }
            }
            MessageV1::Encrypted(encrypted_message) => {
                let EncryptedMessageV1 {
                    encrypted,
                    decryptors_by_curve,
                } = encrypted_message;
                if encrypted.0.len() > validation.max_encrypted_message_length {
                    return Err(InvalidMessageError::EncryptedMessageTooLong {
                        actual: encrypted.0.len(),
                        permitted: validation.max_encrypted_message_length,
                    });
                }
                if decryptors_by_curve.len() == 0 {
                    return Err(InvalidMessageError::NoDecryptors);
                }
                let mut total_decryptors = 0;
                for (curve_type, decryptors) in decryptors_by_curve.iter() {
                    if decryptors.curve_type() != *curve_type {
                        return Err(InvalidMessageError::MismatchingDecryptorCurves {
                            actual: decryptors.curve_type(),
                            expected: *curve_type,
                        });
                    }
                    if decryptors.number_of_decryptors() == 0 {
                        return Err(InvalidMessageError::NoDecryptorsForCurveType {
                            curve_type: decryptors.curve_type(),
                        });
                    }
                    // Can't overflow because decryptor count << size of a transaction < 1MB < usize,
                    total_decryptors += decryptors.number_of_decryptors();
                }
                if total_decryptors > validation.max_decryptors {
                    return Err(InvalidMessageError::TooManyDecryptors {
                        actual: total_decryptors,
                        permitted: validation.max_decryptors,
                    });
                }
            }
        }
        Ok(())
    }

    pub fn validate_notarized_v2(
        &self,
        prepared: PreparedNotarizedTransactionV2,
    ) -> Result<ValidatedNotarizedTransactionV2, TransactionValidationError> {
        if !self.config.v2_transactions_allowed {
            return Err(TransactionValidationError::TransactionVersionNotPermitted(
                2,
            ));
        }
        let transaction_intent = &prepared.signed_intent.transaction_intent;
        let non_root_subintents = &transaction_intent.non_root_subintents;
        let non_root_subintent_signatures = &prepared.signed_intent.non_root_subintent_signatures;

        self.validate_transaction_header_v2(&transaction_intent.transaction_header.inner)?;

        let ValidatedPartialTransactionTreeV2 {
            overall_validity_range,
            root_intent_info,
            root_yield_to_parent_count: _, // Checked to be 0 in the manifest validator.
            non_root_subintents_info,
        } = self.validate_transaction_subtree_v2(
            &transaction_intent.root_intent_core,
            transaction_intent.transaction_intent_hash().into(),
            self.validate_transaction_intent_and_notary_signatures_v2(&prepared)?,
            non_root_subintents,
            non_root_subintent_signatures,
        )?;

        Ok(ValidatedNotarizedTransactionV2 {
            prepared,
            overall_validity_range,
            transaction_intent_info: root_intent_info,
            non_root_subintents_info,
        })
    }

    fn validate_transaction_header_v2(
        &self,
        header: &TransactionHeaderV2,
    ) -> Result<(), HeaderValidationError> {
        if header.tip_basis_points < self.config.min_tip_basis_points
            || header.tip_basis_points > self.config.max_tip_basis_points
        {
            return Err(HeaderValidationError::InvalidTip);
        }

        Ok(())
    }

    pub fn validate_signed_partial_transaction_v2(
        &self,
        prepared: PreparedSignedPartialTransactionV2,
    ) -> Result<ValidatedSignedPartialTransactionV2, TransactionValidationError> {
        if !self.config.v2_transactions_allowed {
            return Err(TransactionValidationError::TransactionVersionNotPermitted(
                2,
            ));
        }

        let root_subintent = &prepared.partial_transaction.root_subintent;
        let root_subintent_signatures = &prepared.root_subintent_signatures;
        let non_root_subintents = &prepared.partial_transaction.non_root_subintents;
        let non_root_subintent_signatures = &prepared.non_root_subintent_signatures;

        let ValidatedPartialTransactionTreeV2 {
            overall_validity_range,
            root_intent_info,
            root_yield_to_parent_count,
            non_root_subintents_info,
        } = self.validate_transaction_subtree_v2(
            &root_subintent.intent_core,
            root_subintent.subintent_hash().into(),
            self.validate_subintent_signatures_v2(root_subintent, root_subintent_signatures)?,
            non_root_subintents,
            non_root_subintent_signatures,
        )?;

        Ok(ValidatedSignedPartialTransactionV2 {
            prepared,
            overall_validity_range,
            root_subintent_info: root_intent_info,
            root_subintent_yield_to_parent_count: root_yield_to_parent_count,
            non_root_subintents_info,
        })
    }

    pub fn validate_transaction_subtree_v2(
        &self,
        root_intent_core: &PreparedIntentCoreV2,
        root_intent_hash: IntentHash,
        root_signature_validations: SignatureValidations,
        non_root_subintents: &PreparedNonRootSubintentsV2,
        non_root_subintent_signatures: &PreparedNonRootSubintentSignaturesV2,
    ) -> Result<ValidatedPartialTransactionTreeV2, TransactionValidationError> {
        let non_root_subintents = non_root_subintents.subintents.as_slice();
        let non_root_subintent_signatures = non_root_subintent_signatures.by_subintent.as_slice();
        if non_root_subintents.len() != non_root_subintent_signatures.len() {
            return Err(
                SignatureValidationError::IncorrectNumberOfSubintentSignatureBatches.into(),
            );
        }

        let intent_relationships = self.validate_intent_relationships_v2(
            root_intent_hash,
            root_intent_core,
            non_root_subintents,
        )?;
        let (overall_validity_range, root_yield_summary) = self
            .validate_v2_intent_cores_and_subintent_connection_counts(
                root_intent_hash,
                root_intent_core,
                non_root_subintents,
                &intent_relationships.non_root_subintents,
            )?;
        let root_intent_info = ValidatedIntentInformationV2 {
            children_subintent_indices: intent_relationships.root_intent.children,
            encoded_instructions: manifest_encode(&root_intent_core.instructions.inner.0)?,
            signature_validations: root_signature_validations,
        };
        let non_root_subintents_info = non_root_subintents
            .iter()
            .zip(non_root_subintent_signatures)
            .zip(intent_relationships.non_root_subintents.into_values())
            .map(
                |((subintent, signatures), info)| -> Result<_, TransactionValidationError> {
                    Ok(ValidatedIntentInformationV2 {
                        encoded_instructions: manifest_encode(
                            &subintent.intent_core.instructions.inner.0,
                        )?,
                        signature_validations: self
                            .validate_subintent_signatures_v2(subintent, signatures)?,
                        children_subintent_indices: info.children,
                    })
                },
            )
            .collect::<Result<_, _>>()?;

        Ok(ValidatedPartialTransactionTreeV2 {
            overall_validity_range,
            root_intent_info,
            root_yield_to_parent_count: root_yield_summary.parent_yields,
            non_root_subintents_info,
        })
    }

    /// Can be used for both partial and complete trees.
    ///
    /// This should be run after `validate_intent_relationships_v2`, which creates
    /// the subintent details map for you which describes the relationship between
    /// different intents.
    fn validate_v2_intent_cores_and_subintent_connection_counts(
        &self,
        root_intent_hash: IntentHash,
        root_intent_core: &PreparedIntentCoreV2,
        non_root_subintents: &[PreparedSubintentV2],
        non_root_subintent_details: &IndexMap<SubintentHash, SubIntentRelationshipDetails>,
    ) -> Result<(OverallValidityRangeV2, ManifestYieldSummary), TransactionValidationError> {
        let mut header_aggregation = HeaderAggregation::start();
        let mut yield_summaries: IndexMap<IntentHash, ManifestYieldSummary> =
            index_map_with_capacity(non_root_subintents.len() + 1);
        let root_yield_summary = {
            let yield_summary = self.validate_v2_intent_core(
                root_intent_core,
                &mut header_aggregation,
                root_intent_hash.is_for_subintent(),
            )?;
            yield_summaries.insert(root_intent_hash, yield_summary.clone());
            yield_summary
        };
        for subintent in non_root_subintents.iter() {
            let yield_summary = self.validate_v2_intent_core(
                &subintent.intent_core,
                &mut header_aggregation,
                true,
            )?;
            yield_summaries.insert(subintent.subintent_hash().into(), yield_summary);
        }

        for (child_hash, child_details) in non_root_subintent_details {
            let child_intent_hash = IntentHash::Subintent(*child_hash);
            // This checks that the YIELD_TO_PARENTs in a subintent match the YIELD_TO_CHILDS in the parent.
            // The instruction validation has already checked that the subintents end with a YIELD_TO_PARENT.
            let parent_yield_summary = yield_summaries.get(&child_details.parent).unwrap();
            let parent_yield_child_calls =
                *parent_yield_summary.child_yields.get(child_hash).unwrap();
            let child_yield_summary = yield_summaries.get(&child_intent_hash).unwrap();
            let child_yield_parent_calls = child_yield_summary.parent_yields;
            if parent_yield_child_calls != child_yield_parent_calls {
                return Err(SubintentValidationError::MismatchingYieldChildAndYieldParentCountsForSubintent(*child_hash).into());
            }
        }

        Ok((header_aggregation.into(), root_yield_summary))
    }

    fn validate_v2_intent_core(
        &self,
        intent_core: &PreparedIntentCoreV2,
        header_aggregation: &mut HeaderAggregation,
        is_subintent: bool,
    ) -> Result<ManifestYieldSummary, TransactionValidationError> {
        self.validate_intent_header_v2(&intent_core.header.inner, header_aggregation)?;
        self.validate_message_v2(&intent_core.message.inner)?;
        let yield_summary = self.validate_manifest_v2(
            &intent_core.instructions.inner.0,
            &intent_core.blobs.blobs_by_hash,
            &intent_core.children.children,
            is_subintent,
        )?;
        Ok(yield_summary)
    }

    fn validate_intent_header_v2(
        &self,
        header: &IntentHeaderV2,
        aggregation: &mut HeaderAggregation,
    ) -> Result<(), HeaderValidationError> {
        // Network
        if let Some(required_network_id) = self.required_network_id {
            if header.network_id != required_network_id {
                return Err(HeaderValidationError::InvalidNetwork);
            }
        }

        // Epoch
        if header.end_epoch_exclusive <= header.start_epoch_inclusive {
            return Err(HeaderValidationError::InvalidEpochRange);
        }
        let max_end_epoch = header
            .start_epoch_inclusive
            .after(self.config.max_epoch_range)
            .ok_or(HeaderValidationError::InvalidEpochRange)?;
        if header.end_epoch_exclusive > max_end_epoch {
            return Err(HeaderValidationError::InvalidEpochRange);
        }

        match (
            header.min_proposer_timestamp_inclusive.as_ref(),
            header.max_proposer_timestamp_exclusive.as_ref(),
        ) {
            (Some(min_timestamp_inclusive), Some(max_timestamp_exclusive)) => {
                if min_timestamp_inclusive >= max_timestamp_exclusive {
                    return Err(HeaderValidationError::InvalidTimestampRange);
                }
            }
            _ => {}
        };

        aggregation.update(
            header.start_epoch_inclusive,
            header.end_epoch_exclusive,
            header.min_proposer_timestamp_inclusive.as_ref(),
            header.max_proposer_timestamp_exclusive.as_ref(),
        )?;

        Ok(())
    }

    fn validate_message_v2(&self, message: &MessageV2) -> Result<(), InvalidMessageError> {
        let validation = &self.config.message_validation;
        match message {
            MessageV2::None => {}
            MessageV2::Plaintext(plaintext_message) => {
                let PlaintextMessageV1 { mime_type, message } = plaintext_message;
                if mime_type.len() > validation.max_mime_type_length {
                    return Err(InvalidMessageError::MimeTypeTooLong {
                        actual: mime_type.len(),
                        permitted: validation.max_mime_type_length,
                    });
                }
                if message.len() > validation.max_plaintext_message_length {
                    return Err(InvalidMessageError::PlaintextMessageTooLong {
                        actual: message.len(),
                        permitted: validation.max_plaintext_message_length,
                    });
                }
            }
            MessageV2::Encrypted(encrypted_message) => {
                let EncryptedMessageV2 {
                    encrypted,
                    decryptors_by_curve,
                } = encrypted_message;
                if encrypted.0.len() > validation.max_encrypted_message_length {
                    return Err(InvalidMessageError::EncryptedMessageTooLong {
                        actual: encrypted.0.len(),
                        permitted: validation.max_encrypted_message_length,
                    });
                }
                if decryptors_by_curve.len() == 0 {
                    return Err(InvalidMessageError::NoDecryptors);
                }
                let mut total_decryptors = 0;
                for (curve_type, decryptors) in decryptors_by_curve.iter() {
                    if decryptors.curve_type() != *curve_type {
                        return Err(InvalidMessageError::MismatchingDecryptorCurves {
                            actual: decryptors.curve_type(),
                            expected: *curve_type,
                        });
                    }
                    if decryptors.number_of_decryptors() == 0 {
                        return Err(InvalidMessageError::NoDecryptorsForCurveType {
                            curve_type: decryptors.curve_type(),
                        });
                    }
                    // Can't overflow because decryptor count << size of a transaction < 1MB < usize,
                    total_decryptors += decryptors.number_of_decryptors();
                }
                if total_decryptors > validation.max_decryptors {
                    return Err(InvalidMessageError::TooManyDecryptors {
                        actual: total_decryptors,
                        permitted: validation.max_decryptors,
                    });
                }
            }
        }
        Ok(())
    }

    /// The `is_subintent` property indicates whether it should be treated as a subintent.
    /// A subintent is able to `YIELD_TO_PARENT` and is required to end with a `YIELD_TO_PARENT`.
    fn validate_manifest_v2(
        &self,
        instructions: &[InstructionV2],
        blobs: &IndexMap<Hash, Vec<u8>>,
        children: &[ChildSubintent],
        is_subintent: bool,
    ) -> Result<ManifestYieldSummary, ManifestValidationError> {
        if instructions.len() > self.config.max_instructions {
            return Err(ManifestValidationError::TooManyInstructions);
        }
        impl<'a> ReadableManifest
            for (
                &'a [InstructionV2],
                &'a IndexMap<Hash, Vec<u8>>,
                &'a [ChildSubintent],
                bool,
            )
        {
            type Instruction = InstructionV2;

            fn is_subintent(&self) -> bool {
                self.3
            }

            fn get_instructions(&self) -> &[Self::Instruction] {
                self.0
            }

            fn get_blobs<'b>(&'b self) -> impl Iterator<Item = (&'b Hash, &'b Vec<u8>)> {
                self.1.iter()
            }

            fn get_known_object_names_ref(&self) -> ManifestObjectNamesRef {
                ManifestObjectNamesRef::Unknown
            }

            fn get_child_subintents(&self) -> &[ChildSubintent] {
                &self.2
            }
        }
        let mut yield_summary = ManifestYieldSummary {
            parent_yields: 0,
            child_yields: children.iter().map(|child| (child.hash, 0)).collect(),
        };
        StaticManifestInterpreter::new(
            ValidationRuleset::cuttlefish(),
            &(instructions, blobs, children, is_subintent),
        )
        .validate_and_apply_visitor(&mut yield_summary)?;
        Ok(yield_summary)
    }

    fn validate_transaction_intent_and_notary_signatures_v2(
        &self,
        prepared: &PreparedNotarizedTransactionV2,
    ) -> Result<SignatureValidations, SignatureValidationError> {
        let transaction_intent_signatures = &prepared
            .signed_intent
            .transaction_intent_signatures
            .inner
            .signatures;
        let transaction_header = &prepared
            .signed_intent
            .transaction_intent
            .transaction_header
            .inner;

        let (signer_keys, num_validations) = self
            .validate_transaction_intent_and_notary_signatures_v1(
                prepared.transaction_intent_hash(),
                prepared.signed_transaction_intent_hash(),
                transaction_intent_signatures,
                transaction_header.notary_is_signatory,
                &transaction_header.notary_public_key,
                &prepared.notary_signature.inner.0,
            )?;

        Ok(SignatureValidations::Validated {
            num_validations,
            signer_keys,
        })
    }

    fn validate_subintent_signatures_v2(
        &self,
        prepared: &PreparedSubintentV2,
        signatures: &PreparedIntentSignaturesV2,
    ) -> Result<SignatureValidations, SignatureValidationError> {
        // TODO: Move to lazily evaluated
        let intent_signatures = &signatures.inner.signatures;
        let intent_hash = prepared.subintent_hash();
        let mut signers = index_set_with_capacity(intent_signatures.len());
        for intent_signature in intent_signatures.iter() {
            let public_key = recover(&intent_hash.0, &intent_signature.0)
                .ok_or(SignatureValidationError::InvalidIntentSignature)?;

            if !verify(&intent_hash.0, &public_key, &intent_signature.0.signature()) {
                return Err(SignatureValidationError::InvalidIntentSignature);
            }

            if !signers.insert(public_key) {
                return Err(SignatureValidationError::DuplicateSigner);
            }
        }
        Ok(SignatureValidations::Validated {
            num_validations: intent_signatures.len(),
            signer_keys: signers.into_iter().collect(),
        })
    }

    /// The root intent can be either:
    /// * If validating a full transaction: a transaction intent
    /// * If validating a partial transaction: a root subintent
    fn validate_intent_relationships_v2(
        &self,
        root_intent_hash: IntentHash,
        root_intent_core: &PreparedIntentCoreV2,
        subintents: &[PreparedSubintentV2],
    ) -> Result<IntentRelationships, SubintentValidationError> {
        if subintents.len() > self.config.max_subintent_count {
            return Err(SubintentValidationError::TooManySubintents {
                limit: self.config.max_subintent_count,
                actual: subintents.len(),
            });
        }

        let mut root_intent_details = RootIntentRelationshipDetails::default();
        let mut all_subintent_details =
            IndexMap::<SubintentHash, SubIntentRelationshipDetails>::default();

        // STEP 1
        // ------
        // * We establish that the subintents are unique
        // * We create an index from the SubintentHash to SubintentIndex
        for subintent in subintents.iter() {
            let subintent_hash = subintent.subintent_hash();
            let details = SubIntentRelationshipDetails::default();
            if let Some(_) = all_subintent_details.insert(subintent_hash, details) {
                return Err(SubintentValidationError::DuplicateSubintent(subintent_hash));
            }
        }

        // STEP 2
        // ------
        // We establish, for each parent intent, that each of its children:
        // * Exist as subintents in the transaction
        // * Only is the child of that parent intent and no other
        //
        // We also:
        // * Save the unique parent on each subintent which is a child
        // * Save the children of an intent into its intent details

        // STEP 2A - Handle children of the transaction intent
        {
            let parent_hash = root_intent_hash;
            let intent_details = &mut root_intent_details;
            for child_subintent in root_intent_core.children.children.iter() {
                let child_hash = child_subintent.hash;
                let (subintent_index, _, subintent_details) = all_subintent_details
                    .get_full_mut(&child_hash)
                    .ok_or_else(|| {
                        SubintentValidationError::ChildSubintentNotIncludedInTransaction(child_hash)
                    })?;
                if subintent_details.parent == PLACEHOLDER_PARENT {
                    subintent_details.parent = parent_hash;
                } else {
                    return Err(SubintentValidationError::SubintentHasMultipleParents(
                        child_hash,
                    ));
                }
                intent_details
                    .children
                    .push(SubintentIndex(subintent_index));
            }
        }

        // STEP 2B - Handle the children of each subintent
        for subintent in subintents.iter() {
            let subintent_hash = subintent.subintent_hash();
            let parent_hash: IntentHash = subintent_hash.into();
            let children = &subintent.intent_core.children.children;
            let mut children_details = Vec::with_capacity(children.len());
            for child_subintent in children.iter() {
                let child_hash = child_subintent.hash;
                let (subintent_index, _, subintent_details) = all_subintent_details
                    .get_full_mut(&child_hash)
                    .ok_or_else(|| {
                        SubintentValidationError::ChildSubintentNotIncludedInTransaction(child_hash)
                    })?;
                if subintent_details.parent == PLACEHOLDER_PARENT {
                    subintent_details.parent = parent_hash;
                } else {
                    return Err(SubintentValidationError::SubintentHasMultipleParents(
                        child_hash,
                    ));
                }
                children_details.push(SubintentIndex(subintent_index));
            }
            all_subintent_details
                .get_mut(&subintent_hash)
                .unwrap()
                .children = children_details;
        }

        // STEP 3
        // ------
        // We traverse the child relationships from the root, and mark a depth.
        // We error if any exceed the maximum depth.
        //
        // As each child has at most one parent, we can guarantee the work is bounded
        // by the total number of subintents.
        let mut work_list = vec![];
        for index in root_intent_details.children.iter() {
            work_list.push((*index, 1));
        }

        let max_depth = if root_intent_hash.is_for_subintent() {
            self.config.max_subintent_depth - 1
        } else {
            self.config.max_subintent_depth
        };

        loop {
            let Some((index, depth)) = work_list.pop() else {
                break;
            };
            if depth > max_depth {
                let (hash, _) = all_subintent_details.get_index(index.0).unwrap();
                return Err(SubintentValidationError::SubintentExceedsMaxDepth(*hash));
            }
            let (_, subintent_details) = all_subintent_details.get_index_mut(index.0).unwrap();
            subintent_details.depth = depth;
            for index in subintent_details.children.iter() {
                work_list.push((*index, depth + 1));
            }
        }

        // STEP 4
        // ------
        // We check that every subintent has a marked "depth from root".
        //
        // Combined with step 2 and step 3, we now have that:
        // * Every subintent has a unique parent.
        // * Every subintent is reachable from the root.
        //
        // Therefore there is a unique path from every subintent to the root
        // So we have confirmed the subintents form a tree.
        for (hash, details) in all_subintent_details.iter() {
            if details.depth == 0 {
                return Err(
                    SubintentValidationError::SubintentIsNotReachableFromTheTransactionIntent(
                        *hash,
                    ),
                );
            }
        }

        Ok(IntentRelationships {
            root_intent: root_intent_details,
            non_root_subintents: all_subintent_details,
        })
    }
}

struct HeaderAggregation {
    overall_start_epoch_inclusive: Epoch,
    overall_end_epoch_exclusive: Epoch,
    overall_start_timestamp_inclusive: Option<Instant>,
    overall_end_timestamp_exclusive: Option<Instant>,
}

impl From<HeaderAggregation> for OverallValidityRangeV2 {
    fn from(value: HeaderAggregation) -> Self {
        Self {
            epoch_range: EpochRange {
                start_epoch_inclusive: value.overall_start_epoch_inclusive,
                end_epoch_exclusive: value.overall_end_epoch_exclusive,
            },
            proposer_timestamp_range: ProposerTimestampRange {
                start_timestamp_inclusive: value.overall_start_timestamp_inclusive,
                end_timestamp_exclusive: value.overall_end_timestamp_exclusive,
            },
        }
    }
}

impl HeaderAggregation {
    fn start() -> Self {
        Self {
            overall_start_epoch_inclusive: Epoch::zero(),
            overall_end_epoch_exclusive: Epoch::of(u64::MAX),
            overall_start_timestamp_inclusive: None,
            overall_end_timestamp_exclusive: None,
        }
    }

    fn update(
        &mut self,
        start_epoch_inclusive: Epoch,
        end_epoch_exclusive: Epoch,
        start_timestamp_inclusive: Option<&Instant>,
        end_timestamp_exclusive: Option<&Instant>,
    ) -> Result<(), HeaderValidationError> {
        if start_epoch_inclusive > self.overall_start_epoch_inclusive {
            self.overall_start_epoch_inclusive = start_epoch_inclusive;
        }
        if end_epoch_exclusive < self.overall_end_epoch_exclusive {
            self.overall_end_epoch_exclusive = end_epoch_exclusive;
        }
        if self.overall_start_epoch_inclusive >= self.overall_end_epoch_exclusive {
            return Err(HeaderValidationError::NoValidEpochRangeAcrossAllIntents);
        }
        if let Some(start_timestamp_inclusive) = start_timestamp_inclusive {
            if self.overall_start_timestamp_inclusive.is_none()
                || self
                    .overall_start_timestamp_inclusive
                    .as_ref()
                    .is_some_and(|t| start_timestamp_inclusive > t)
            {
                self.overall_start_timestamp_inclusive = Some(*start_timestamp_inclusive);
            }
        }
        if let Some(end_timestamp_exclusive) = end_timestamp_exclusive {
            if self.overall_end_timestamp_exclusive.is_none()
                || self
                    .overall_end_timestamp_exclusive
                    .as_ref()
                    .is_some_and(|t| end_timestamp_exclusive < t)
            {
                self.overall_end_timestamp_exclusive = Some(*end_timestamp_exclusive);
            }
        }
        match (
            self.overall_start_timestamp_inclusive.as_ref(),
            self.overall_end_timestamp_exclusive.as_ref(),
        ) {
            (Some(start_inclusive), Some(end_exclusive)) => {
                if start_inclusive >= end_exclusive {
                    return Err(HeaderValidationError::NoValidTimestampRangeAcrossAllIntents);
                }
            }
            _ => {}
        }
        Ok(())
    }
}

#[derive(Debug, Clone, PartialEq, Eq)]
struct ManifestYieldSummary {
    parent_yields: usize,
    child_yields: IndexMap<SubintentHash, usize>,
}

impl ManifestInterpretationVisitor for ManifestYieldSummary {
    type Output = ManifestValidationError;

    fn on_end_instruction(&mut self, details: OnEndInstruction) -> ControlFlow<Self::Output> {
        // Safe from overflow due to checking max instruction count
        match details.effect {
            ManifestInstructionEffect::Invocation {
                kind: InvocationKind::YieldToParent,
                ..
            } => {
                self.parent_yields += 1;
            }
            ManifestInstructionEffect::Invocation {
                kind:
                    InvocationKind::YieldToChild {
                        child_index: ManifestNamedIntent(index),
                    },
                ..
            } => {
                let index = index as usize;

                // This should exist because we are handling this after the instruction,
                // so the interpreter should have errored with ChildIntentNotRegistered
                // if the child yield was invalid.
                let (_, count) = self.child_yields.get_index_mut(index).unwrap();
                *count += 1;
            }
            _ => {}
        }
        ControlFlow::Continue(())
    }
}

struct IntentRelationships {
    pub root_intent: RootIntentRelationshipDetails,
    pub non_root_subintents: IndexMap<SubintentHash, SubIntentRelationshipDetails>,
}
#[derive(Default)]
pub struct RootIntentRelationshipDetails {
    children: Vec<SubintentIndex>,
}

pub struct SubIntentRelationshipDetails {
    parent: IntentHash,
    depth: usize,
    children: Vec<SubintentIndex>,
}

impl Default for SubIntentRelationshipDetails {
    fn default() -> Self {
        Self {
            parent: PLACEHOLDER_PARENT,
            depth: Default::default(),
            children: Default::default(),
        }
    }
}

const PLACEHOLDER_PARENT: IntentHash =
    IntentHash::Transaction(TransactionIntentHash(Hash([0u8; Hash::LENGTH])));

#[cfg(test)]
mod tests {
    use radix_common::network::NetworkDefinition;

    use super::*;
    use crate::{builder::ManifestBuilder, builder::TransactionBuilder};

    macro_rules! assert_invalid_tx {
        ($result: expr, ($start_epoch: expr, $end_epoch: expr, $nonce: expr, $signers: expr, $notary: expr)) => {{
            let validator = TransactionValidator::new_for_latest_simulator();
            assert_eq!(
                $result,
                create_transaction($start_epoch, $end_epoch, $nonce, $signers, $notary)
                    .prepare_and_validate(&validator)
                    .expect_err("Should be an error")
            );
        }};
    }

    #[test]
    fn test_invalid_header() {
        assert_invalid_tx!(
            TransactionValidationError::HeaderValidationError(
                HeaderValidationError::InvalidEpochRange
            ),
            (Epoch::zero(), Epoch::zero(), 5, vec![1], 2)
        );
        assert_invalid_tx!(
            TransactionValidationError::HeaderValidationError(
                HeaderValidationError::InvalidEpochRange
            ),
            (
                Epoch::zero(),
                Epoch::of(TransactionValidationConfig::latest().max_epoch_range + 1),
                5,
                vec![1],
                2
            )
        );
    }

    #[test]
    fn test_epoch_overflow() {
        assert_invalid_tx!(
            TransactionValidationError::HeaderValidationError(
                HeaderValidationError::InvalidEpochRange
            ),
            (Epoch::of(u64::MAX - 5), Epoch::of(u64::MAX), 5, vec![1], 2)
        );
    }

    #[test]
    fn test_invalid_signatures() {
        assert_invalid_tx!(
            TransactionValidationError::SignatureValidationError(
                SignatureValidationError::TooManySignaturesForIntent
            ),
            (Epoch::zero(), Epoch::of(100), 5, (1..20).collect(), 2)
        );
        assert_invalid_tx!(
            TransactionValidationError::SignatureValidationError(
                SignatureValidationError::DuplicateSigner
            ),
            (Epoch::zero(), Epoch::of(100), 5, vec![1, 1], 2)
        );
    }

    #[test]
    fn test_valid_preview() {
        // Build the whole transaction but only really care about the intent
        let tx = create_transaction(Epoch::zero(), Epoch::of(100), 5, vec![1, 2], 2);

        let validator = TransactionValidator::new_for_latest_simulator();

        let preview_intent = PreviewIntentV1 {
            intent: tx.signed_intent.intent,
            signer_public_keys: Vec::new(),
            flags: PreviewFlags {
                use_free_credit: true,
                assume_all_signature_proofs: false,
                skip_epoch_check: false,
                disable_auth: false,
            },
        };

        let result = validator.validate_preview_intent_v1(preview_intent);

        assert!(result.is_ok());
    }

    #[test]
    fn test_valid_messages() {
        // None
        {
            let message = MessageV1::None;
            let result = validate_default(&create_transaction_with_message(message));
            assert!(result.is_ok());
        }
        // Plaintext
        {
            let message = MessageV1::Plaintext(PlaintextMessageV1 {
                mime_type: "text/plain".to_owned(),
                message: MessageContentsV1::String("Hello world!".to_string()),
            });
            let result = validate_default(&create_transaction_with_message(message));
            assert!(result.is_ok());
        }
        // Encrypted
        {
            // Note - this isn't actually a validly encrypted message,
            // this just shows that a sufficiently valid encrypted message can pass validation
            let message = MessageV1::Encrypted(EncryptedMessageV1 {
                encrypted: AesGcmPayload(vec![]),
                decryptors_by_curve: indexmap!(
                    CurveType::Ed25519 => DecryptorsByCurve::Ed25519 {
                        dh_ephemeral_public_key: Ed25519PublicKey([0; Ed25519PublicKey::LENGTH]),
                        decryptors: indexmap!(
                            PublicKeyFingerprint([0; PublicKeyFingerprint::LENGTH]) => AesWrapped128BitKey([0; AesWrapped128BitKey::LENGTH]),
                        ),
                    },
                    CurveType::Secp256k1 => DecryptorsByCurve::Secp256k1 {
                        dh_ephemeral_public_key: Secp256k1PublicKey([0; Secp256k1PublicKey::LENGTH]),
                        decryptors: indexmap!(
                            PublicKeyFingerprint([0; PublicKeyFingerprint::LENGTH]) => AesWrapped128BitKey([0; AesWrapped128BitKey::LENGTH]),
                            PublicKeyFingerprint([1; PublicKeyFingerprint::LENGTH]) => AesWrapped128BitKey([0; AesWrapped128BitKey::LENGTH]),
                        ),
                    },
                ),
            });
            let result = validate_default(&create_transaction_with_message(message));
            assert!(result.is_ok());
        }
    }

    #[test]
    fn test_invalid_message_errors() {
        // MimeTypeTooLong
        {
            let message = MessageV1::Plaintext(PlaintextMessageV1 {
                mime_type: "very long mimetype, very long mimetype, very long mimetype, very long mimetype, very long mimetype, very long mimetype, very long mimetype, very long mimetype, ".to_owned(),
                message: MessageContentsV1::String("Hello".to_string()),
            });
            let error =
                validate_default_expecting_message_error(&create_transaction_with_message(message));
            assert!(matches!(error, InvalidMessageError::MimeTypeTooLong { .. }))
        }

        // PlaintextMessageTooLong
        {
            let mut long_message: String = "".to_owned();
            while long_message.len() <= 2048 {
                long_message.push_str("more text please!");
            }
            let message = MessageV1::Plaintext(PlaintextMessageV1 {
                mime_type: "text/plain".to_owned(),
                message: MessageContentsV1::String(long_message),
            });
            let error =
                validate_default_expecting_message_error(&create_transaction_with_message(message));
            assert!(matches!(
                error,
                InvalidMessageError::PlaintextMessageTooLong { .. }
            ))
        }

        // EncryptedMessageTooLong
        {
            let mut message_which_is_too_long: String = "".to_owned();
            while message_which_is_too_long.len() <= 2048 + 50 {
                // Some more bytes for the AES padding
                message_which_is_too_long.push_str("more text please!");
            }
            let message = MessageV1::Encrypted(EncryptedMessageV1 {
                encrypted: AesGcmPayload(message_which_is_too_long.as_bytes().to_vec()),
                decryptors_by_curve: indexmap!(
                    CurveType::Ed25519 => DecryptorsByCurve::Ed25519 {
                        dh_ephemeral_public_key: Ed25519PublicKey([0; Ed25519PublicKey::LENGTH]),
                        decryptors: indexmap!(
                            PublicKeyFingerprint([0; PublicKeyFingerprint::LENGTH]) => AesWrapped128BitKey([0; AesWrapped128BitKey::LENGTH]),
                        ),
                    }
                ),
            });
            let error =
                validate_default_expecting_message_error(&create_transaction_with_message(message));
            assert!(matches!(
                error,
                InvalidMessageError::EncryptedMessageTooLong { .. }
            ))
        }

        // NoDecryptors
        {
            let message = MessageV1::Encrypted(EncryptedMessageV1 {
                encrypted: AesGcmPayload(vec![]),
                decryptors_by_curve: indexmap!(),
            });
            let error =
                validate_default_expecting_message_error(&create_transaction_with_message(message));
            assert!(matches!(error, InvalidMessageError::NoDecryptors))
        }

        // NoDecryptorsForCurveType
        {
            let message = MessageV1::Encrypted(EncryptedMessageV1 {
                encrypted: AesGcmPayload(vec![]),
                decryptors_by_curve: indexmap!(
                    CurveType::Ed25519 => DecryptorsByCurve::Ed25519 {
                        dh_ephemeral_public_key: Ed25519PublicKey([0; Ed25519PublicKey::LENGTH]),
                        decryptors: indexmap!(),
                    }
                ),
            });
            let error =
                validate_default_expecting_message_error(&create_transaction_with_message(message));
            assert!(matches!(
                error,
                InvalidMessageError::NoDecryptorsForCurveType {
                    curve_type: CurveType::Ed25519
                }
            ))
        }

        // MismatchingDecryptorCurves
        {
            let message = MessageV1::Encrypted(EncryptedMessageV1 {
                encrypted: AesGcmPayload(vec![]),
                decryptors_by_curve: indexmap!(
                    CurveType::Ed25519 => DecryptorsByCurve::Secp256k1 {
                        dh_ephemeral_public_key: Secp256k1PublicKey([0; Secp256k1PublicKey::LENGTH]),
                        decryptors: indexmap!(
                            PublicKeyFingerprint([0; PublicKeyFingerprint::LENGTH]) => AesWrapped128BitKey([0; AesWrapped128BitKey::LENGTH]),
                        ),
                    }
                ),
            });
            let error =
                validate_default_expecting_message_error(&create_transaction_with_message(message));
            assert!(matches!(
                error,
                InvalidMessageError::MismatchingDecryptorCurves {
                    actual: CurveType::Secp256k1,
                    expected: CurveType::Ed25519
                }
            ))
        }

        // TooManyDecryptors
        {
            let mut decryptors = IndexMap::<PublicKeyFingerprint, AesWrapped128BitKey>::default();
            for i in 0..30 {
                decryptors.insert(
                    PublicKeyFingerprint([0, 0, 0, 0, 0, 0, 0, i as u8]),
                    AesWrapped128BitKey([0; AesWrapped128BitKey::LENGTH]),
                );
            }
            let message = MessageV1::Encrypted(EncryptedMessageV1 {
                encrypted: AesGcmPayload(vec![]),
                decryptors_by_curve: indexmap!(
                    CurveType::Ed25519 => DecryptorsByCurve::Ed25519 {
                        dh_ephemeral_public_key: Ed25519PublicKey([0; Ed25519PublicKey::LENGTH]),
                        decryptors,
                    }
                ),
            });
            let error =
                validate_default_expecting_message_error(&create_transaction_with_message(message));
            assert!(matches!(
                error,
                InvalidMessageError::TooManyDecryptors {
                    actual: 30,
                    permitted: 20
                }
            ))
        }
    }

    fn validate_default_expecting_message_error(
        transaction: &NotarizedTransactionV1,
    ) -> InvalidMessageError {
        match validate_default(transaction).expect_err("Expected validation error") {
            TransactionValidationError::InvalidMessage(error) => error,
            error => {
                panic!("Expected InvalidMessage error, got: {:?}", error)
            }
        }
    }

    fn validate_default(
        transaction: &NotarizedTransactionV1,
    ) -> Result<(), TransactionValidationError> {
        let validator = TransactionValidator::new_for_latest_simulator();
        transaction.prepare_and_validate(&validator).map(|_| ())
    }

    fn create_transaction_with_message(message: MessageV1) -> NotarizedTransactionV1 {
        let sk_notary = Secp256k1PrivateKey::from_u64(1).unwrap();

        let mut builder = TransactionBuilder::new()
            .header(TransactionHeaderV1 {
                network_id: NetworkDefinition::simulator().id,
                start_epoch_inclusive: Epoch::of(1),
                end_epoch_exclusive: Epoch::of(10),
                nonce: 0,
                notary_public_key: sk_notary.public_key().into(),
                notary_is_signatory: false,
                tip_percentage: 5,
            })
            .manifest(ManifestBuilder::new().drop_auth_zone_proofs().build())
            .message(message);

        builder = builder.notarize(&sk_notary);

        builder.build()
    }

    fn create_transaction(
        start_epoch: Epoch,
        end_epoch: Epoch,
        nonce: u32,
        signers: Vec<u64>,
        notary: u64,
    ) -> NotarizedTransactionV1 {
        create_transaction_advanced(
            start_epoch,
            end_epoch,
            nonce,
            signers,
            notary,
            ManifestBuilder::new().drop_auth_zone_proofs().build(),
        )
    }

    fn create_transaction_advanced(
        start_epoch: Epoch,
        end_epoch: Epoch,
        nonce: u32,
        signers: Vec<u64>,
        notary: u64,
        manifest: TransactionManifestV1,
    ) -> NotarizedTransactionV1 {
        let sk_notary = Secp256k1PrivateKey::from_u64(notary).unwrap();

        let mut builder = TransactionBuilder::new()
            .header(TransactionHeaderV1 {
                network_id: NetworkDefinition::simulator().id,
                start_epoch_inclusive: start_epoch,
                end_epoch_exclusive: end_epoch,
                nonce,
                notary_public_key: sk_notary.public_key().into(),
                notary_is_signatory: false,
                tip_percentage: 5,
            })
            .manifest(manifest);

        for signer in signers {
            builder = builder.sign(&Secp256k1PrivateKey::from_u64(signer).unwrap());
        }
        builder = builder.notarize(&sk_notary);

        builder.build()
    }

    #[test]
    fn test_drop_bucket_before_proof() {
        let transaction = create_transaction_advanced(
            Epoch::of(0),
            Epoch::of(40),
            123,
            vec![55],
            66,
            ManifestBuilder::new()
                .take_from_worktop(XRD, dec!(100), "bucket")
                .create_proof_from_bucket_of_amount("bucket", dec!(5), "proof1")
                .return_to_worktop("bucket")
                .drop_proof("proof1")
                .build_no_validate(),
        );
        let validator = TransactionValidator::new_for_latest_simulator();
        assert!(matches!(
            transaction.prepare_and_validate(&validator),
            Err(TransactionValidationError::ManifestValidationError(
                ManifestValidationError::BucketConsumedWhilstLockedByProof(ManifestBucket(0), _,)
            ))
        ));
    }

    #[test]
    fn test_clone_invalid_proof() {
        let transaction = create_transaction_advanced(
            Epoch::of(0),
            Epoch::of(40),
            123,
            vec![55],
            66,
            #[allow(deprecated)]
            ManifestBuilder::new()
                .take_from_worktop(XRD, dec!(100), "bucket")
                .create_proof_from_bucket_of_amount("bucket", dec!(5), "proof1")
                .then(|builder| {
                    let lookup = builder.name_lookup();
                    let proof_id = lookup.proof("proof1");

                    builder
                        .drop_proof("proof1")
                        .return_to_worktop("bucket")
                        .add_raw_instruction_ignoring_all_side_effects(CloneProof { proof_id })
                })
                .build_no_validate(),
        );
        let validator = TransactionValidator::new_for_latest_simulator();
        assert!(matches!(
            transaction.prepare_and_validate(&validator),
            Err(TransactionValidationError::ManifestValidationError(
                ManifestValidationError::ProofAlreadyUsed(ManifestProof(0), _,)
            ))
        ));
    }

    #[test]
    fn verify_call_direct_method_args_are_processed() {
        let transaction = create_transaction_advanced(
            Epoch::of(0),
            Epoch::of(40),
            123,
            vec![55],
            66,
            ManifestBuilder::new()
                .take_from_worktop(XRD, dec!(100), "bucket")
                .then(|builder| {
                    let lookup = builder.name_lookup();
                    builder
                        .call_direct_access_method(
                            InternalAddress::new_or_panic(
                                [EntityType::InternalFungibleVault as u8; NodeId::LENGTH],
                            ),
                            "test",
                            manifest_args!(lookup.bucket("bucket")),
                        )
                        .return_to_worktop("bucket")
                })
                .build_no_validate(),
        );
        let validator = TransactionValidator::new_for_latest_simulator();
        assert!(matches!(
            transaction.prepare_and_validate(&validator),
            Err(TransactionValidationError::ManifestValidationError(
                ManifestValidationError::BucketAlreadyUsed(ManifestBucket(0), _,)
            ))
        ));
    }
}<|MERGE_RESOLUTION|>--- conflicted
+++ resolved
@@ -321,15 +321,10 @@
                     let _ = id_validator.new_address_reservation();
                     id_validator.new_named_address();
                 }
-<<<<<<< HEAD
                 ManifestInstructionEffect::ResourceAssertion { .. } => {}
                 ManifestInstructionEffect::Verification { .. } => {
                     unreachable!("No InstructionV1 returns this effect");
                 }
-=======
-                ManifestInstructionEffect::WorktopAssertion { .. } => {}
-                ManifestInstructionEffect::Verification { .. } => {}
->>>>>>> acfcbd5c
             }
         }
         Ok(())
