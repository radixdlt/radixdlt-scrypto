--- conflicted
+++ resolved
@@ -1,20 +1,10 @@
-<<<<<<< HEAD
-Total Cost (XRD)                                                           ,           59.04217113717,    100.0%
-- Execution Cost (XRD)                                                     ,                1.4323679,      2.4%
+Total Cost (XRD)                                                           ,           59.04144143717,    100.0%
+- Execution Cost (XRD)                                                     ,                1.4316382,      2.4%
 - Finalization Cost (XRD)                                                  ,                0.4638272,      0.8%
 - Storage Cost (XRD)                                                       ,           57.14597603717,     96.8%
 - Tipping Cost (XRD)                                                       ,                        0,      0.0%
 - Royalty Cost (XRD)                                                       ,                        0,      0.0%
-Execution Cost Breakdown                                                   ,                 28647358,    100.0%
-=======
-Total Cost (XRD)                                                           ,           59.02844143717,    100.0%
-- Execution Cost (XRD)                                                     ,                1.4236382,      2.4%
-- Finalization Cost (XRD)                                                  ,                0.4588272,      0.8%
-- Storage Cost (XRD)                                                       ,           57.14597603717,     96.8%
-- Tipping Cost (XRD)                                                       ,                        0,      0.0%
-- Royalty Cost (XRD)                                                       ,                        0,      0.0%
-Execution Cost Breakdown                                                   ,                 28472764,    100.0%
->>>>>>> e56a2ce1
+Execution Cost Breakdown                                                   ,                 28632764,    100.0%
 - AfterInvoke                                                              ,                     2492,      0.0%
 - AllocateNodeId                                                           ,                     9409,      0.0%
 - BeforeInvoke                                                             ,                   347642,      1.2%
@@ -58,7 +48,7 @@
 - RunNativeCode::get_resource_type_FungibleResourceManager                 ,                    82048,      0.3%
 - RunNativeCode::instantiate_two_resource_pool                             ,                   225278,      0.8%
 - RunNativeCode::lock_fee                                                  ,                    45243,      0.2%
-- RunNativeCode::publish_wasm_advanced                                     ,                  7777254,     27.1%
+- RunNativeCode::publish_wasm_advanced                                     ,                  7777254,     27.2%
 - RunNativeCode::put_FungibleVault                                         ,                    24554,      0.1%
 - RunNativeCode::take_FungibleVault                                        ,                    42457,      0.1%
 - RunNativeCode::try_deposit_batch_or_abort                                ,                   121257,      0.4%
