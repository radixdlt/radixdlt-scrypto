--- conflicted
+++ resolved
@@ -1,14 +1,8 @@
 TRANSACTION STATUS: COMMITTED SUCCESS
 
-<<<<<<< HEAD
-TRANSACTION COST: 1.30636321567 XRD
-├─ Network execution: 0.79774915 XRD, 15954983 execution cost units
+TRANSACTION COST: 1.30572971567 XRD
+├─ Network execution: 0.79711565 XRD, 15942313 execution cost units
 ├─ Network finalization: 0.11102725 XRD, 2220545 finalization cost units
-=======
-TRANSACTION COST: 1.29272971567 XRD
-├─ Network execution: 0.78911565 XRD, 15782313 execution cost units
-├─ Network finalization: 0.10602725 XRD, 2120545 finalization cost units
->>>>>>> e56a2ce1
 ├─ Tip: 0 XRD
 ├─ Network Storage: 0.39758681567 XRD
 └─ Royalties: 0 XRD
@@ -145,27 +139,15 @@
    )
 ├─ Emitter: Method { node: internal_vault_sim1tz9uaalv8g3ahmwep2trlyj2m3zn7rstm9pwessa3k56me2fcduq2u, module_id: Main }
    Event: PayFeeEvent {
-<<<<<<< HEAD
-     amount: Decimal("1.30636321567"),
+     amount: Decimal("1.30572971567"),
    }
 ├─ Emitter: Method { node: internal_vault_sim1tpsesv77qvw782kknjks9g3x2msg8cc8ldshk28pkf6m6lkhun3sel, module_id: Main }
    Event: DepositEvent {
-     amount: Decimal("0.653181607835"),
+     amount: Decimal("0.652864857835"),
    }
 └─ Emitter: Method { node: resource_sim1tknxxxxxxxxxradxrdxxxxxxxxx009923554798xxxxxxxxxakj8n3, module_id: Main }
    Event: BurnFungibleResourceEvent {
-     amount: Decimal("0.653181607835"),
-=======
-     amount: Decimal("1.29272971567"),
-   }
-├─ Emitter: Method { node: internal_vault_sim1tpsesv77qvw782kknjks9g3x2msg8cc8ldshk28pkf6m6lkhun3sel, module_id: Main }
-   Event: DepositEvent {
-     amount: Decimal("0.646364857835"),
-   }
-└─ Emitter: Method { node: resource_sim1tknxxxxxxxxxradxrdxxxxxxxxx009923554798xxxxxxxxxakj8n3, module_id: Main }
-   Event: BurnFungibleResourceEvent {
-     amount: Decimal("0.646364857835"),
->>>>>>> e56a2ce1
+     amount: Decimal("0.652864857835"),
    }
 
 STATE UPDATES: 20 entities
@@ -175,11 +157,7 @@
        Value: UNLOCKED ConsensusManagerValidatorRewardsFieldPayload::V1(
          ValidatorRewardsSubstate {
            proposer_rewards: {
-<<<<<<< HEAD
-             0u8 => Decimal("15.7807978605375"),
-=======
-             0u8 => Decimal("15.7673933105375"),
->>>>>>> e56a2ce1
+             0u8 => Decimal("15.7803933105375"),
            },
            rewards_vault: Vault(Own("internal_vault_sim1tpsesv77qvw782kknjks9g3x2msg8cc8ldshk28pkf6m6lkhun3sel")),
          },
@@ -224,11 +202,7 @@
   └─ Partition(64): 1 change
     └─ Set: Field(0)
        Value: UNLOCKED FungibleVaultBalanceFieldPayload::V1(
-<<<<<<< HEAD
-         LiquidFungibleResource(Decimal("99999999999979936.87680855785")),
-=======
-         LiquidFungibleResource(Decimal("99999999999979936.93042675785")),
->>>>>>> e56a2ce1
+         LiquidFungibleResource(Decimal("99999999999979936.87842675785")),
        )
 ├─ internal_keyvaluestore_sim1krn7clzr3qmq2zhwr77mdenksxswf00yeh8tn3vyzesg4kr3p54gv8 across 1 partitions
   └─ Partition(64): 1 change
@@ -360,11 +334,7 @@
   └─ Partition(64): 1 change
     └─ Set: Field(0)
        Value: UNLOCKED FungibleVaultBalanceFieldPayload::V1(
-<<<<<<< HEAD
-         LiquidFungibleResource(Decimal("31.561595721075")),
-=======
-         LiquidFungibleResource(Decimal("31.534786621075")),
->>>>>>> e56a2ce1
+         LiquidFungibleResource(Decimal("31.560786621075")),
        )
 
 OUTPUTS: 12
@@ -390,11 +360,7 @@
 BALANCE CHANGES: 11
 ├─ Vault: internal_vault_sim1tz9uaalv8g3ahmwep2trlyj2m3zn7rstm9pwessa3k56me2fcduq2u
    ResAddr: resource_sim1tknxxxxxxxxxradxrdxxxxxxxxx009923554798xxxxxxxxxakj8n3
-<<<<<<< HEAD
-   Change: -10001.30636321567
-=======
-   Change: -10001.29272971567
->>>>>>> e56a2ce1
+   Change: -10001.30572971567
 ├─ Vault: internal_vault_sim1trjn2fuhqfhkgev8037gydh5gqgwqsfqr4usr0scxm6ledxt343tc4
    ResAddr: resource_sim1t5jlu5a523le5q26rclvu9agrr6yjw9783u58fz883gd4s3f47dg6p
    Change: -7000
@@ -424,10 +390,6 @@
    Change: 6324.555320336758663998
 └─ Vault: internal_vault_sim1tpsesv77qvw782kknjks9g3x2msg8cc8ldshk28pkf6m6lkhun3sel
    ResAddr: resource_sim1tknxxxxxxxxxradxrdxxxxxxxxx009923554798xxxxxxxxxakj8n3
-<<<<<<< HEAD
-   Change: 0.653181607835
-=======
-   Change: 0.646364857835
->>>>>>> e56a2ce1
+   Change: 0.652864857835
 
 NEW ENTITIES: 0