TRANSACTION STATUS: COMMITTED SUCCESS

<<<<<<< HEAD
TRANSACTION COST: 1.63949013577 XRD
├─ Network execution: 0.3400966 XRD, 6801932 execution cost units
├─ Network finalization: 0.41829385 XRD, 8365877 finalization cost units
=======
TRANSACTION COST: 1.62636263577 XRD
├─ Network execution: 0.3319691 XRD, 6639382 execution cost units
├─ Network finalization: 0.41329385 XRD, 8265877 finalization cost units
>>>>>>> e56a2ce1
├─ Tip: 0 XRD
├─ Network Storage: 0.88109968577 XRD
└─ Royalties: 0 XRD

LOGS: 0

EVENTS: 16
├─ Emitter: Method { node: internal_vault_sim1tz9uaalv8g3ahmwep2trlyj2m3zn7rstm9pwessa3k56me2fcduq2u, module_id: Main }
   Event: LockFeeEvent {
     amount: Decimal("5000"),
   }
├─ Emitter: Method { node: resource_sim1t5jlu5a523le5q26rclvu9agrr6yjw9783u58fz883gd4s3f47dg6p, module_id: Main }
   Event: MintFungibleResourceEvent {
     amount: Decimal("100000000000"),
   }
├─ Emitter: Method { node: resource_sim1tkdfgge5tle7w3wnpaz899ve33elycz98yu2dnuqdurnnvhr4v08a2, module_id: Main }
   Event: MintFungibleResourceEvent {
     amount: Decimal("100000000000"),
   }
├─ Emitter: Method { node: resource_sim1tkpjzky4e6aq9q5m5332dfm8was8axxjtcwrmhms50qtwc2el8a9s6, module_id: Main }
   Event: MintFungibleResourceEvent {
     amount: Decimal("100000000000"),
   }
├─ Emitter: Method { node: resource_sim1t5jlu5a523le5q26rclvu9agrr6yjw9783u58fz883gd4s3f47dg6p, module_id: Main }
   Event: VaultCreationEvent {
     vault_id: NodeId(hex("58e5352797026f6465877c7c8236f44010e041201d7901be1836f5fcb4cb")),
   }
├─ Emitter: Method { node: internal_vault_sim1trjn2fuhqfhkgev8037gydh5gqgwqsfqr4usr0scxm6ledxt343tc4, module_id: Main }
   Event: DepositEvent {
     amount: Decimal("100000000000"),
   }
├─ Emitter: Method { node: account_sim168qgdkgfqxpnswu38wy6fy5v0q0um52zd0umuely5t9xrf88t3unc0, module_id: Main }
   Event: DepositEvent::Fungible(
     ResourceAddress(Reference("resource_sim1t5jlu5a523le5q26rclvu9agrr6yjw9783u58fz883gd4s3f47dg6p")),
     Decimal("100000000000"),
   )
├─ Emitter: Method { node: resource_sim1tkdfgge5tle7w3wnpaz899ve33elycz98yu2dnuqdurnnvhr4v08a2, module_id: Main }
   Event: VaultCreationEvent {
     vault_id: NodeId(hex("58aee8d44ed08c22a57064c120c335b2c07503030f75118af6c6b35faf34")),
   }
├─ Emitter: Method { node: internal_vault_sim1tzhw34zw6zxz9ftsvnqjpse4ktq82qcrpa63rzhkc6e4lte5uwk9je, module_id: Main }
   Event: DepositEvent {
     amount: Decimal("100000000000"),
   }
├─ Emitter: Method { node: account_sim168qgdkgfqxpnswu38wy6fy5v0q0um52zd0umuely5t9xrf88t3unc0, module_id: Main }
   Event: DepositEvent::Fungible(
     ResourceAddress(Reference("resource_sim1tkdfgge5tle7w3wnpaz899ve33elycz98yu2dnuqdurnnvhr4v08a2")),
     Decimal("100000000000"),
   )
├─ Emitter: Method { node: resource_sim1tkpjzky4e6aq9q5m5332dfm8was8axxjtcwrmhms50qtwc2el8a9s6, module_id: Main }
   Event: VaultCreationEvent {
     vault_id: NodeId(hex("58eb0b53d3e67821b587ab919839fd60255fa897c31ccc7bda4fc8d9f45b")),
   }
├─ Emitter: Method { node: internal_vault_sim1tr4sk57nueuzrdv84wgesw0avqj4l2yhcvwvc776flydnazm9vq6h6, module_id: Main }
   Event: DepositEvent {
     amount: Decimal("100000000000"),
   }
├─ Emitter: Method { node: account_sim168qgdkgfqxpnswu38wy6fy5v0q0um52zd0umuely5t9xrf88t3unc0, module_id: Main }
   Event: DepositEvent::Fungible(
     ResourceAddress(Reference("resource_sim1tkpjzky4e6aq9q5m5332dfm8was8axxjtcwrmhms50qtwc2el8a9s6")),
     Decimal("100000000000"),
   )
├─ Emitter: Method { node: internal_vault_sim1tz9uaalv8g3ahmwep2trlyj2m3zn7rstm9pwessa3k56me2fcduq2u, module_id: Main }
   Event: PayFeeEvent {
<<<<<<< HEAD
     amount: Decimal("1.63949013577"),
   }
├─ Emitter: Method { node: internal_vault_sim1tpsesv77qvw782kknjks9g3x2msg8cc8ldshk28pkf6m6lkhun3sel, module_id: Main }
   Event: DepositEvent {
     amount: Decimal("0.819745067885"),
   }
└─ Emitter: Method { node: resource_sim1tknxxxxxxxxxradxrdxxxxxxxxx009923554798xxxxxxxxxakj8n3, module_id: Main }
   Event: BurnFungibleResourceEvent {
     amount: Decimal("0.819745067885"),
=======
     amount: Decimal("1.62636263577"),
   }
├─ Emitter: Method { node: internal_vault_sim1tpsesv77qvw782kknjks9g3x2msg8cc8ldshk28pkf6m6lkhun3sel, module_id: Main }
   Event: DepositEvent {
     amount: Decimal("0.813181317885"),
   }
└─ Emitter: Method { node: resource_sim1tknxxxxxxxxxradxrdxxxxxxxxx009923554798xxxxxxxxxakj8n3, module_id: Main }
   Event: BurnFungibleResourceEvent {
     amount: Decimal("0.813181317885"),
>>>>>>> e56a2ce1
   }

STATE UPDATES: 12 entities
├─ consensusmanager_sim1scxxxxxxxxxxcnsmgrxxxxxxxxx000999665565xxxxxxxxxxc06cl across 1 partitions
  └─ Partition(64): 1 change
    └─ Set: Field(2)
       Value: UNLOCKED ConsensusManagerValidatorRewardsFieldPayload::V1(
         ValidatorRewardsSubstate {
           proposer_rewards: {
<<<<<<< HEAD
             0u8 => Decimal("0.4098725339425"),
=======
             0u8 => Decimal("0.4065906589425"),
>>>>>>> e56a2ce1
           },
           rewards_vault: Vault(Own("internal_vault_sim1tpsesv77qvw782kknjks9g3x2msg8cc8ldshk28pkf6m6lkhun3sel")),
         },
       )
├─ transactiontracker_sim1stxxxxxxxxxxtxtrakxxxxxxxxx006844685494xxxxxxxxx4d5zd2 across 2 partitions
  ├─ Partition(64): 1 change
    └─ Set: Field(0)
       Value: UNLOCKED TransactionTrackerSubstate::V1(
         TransactionTrackerSubstateV1 {
           start_epoch: 1u64,
           start_partition: 65u8,
           partition_range_start_inclusive: 65u8,
           partition_range_end_inclusive: 255u8,
           epochs_per_partition: 100u64,
         },
       )
  └─ Partition(65): 1 change
    └─ Set: Hash(hex("4723b89cad5b67657a7e9217a74f4aecb6f6ff232977c6efd7442c5a5655b38e"))
       Value: UNLOCKED TransactionStatus::V1(
         TransactionStatusV1::CommittedSuccess,
       )
├─ component_sim1cptxxxxxxxxxfaucetxxxxxxxxx000527798379xxxxxxxxxhkrefh across 1 partitions
  └─ Partition(64): 1 change
    └─ Set: Field(0)
       Value: UNLOCKED Faucet {
         vault: Vault(Own("internal_vault_sim1tz9uaalv8g3ahmwep2trlyj2m3zn7rstm9pwessa3k56me2fcduq2u")),
         transactions: KeyValueStore(Own("internal_keyvaluestore_sim1krn7clzr3qmq2zhwr77mdenksxswf00yeh8tn3vyzesg4kr3p54gv8")),
       }
├─ internal_vault_sim1tz9uaalv8g3ahmwep2trlyj2m3zn7rstm9pwessa3k56me2fcduq2u across 1 partitions
  └─ Partition(64): 1 change
    └─ Set: Field(0)
       Value: UNLOCKED FungibleVaultBalanceFieldPayload::V1(
<<<<<<< HEAD
         LiquidFungibleResource(Decimal("99999999999999998.36050986423")),
=======
         LiquidFungibleResource(Decimal("99999999999999998.37363736423")),
>>>>>>> e56a2ce1
       )
├─ resource_sim1t5jlu5a523le5q26rclvu9agrr6yjw9783u58fz883gd4s3f47dg6p across 5 partitions
  ├─ Partition(2): 6 changes
    ├─ Set: "info_url"
       Value: LOCKED MetadataEntryEntryPayload::V1(
         GenericMetadataValue::String(
           "https://www.example.com/",
         ),
       )
    ├─ Set: "name"
       Value: LOCKED MetadataEntryEntryPayload::V1(
         GenericMetadataValue::String(
           "Bitcoin",
         ),
       )
    ├─ Set: "description"
       Value: LOCKED MetadataEntryEntryPayload::V1(
         GenericMetadataValue::String(
           "A peer to peer decentralized proof of work network.",
         ),
       )
    ├─ Set: "symbol"
       Value: LOCKED MetadataEntryEntryPayload::V1(
         GenericMetadataValue::String(
           "BTC",
         ),
       )
    ├─ Set: "icon_url"
       Value: LOCKED MetadataEntryEntryPayload::V1(
         GenericMetadataValue::String(
           "https://www.example.com/",
         ),
       )
    └─ Set: "tags"
       Value: LOCKED MetadataEntryEntryPayload::V1(
         GenericMetadataValue::StringArray(
           [
             "p2p",
             "blockchain",
           ],
         ),
       )
  ├─ Partition(5): 1 change
    └─ Set: Field(0)
       Value: LOCKED RoleAssignmentOwnerFieldPayload::V1(
         OwnerRoleSubstate {
           rule: AccessRule::DenyAll,
           updater: OwnerRoleUpdater::None,
         },
       )
  ├─ Partition(6): 12 changes
    ├─ Set: ModuleRoleKey { module: ModuleId::Main, key: RoleKey("depositor") }
       Value: UNLOCKED RoleAssignmentAccessRuleEntryPayload::V1(
         AccessRule::AllowAll,
       )
    ├─ Set: ModuleRoleKey { module: ModuleId::Main, key: RoleKey("burner_updater") }
       Value: UNLOCKED RoleAssignmentAccessRuleEntryPayload::V1(
         AccessRule::DenyAll,
       )
    ├─ Set: ModuleRoleKey { module: ModuleId::Main, key: RoleKey("freezer") }
       Value: UNLOCKED RoleAssignmentAccessRuleEntryPayload::V1(
         AccessRule::DenyAll,
       )
    ├─ Set: ModuleRoleKey { module: ModuleId::Main, key: RoleKey("freezer_updater") }
       Value: UNLOCKED RoleAssignmentAccessRuleEntryPayload::V1(
         AccessRule::DenyAll,
       )
    ├─ Set: ModuleRoleKey { module: ModuleId::Main, key: RoleKey("burner") }
       Value: UNLOCKED RoleAssignmentAccessRuleEntryPayload::V1(
         AccessRule::AllowAll,
       )
    ├─ Set: ModuleRoleKey { module: ModuleId::Main, key: RoleKey("recaller") }
       Value: UNLOCKED RoleAssignmentAccessRuleEntryPayload::V1(
         AccessRule::DenyAll,
       )
    ├─ Set: ModuleRoleKey { module: ModuleId::Main, key: RoleKey("withdrawer") }
       Value: UNLOCKED RoleAssignmentAccessRuleEntryPayload::V1(
         AccessRule::AllowAll,
       )
    ├─ Set: ModuleRoleKey { module: ModuleId::Main, key: RoleKey("recaller_updater") }
       Value: UNLOCKED RoleAssignmentAccessRuleEntryPayload::V1(
         AccessRule::DenyAll,
       )
    ├─ Set: ModuleRoleKey { module: ModuleId::Main, key: RoleKey("depositor_updater") }
       Value: UNLOCKED RoleAssignmentAccessRuleEntryPayload::V1(
         AccessRule::DenyAll,
       )
    ├─ Set: ModuleRoleKey { module: ModuleId::Main, key: RoleKey("minter") }
       Value: UNLOCKED RoleAssignmentAccessRuleEntryPayload::V1(
         AccessRule::DenyAll,
       )
    ├─ Set: ModuleRoleKey { module: ModuleId::Main, key: RoleKey("withdrawer_updater") }
       Value: UNLOCKED RoleAssignmentAccessRuleEntryPayload::V1(
         AccessRule::DenyAll,
       )
    └─ Set: ModuleRoleKey { module: ModuleId::Main, key: RoleKey("minter_updater") }
       Value: UNLOCKED RoleAssignmentAccessRuleEntryPayload::V1(
         AccessRule::DenyAll,
       )
  ├─ Partition(64): 1 change
    └─ Set: Field(0)
       Value: LOCKED FungibleResourceManagerDivisibilityFieldPayload::V1(
         18u8,
       )
  └─ Partition(0): 1 change
    └─ Set: TypeInfo
       Value: TypeInfoSubstate::Object(
         ObjectInfo {
           blueprint_info: BlueprintInfo {
             blueprint_id: BlueprintId {
               package_address: PackageAddress(Reference("package_sim1pkgxxxxxxxxxresrcexxxxxxxxx000538436477xxxxxxxxxaj0zg9")),
               blueprint_name: "FungibleResourceManager",
             },
             blueprint_version: BlueprintVersion {
               major: 1u32,
               minor: 0u32,
               patch: 0u32,
             },
             outer_obj_info: OuterObjectInfo::None,
             features: [
               "burn",
             ],
             generic_substitutions: [],
           },
           object_type: ObjectType::Global {
             modules: {
               AttachedModuleId::RoleAssignment => BlueprintVersion {
                 major: 1u32,
                 minor: 0u32,
                 patch: 0u32,
               },
               AttachedModuleId::Metadata => BlueprintVersion {
                 major: 1u32,
                 minor: 0u32,
                 patch: 0u32,
               },
             },
           },
         },
       )
├─ resource_sim1tkdfgge5tle7w3wnpaz899ve33elycz98yu2dnuqdurnnvhr4v08a2 across 5 partitions
  ├─ Partition(2): 6 changes
    ├─ Set: "info_url"
       Value: LOCKED MetadataEntryEntryPayload::V1(
         GenericMetadataValue::String(
           "https://www.example.com/",
         ),
       )
    ├─ Set: "name"
       Value: LOCKED MetadataEntryEntryPayload::V1(
         GenericMetadataValue::String(
           "Ethereum",
         ),
       )
    ├─ Set: "description"
       Value: LOCKED MetadataEntryEntryPayload::V1(
         GenericMetadataValue::String(
           "The native token of the Ethereum blockchain",
         ),
       )
    ├─ Set: "symbol"
       Value: LOCKED MetadataEntryEntryPayload::V1(
         GenericMetadataValue::String(
           "ETH",
         ),
       )
    ├─ Set: "icon_url"
       Value: LOCKED MetadataEntryEntryPayload::V1(
         GenericMetadataValue::String(
           "https://www.example.com/",
         ),
       )
    └─ Set: "tags"
       Value: LOCKED MetadataEntryEntryPayload::V1(
         GenericMetadataValue::StringArray(
           [
             "p2p",
             "blockchain",
             "gas",
           ],
         ),
       )
  ├─ Partition(5): 1 change
    └─ Set: Field(0)
       Value: LOCKED RoleAssignmentOwnerFieldPayload::V1(
         OwnerRoleSubstate {
           rule: AccessRule::DenyAll,
           updater: OwnerRoleUpdater::None,
         },
       )
  ├─ Partition(6): 12 changes
    ├─ Set: ModuleRoleKey { module: ModuleId::Main, key: RoleKey("depositor") }
       Value: UNLOCKED RoleAssignmentAccessRuleEntryPayload::V1(
         AccessRule::AllowAll,
       )
    ├─ Set: ModuleRoleKey { module: ModuleId::Main, key: RoleKey("burner_updater") }
       Value: UNLOCKED RoleAssignmentAccessRuleEntryPayload::V1(
         AccessRule::DenyAll,
       )
    ├─ Set: ModuleRoleKey { module: ModuleId::Main, key: RoleKey("freezer") }
       Value: UNLOCKED RoleAssignmentAccessRuleEntryPayload::V1(
         AccessRule::DenyAll,
       )
    ├─ Set: ModuleRoleKey { module: ModuleId::Main, key: RoleKey("freezer_updater") }
       Value: UNLOCKED RoleAssignmentAccessRuleEntryPayload::V1(
         AccessRule::DenyAll,
       )
    ├─ Set: ModuleRoleKey { module: ModuleId::Main, key: RoleKey("burner") }
       Value: UNLOCKED RoleAssignmentAccessRuleEntryPayload::V1(
         AccessRule::AllowAll,
       )
    ├─ Set: ModuleRoleKey { module: ModuleId::Main, key: RoleKey("recaller") }
       Value: UNLOCKED RoleAssignmentAccessRuleEntryPayload::V1(
         AccessRule::DenyAll,
       )
    ├─ Set: ModuleRoleKey { module: ModuleId::Main, key: RoleKey("withdrawer") }
       Value: UNLOCKED RoleAssignmentAccessRuleEntryPayload::V1(
         AccessRule::AllowAll,
       )
    ├─ Set: ModuleRoleKey { module: ModuleId::Main, key: RoleKey("recaller_updater") }
       Value: UNLOCKED RoleAssignmentAccessRuleEntryPayload::V1(
         AccessRule::DenyAll,
       )
    ├─ Set: ModuleRoleKey { module: ModuleId::Main, key: RoleKey("depositor_updater") }
       Value: UNLOCKED RoleAssignmentAccessRuleEntryPayload::V1(
         AccessRule::DenyAll,
       )
    ├─ Set: ModuleRoleKey { module: ModuleId::Main, key: RoleKey("minter") }
       Value: UNLOCKED RoleAssignmentAccessRuleEntryPayload::V1(
         AccessRule::DenyAll,
       )
    ├─ Set: ModuleRoleKey { module: ModuleId::Main, key: RoleKey("withdrawer_updater") }
       Value: UNLOCKED RoleAssignmentAccessRuleEntryPayload::V1(
         AccessRule::DenyAll,
       )
    └─ Set: ModuleRoleKey { module: ModuleId::Main, key: RoleKey("minter_updater") }
       Value: UNLOCKED RoleAssignmentAccessRuleEntryPayload::V1(
         AccessRule::DenyAll,
       )
  ├─ Partition(64): 2 changes
    ├─ Set: Field(0)
       Value: LOCKED FungibleResourceManagerDivisibilityFieldPayload::V1(
         18u8,
       )
    └─ Set: Field(1)
       Value: UNLOCKED FungibleResourceManagerTotalSupplyFieldPayload::V1(
         Decimal("100000000000"),
       )
  └─ Partition(0): 1 change
    └─ Set: TypeInfo
       Value: TypeInfoSubstate::Object(
         ObjectInfo {
           blueprint_info: BlueprintInfo {
             blueprint_id: BlueprintId {
               package_address: PackageAddress(Reference("package_sim1pkgxxxxxxxxxresrcexxxxxxxxx000538436477xxxxxxxxxaj0zg9")),
               blueprint_name: "FungibleResourceManager",
             },
             blueprint_version: BlueprintVersion {
               major: 1u32,
               minor: 0u32,
               patch: 0u32,
             },
             outer_obj_info: OuterObjectInfo::None,
             features: [
               "track_total_supply",
               "burn",
             ],
             generic_substitutions: [],
           },
           object_type: ObjectType::Global {
             modules: {
               AttachedModuleId::RoleAssignment => BlueprintVersion {
                 major: 1u32,
                 minor: 0u32,
                 patch: 0u32,
               },
               AttachedModuleId::Metadata => BlueprintVersion {
                 major: 1u32,
                 minor: 0u32,
                 patch: 0u32,
               },
             },
           },
         },
       )
├─ resource_sim1tkpjzky4e6aq9q5m5332dfm8was8axxjtcwrmhms50qtwc2el8a9s6 across 5 partitions
  ├─ Partition(2): 6 changes
    ├─ Set: "info_url"
       Value: LOCKED MetadataEntryEntryPayload::V1(
         GenericMetadataValue::String(
           "https://www.example.com/",
         ),
       )
    ├─ Set: "name"
       Value: LOCKED MetadataEntryEntryPayload::V1(
         GenericMetadataValue::String(
           "Ethereum",
         ),
       )
    ├─ Set: "description"
       Value: LOCKED MetadataEntryEntryPayload::V1(
         GenericMetadataValue::String(
           "The native token of the Ethereum Classic blockchain",
         ),
       )
    ├─ Set: "symbol"
       Value: LOCKED MetadataEntryEntryPayload::V1(
         GenericMetadataValue::String(
           "ETC",
         ),
       )
    ├─ Set: "icon_url"
       Value: LOCKED MetadataEntryEntryPayload::V1(
         GenericMetadataValue::String(
           "https://www.example.com/",
         ),
       )
    └─ Set: "tags"
       Value: LOCKED MetadataEntryEntryPayload::V1(
         GenericMetadataValue::StringArray(
           [
             "p2p",
             "blockchain",
             "gas",
           ],
         ),
       )
  ├─ Partition(5): 1 change
    └─ Set: Field(0)
       Value: LOCKED RoleAssignmentOwnerFieldPayload::V1(
         OwnerRoleSubstate {
           rule: AccessRule::DenyAll,
           updater: OwnerRoleUpdater::None,
         },
       )
  ├─ Partition(6): 12 changes
    ├─ Set: ModuleRoleKey { module: ModuleId::Main, key: RoleKey("depositor") }
       Value: UNLOCKED RoleAssignmentAccessRuleEntryPayload::V1(
         AccessRule::AllowAll,
       )
    ├─ Set: ModuleRoleKey { module: ModuleId::Main, key: RoleKey("burner_updater") }
       Value: UNLOCKED RoleAssignmentAccessRuleEntryPayload::V1(
         AccessRule::DenyAll,
       )
    ├─ Set: ModuleRoleKey { module: ModuleId::Main, key: RoleKey("freezer") }
       Value: UNLOCKED RoleAssignmentAccessRuleEntryPayload::V1(
         AccessRule::DenyAll,
       )
    ├─ Set: ModuleRoleKey { module: ModuleId::Main, key: RoleKey("freezer_updater") }
       Value: UNLOCKED RoleAssignmentAccessRuleEntryPayload::V1(
         AccessRule::DenyAll,
       )
    ├─ Set: ModuleRoleKey { module: ModuleId::Main, key: RoleKey("burner") }
       Value: UNLOCKED RoleAssignmentAccessRuleEntryPayload::V1(
         AccessRule::AllowAll,
       )
    ├─ Set: ModuleRoleKey { module: ModuleId::Main, key: RoleKey("recaller") }
       Value: UNLOCKED RoleAssignmentAccessRuleEntryPayload::V1(
         AccessRule::DenyAll,
       )
    ├─ Set: ModuleRoleKey { module: ModuleId::Main, key: RoleKey("withdrawer") }
       Value: UNLOCKED RoleAssignmentAccessRuleEntryPayload::V1(
         AccessRule::AllowAll,
       )
    ├─ Set: ModuleRoleKey { module: ModuleId::Main, key: RoleKey("recaller_updater") }
       Value: UNLOCKED RoleAssignmentAccessRuleEntryPayload::V1(
         AccessRule::DenyAll,
       )
    ├─ Set: ModuleRoleKey { module: ModuleId::Main, key: RoleKey("depositor_updater") }
       Value: UNLOCKED RoleAssignmentAccessRuleEntryPayload::V1(
         AccessRule::DenyAll,
       )
    ├─ Set: ModuleRoleKey { module: ModuleId::Main, key: RoleKey("minter") }
       Value: UNLOCKED RoleAssignmentAccessRuleEntryPayload::V1(
         AccessRule::DenyAll,
       )
    ├─ Set: ModuleRoleKey { module: ModuleId::Main, key: RoleKey("withdrawer_updater") }
       Value: UNLOCKED RoleAssignmentAccessRuleEntryPayload::V1(
         AccessRule::DenyAll,
       )
    └─ Set: ModuleRoleKey { module: ModuleId::Main, key: RoleKey("minter_updater") }
       Value: UNLOCKED RoleAssignmentAccessRuleEntryPayload::V1(
         AccessRule::DenyAll,
       )
  ├─ Partition(64): 2 changes
    ├─ Set: Field(0)
       Value: LOCKED FungibleResourceManagerDivisibilityFieldPayload::V1(
         18u8,
       )
    └─ Set: Field(1)
       Value: UNLOCKED FungibleResourceManagerTotalSupplyFieldPayload::V1(
         Decimal("100000000000"),
       )
  └─ Partition(0): 1 change
    └─ Set: TypeInfo
       Value: TypeInfoSubstate::Object(
         ObjectInfo {
           blueprint_info: BlueprintInfo {
             blueprint_id: BlueprintId {
               package_address: PackageAddress(Reference("package_sim1pkgxxxxxxxxxresrcexxxxxxxxx000538436477xxxxxxxxxaj0zg9")),
               blueprint_name: "FungibleResourceManager",
             },
             blueprint_version: BlueprintVersion {
               major: 1u32,
               minor: 0u32,
               patch: 0u32,
             },
             outer_obj_info: OuterObjectInfo::None,
             features: [
               "track_total_supply",
               "burn",
             ],
             generic_substitutions: [],
           },
           object_type: ObjectType::Global {
             modules: {
               AttachedModuleId::RoleAssignment => BlueprintVersion {
                 major: 1u32,
                 minor: 0u32,
                 patch: 0u32,
               },
               AttachedModuleId::Metadata => BlueprintVersion {
                 major: 1u32,
                 minor: 0u32,
                 patch: 0u32,
               },
             },
           },
         },
       )
├─ account_sim168qgdkgfqxpnswu38wy6fy5v0q0um52zd0umuely5t9xrf88t3unc0 across 6 partitions
  ├─ Partition(2): 2 changes
    ├─ Set: "owner_badge"
       Value: LOCKED MetadataEntryEntryPayload::V1(
         GenericMetadataValue::NonFungibleLocalId(
           NonFungibleLocalId("[d1c086d9090183383b913b89a4928c781fcdd1426bf9be67e4a2ca61a4e7]"),
         ),
       )
    └─ Set: "owner_keys"
       Value: UNLOCKED MetadataEntryEntryPayload::V1(
         GenericMetadataValue::PublicKeyHashArray(
           [
             PublicKeyHash::Secp256k1(
               Secp256k1PublicKeyHash(hex("c086d9090183383b913b89a4928c781fcdd1426bf9be67e4a2ca61a4e7")),
             ),
           ],
         ),
       )
  ├─ Partition(5): 1 change
    └─ Set: Field(0)
       Value: UNLOCKED RoleAssignmentOwnerFieldPayload::V1(
         OwnerRoleSubstate {
           rule: AccessRule::Protected(
             AccessRuleNode::ProofRule(
               ProofRule::Require(
                 ResourceOrNonFungible::NonFungible(
                   NonFungibleGlobalId {
                     resource_address: ResourceAddress(Reference("resource_sim1nfxxxxxxxxxxsecpsgxxxxxxxxx004638826440xxxxxxxxxwj8qq5")),
                     local_id: NonFungibleLocalId("[c086d9090183383b913b89a4928c781fcdd1426bf9be67e4a2ca61a4e7]"),
                   },
                 ),
               ),
             ),
           ),
           updater: OwnerRoleUpdater::Object,
         },
       )
  ├─ Partition(6): 1 change
    └─ Set: ModuleRoleKey { module: ModuleId::Main, key: RoleKey("securify") }
       Value: UNLOCKED RoleAssignmentAccessRuleEntryPayload::V1(
         AccessRule::Protected(
           AccessRuleNode::ProofRule(
             ProofRule::Require(
               ResourceOrNonFungible::NonFungible(
                 NonFungibleGlobalId {
                   resource_address: ResourceAddress(Reference("resource_sim1nfxxxxxxxxxxsecpsgxxxxxxxxx004638826440xxxxxxxxxwj8qq5")),
                   local_id: NonFungibleLocalId("[c086d9090183383b913b89a4928c781fcdd1426bf9be67e4a2ca61a4e7]"),
                 },
               ),
             ),
           ),
         ),
       )
  ├─ Partition(64): 1 change
    └─ Set: Field(0)
       Value: UNLOCKED AccountDepositRuleFieldPayload::V1(
         AccountSubstate {
           default_deposit_rule: DefaultDepositRule::Accept,
         },
       )
  ├─ Partition(0): 1 change
    └─ Set: TypeInfo
       Value: TypeInfoSubstate::Object(
         ObjectInfo {
           blueprint_info: BlueprintInfo {
             blueprint_id: BlueprintId {
               package_address: PackageAddress(Reference("package_sim1pkgxxxxxxxxxaccntxxxxxxxxxx000929625493xxxxxxxxxrn8jm6")),
               blueprint_name: "Account",
             },
             blueprint_version: BlueprintVersion {
               major: 1u32,
               minor: 0u32,
               patch: 0u32,
             },
             outer_obj_info: OuterObjectInfo::None,
             features: [],
             generic_substitutions: [],
           },
           object_type: ObjectType::Global {
             modules: {
               AttachedModuleId::RoleAssignment => BlueprintVersion {
                 major: 1u32,
                 minor: 0u32,
                 patch: 0u32,
               },
               AttachedModuleId::Metadata => BlueprintVersion {
                 major: 1u32,
                 minor: 0u32,
                 patch: 0u32,
               },
             },
           },
         },
       )
  └─ Partition(65): 3 changes
    ├─ Set: ResourceAddress(Reference("resource_sim1tkpjzky4e6aq9q5m5332dfm8was8axxjtcwrmhms50qtwc2el8a9s6"))
       Value: UNLOCKED AccountResourceVaultEntryPayload::V1(
         Vault(Own("internal_vault_sim1tr4sk57nueuzrdv84wgesw0avqj4l2yhcvwvc776flydnazm9vq6h6")),
       )
    ├─ Set: ResourceAddress(Reference("resource_sim1tkdfgge5tle7w3wnpaz899ve33elycz98yu2dnuqdurnnvhr4v08a2"))
       Value: UNLOCKED AccountResourceVaultEntryPayload::V1(
         Vault(Own("internal_vault_sim1tzhw34zw6zxz9ftsvnqjpse4ktq82qcrpa63rzhkc6e4lte5uwk9je")),
       )
    └─ Set: ResourceAddress(Reference("resource_sim1t5jlu5a523le5q26rclvu9agrr6yjw9783u58fz883gd4s3f47dg6p"))
       Value: UNLOCKED AccountResourceVaultEntryPayload::V1(
         Vault(Own("internal_vault_sim1trjn2fuhqfhkgev8037gydh5gqgwqsfqr4usr0scxm6ledxt343tc4")),
       )
├─ internal_vault_sim1trjn2fuhqfhkgev8037gydh5gqgwqsfqr4usr0scxm6ledxt343tc4 across 2 partitions
  ├─ Partition(0): 1 change
    └─ Set: TypeInfo
       Value: TypeInfoSubstate::Object(
         ObjectInfo {
           blueprint_info: BlueprintInfo {
             blueprint_id: BlueprintId {
               package_address: PackageAddress(Reference("package_sim1pkgxxxxxxxxxresrcexxxxxxxxx000538436477xxxxxxxxxaj0zg9")),
               blueprint_name: "FungibleVault",
             },
             blueprint_version: BlueprintVersion {
               major: 1u32,
               minor: 0u32,
               patch: 0u32,
             },
             outer_obj_info: OuterObjectInfo::Some {
               outer_object: GlobalAddress(Reference("resource_sim1t5jlu5a523le5q26rclvu9agrr6yjw9783u58fz883gd4s3f47dg6p")),
             },
             features: [],
             generic_substitutions: [],
           },
           object_type: ObjectType::Owned,
         },
       )
  └─ Partition(64): 1 change
    └─ Set: Field(0)
       Value: UNLOCKED FungibleVaultBalanceFieldPayload::V1(
         LiquidFungibleResource(Decimal("100000000000")),
       )
├─ internal_vault_sim1tzhw34zw6zxz9ftsvnqjpse4ktq82qcrpa63rzhkc6e4lte5uwk9je across 2 partitions
  ├─ Partition(0): 1 change
    └─ Set: TypeInfo
       Value: TypeInfoSubstate::Object(
         ObjectInfo {
           blueprint_info: BlueprintInfo {
             blueprint_id: BlueprintId {
               package_address: PackageAddress(Reference("package_sim1pkgxxxxxxxxxresrcexxxxxxxxx000538436477xxxxxxxxxaj0zg9")),
               blueprint_name: "FungibleVault",
             },
             blueprint_version: BlueprintVersion {
               major: 1u32,
               minor: 0u32,
               patch: 0u32,
             },
             outer_obj_info: OuterObjectInfo::Some {
               outer_object: GlobalAddress(Reference("resource_sim1tkdfgge5tle7w3wnpaz899ve33elycz98yu2dnuqdurnnvhr4v08a2")),
             },
             features: [],
             generic_substitutions: [],
           },
           object_type: ObjectType::Owned,
         },
       )
  └─ Partition(64): 1 change
    └─ Set: Field(0)
       Value: UNLOCKED FungibleVaultBalanceFieldPayload::V1(
         LiquidFungibleResource(Decimal("100000000000")),
       )
├─ internal_vault_sim1tr4sk57nueuzrdv84wgesw0avqj4l2yhcvwvc776flydnazm9vq6h6 across 2 partitions
  ├─ Partition(0): 1 change
    └─ Set: TypeInfo
       Value: TypeInfoSubstate::Object(
         ObjectInfo {
           blueprint_info: BlueprintInfo {
             blueprint_id: BlueprintId {
               package_address: PackageAddress(Reference("package_sim1pkgxxxxxxxxxresrcexxxxxxxxx000538436477xxxxxxxxxaj0zg9")),
               blueprint_name: "FungibleVault",
             },
             blueprint_version: BlueprintVersion {
               major: 1u32,
               minor: 0u32,
               patch: 0u32,
             },
             outer_obj_info: OuterObjectInfo::Some {
               outer_object: GlobalAddress(Reference("resource_sim1tkpjzky4e6aq9q5m5332dfm8was8axxjtcwrmhms50qtwc2el8a9s6")),
             },
             features: [],
             generic_substitutions: [],
           },
           object_type: ObjectType::Owned,
         },
       )
  └─ Partition(64): 1 change
    └─ Set: Field(0)
       Value: UNLOCKED FungibleVaultBalanceFieldPayload::V1(
         LiquidFungibleResource(Decimal("100000000000")),
       )
└─ internal_vault_sim1tpsesv77qvw782kknjks9g3x2msg8cc8ldshk28pkf6m6lkhun3sel across 1 partitions
  └─ Partition(64): 1 change
    └─ Set: Field(0)
       Value: UNLOCKED FungibleVaultBalanceFieldPayload::V1(
<<<<<<< HEAD
         LiquidFungibleResource(Decimal("0.819745067885")),
=======
         LiquidFungibleResource(Decimal("0.813181317885")),
>>>>>>> e56a2ce1
       )

OUTPUTS: 5
├─ Unit
├─ Tuple(
     Reference("resource_sim1t5jlu5a523le5q26rclvu9agrr6yjw9783u58fz883gd4s3f47dg6p"),
     Own("internal_component_sim1lqlhks97rev6wz3uaqwzpj4udpcrwy0lyhvjtgar87zs6jdfflsf3x"),
   )
├─ Tuple(
     Reference("resource_sim1tkdfgge5tle7w3wnpaz899ve33elycz98yu2dnuqdurnnvhr4v08a2"),
     Own("internal_component_sim1lqvxf38kdg6ejdlvytschc64gw39dtwf66lc88pzmuvjwv3lz8mtsh"),
   )
├─ Tuple(
     Reference("resource_sim1tkpjzky4e6aq9q5m5332dfm8was8axxjtcwrmhms50qtwc2el8a9s6"),
     Own("internal_component_sim1lpdfkjyprpx3ezs9r673kx687xd0njypstefu63qjdgvfgyp5dm229"),
   )
└─ Unit

BALANCE CHANGES: 5
├─ Vault: internal_vault_sim1tz9uaalv8g3ahmwep2trlyj2m3zn7rstm9pwessa3k56me2fcduq2u
   ResAddr: resource_sim1tknxxxxxxxxxradxrdxxxxxxxxx009923554798xxxxxxxxxakj8n3
<<<<<<< HEAD
   Change: -1.63949013577
=======
   Change: -1.62636263577
>>>>>>> e56a2ce1
├─ Vault: internal_vault_sim1trjn2fuhqfhkgev8037gydh5gqgwqsfqr4usr0scxm6ledxt343tc4
   ResAddr: resource_sim1t5jlu5a523le5q26rclvu9agrr6yjw9783u58fz883gd4s3f47dg6p
   Change: 100000000000
├─ Vault: internal_vault_sim1tzhw34zw6zxz9ftsvnqjpse4ktq82qcrpa63rzhkc6e4lte5uwk9je
   ResAddr: resource_sim1tkdfgge5tle7w3wnpaz899ve33elycz98yu2dnuqdurnnvhr4v08a2
   Change: 100000000000
├─ Vault: internal_vault_sim1tr4sk57nueuzrdv84wgesw0avqj4l2yhcvwvc776flydnazm9vq6h6
   ResAddr: resource_sim1tkpjzky4e6aq9q5m5332dfm8was8axxjtcwrmhms50qtwc2el8a9s6
   Change: 100000000000
└─ Vault: internal_vault_sim1tpsesv77qvw782kknjks9g3x2msg8cc8ldshk28pkf6m6lkhun3sel
   ResAddr: resource_sim1tknxxxxxxxxxradxrdxxxxxxxxx009923554798xxxxxxxxxakj8n3
<<<<<<< HEAD
   Change: 0.819745067885
=======
   Change: 0.813181317885
>>>>>>> e56a2ce1

NEW ENTITIES: 4
└─ Component: account_sim168qgdkgfqxpnswu38wy6fy5v0q0um52zd0umuely5t9xrf88t3unc0
├─ Resource: resource_sim1t5jlu5a523le5q26rclvu9agrr6yjw9783u58fz883gd4s3f47dg6p
├─ Resource: resource_sim1tkdfgge5tle7w3wnpaz899ve33elycz98yu2dnuqdurnnvhr4v08a2
└─ Resource: resource_sim1tkpjzky4e6aq9q5m5332dfm8was8axxjtcwrmhms50qtwc2el8a9s6<|MERGE_RESOLUTION|>--- conflicted
+++ resolved
@@ -1,14 +1,8 @@
 TRANSACTION STATUS: COMMITTED SUCCESS
 
-<<<<<<< HEAD
-TRANSACTION COST: 1.63949013577 XRD
-├─ Network execution: 0.3400966 XRD, 6801932 execution cost units
+TRANSACTION COST: 1.63936263577 XRD
+├─ Network execution: 0.3399691 XRD, 6799382 execution cost units
 ├─ Network finalization: 0.41829385 XRD, 8365877 finalization cost units
-=======
-TRANSACTION COST: 1.62636263577 XRD
-├─ Network execution: 0.3319691 XRD, 6639382 execution cost units
-├─ Network finalization: 0.41329385 XRD, 8265877 finalization cost units
->>>>>>> e56a2ce1
 ├─ Tip: 0 XRD
 ├─ Network Storage: 0.88109968577 XRD
 └─ Royalties: 0 XRD
@@ -73,27 +67,15 @@
    )
 ├─ Emitter: Method { node: internal_vault_sim1tz9uaalv8g3ahmwep2trlyj2m3zn7rstm9pwessa3k56me2fcduq2u, module_id: Main }
    Event: PayFeeEvent {
-<<<<<<< HEAD
-     amount: Decimal("1.63949013577"),
+     amount: Decimal("1.63936263577"),
    }
 ├─ Emitter: Method { node: internal_vault_sim1tpsesv77qvw782kknjks9g3x2msg8cc8ldshk28pkf6m6lkhun3sel, module_id: Main }
    Event: DepositEvent {
-     amount: Decimal("0.819745067885"),
+     amount: Decimal("0.819681317885"),
    }
 └─ Emitter: Method { node: resource_sim1tknxxxxxxxxxradxrdxxxxxxxxx009923554798xxxxxxxxxakj8n3, module_id: Main }
    Event: BurnFungibleResourceEvent {
-     amount: Decimal("0.819745067885"),
-=======
-     amount: Decimal("1.62636263577"),
-   }
-├─ Emitter: Method { node: internal_vault_sim1tpsesv77qvw782kknjks9g3x2msg8cc8ldshk28pkf6m6lkhun3sel, module_id: Main }
-   Event: DepositEvent {
-     amount: Decimal("0.813181317885"),
-   }
-└─ Emitter: Method { node: resource_sim1tknxxxxxxxxxradxrdxxxxxxxxx009923554798xxxxxxxxxakj8n3, module_id: Main }
-   Event: BurnFungibleResourceEvent {
-     amount: Decimal("0.813181317885"),
->>>>>>> e56a2ce1
+     amount: Decimal("0.819681317885"),
    }
 
 STATE UPDATES: 12 entities
@@ -103,11 +85,7 @@
        Value: UNLOCKED ConsensusManagerValidatorRewardsFieldPayload::V1(
          ValidatorRewardsSubstate {
            proposer_rewards: {
-<<<<<<< HEAD
-             0u8 => Decimal("0.4098725339425"),
-=======
-             0u8 => Decimal("0.4065906589425"),
->>>>>>> e56a2ce1
+             0u8 => Decimal("0.4098406589425"),
            },
            rewards_vault: Vault(Own("internal_vault_sim1tpsesv77qvw782kknjks9g3x2msg8cc8ldshk28pkf6m6lkhun3sel")),
          },
@@ -140,11 +118,7 @@
   └─ Partition(64): 1 change
     └─ Set: Field(0)
        Value: UNLOCKED FungibleVaultBalanceFieldPayload::V1(
-<<<<<<< HEAD
-         LiquidFungibleResource(Decimal("99999999999999998.36050986423")),
-=======
-         LiquidFungibleResource(Decimal("99999999999999998.37363736423")),
->>>>>>> e56a2ce1
+         LiquidFungibleResource(Decimal("99999999999999998.36063736423")),
        )
 ├─ resource_sim1t5jlu5a523le5q26rclvu9agrr6yjw9783u58fz883gd4s3f47dg6p across 5 partitions
   ├─ Partition(2): 6 changes
@@ -773,11 +747,7 @@
   └─ Partition(64): 1 change
     └─ Set: Field(0)
        Value: UNLOCKED FungibleVaultBalanceFieldPayload::V1(
-<<<<<<< HEAD
-         LiquidFungibleResource(Decimal("0.819745067885")),
-=======
-         LiquidFungibleResource(Decimal("0.813181317885")),
->>>>>>> e56a2ce1
+         LiquidFungibleResource(Decimal("0.819681317885")),
        )
 
 OUTPUTS: 5
@@ -799,11 +769,7 @@
 BALANCE CHANGES: 5
 ├─ Vault: internal_vault_sim1tz9uaalv8g3ahmwep2trlyj2m3zn7rstm9pwessa3k56me2fcduq2u
    ResAddr: resource_sim1tknxxxxxxxxxradxrdxxxxxxxxx009923554798xxxxxxxxxakj8n3
-<<<<<<< HEAD
-   Change: -1.63949013577
-=======
-   Change: -1.62636263577
->>>>>>> e56a2ce1
+   Change: -1.63936263577
 ├─ Vault: internal_vault_sim1trjn2fuhqfhkgev8037gydh5gqgwqsfqr4usr0scxm6ledxt343tc4
    ResAddr: resource_sim1t5jlu5a523le5q26rclvu9agrr6yjw9783u58fz883gd4s3f47dg6p
    Change: 100000000000
@@ -815,11 +781,7 @@
    Change: 100000000000
 └─ Vault: internal_vault_sim1tpsesv77qvw782kknjks9g3x2msg8cc8ldshk28pkf6m6lkhun3sel
    ResAddr: resource_sim1tknxxxxxxxxxradxrdxxxxxxxxx009923554798xxxxxxxxxakj8n3
-<<<<<<< HEAD
-   Change: 0.819745067885
-=======
-   Change: 0.813181317885
->>>>>>> e56a2ce1
+   Change: 0.819681317885
 
 NEW ENTITIES: 4
 └─ Component: account_sim168qgdkgfqxpnswu38wy6fy5v0q0um52zd0umuely5t9xrf88t3unc0
