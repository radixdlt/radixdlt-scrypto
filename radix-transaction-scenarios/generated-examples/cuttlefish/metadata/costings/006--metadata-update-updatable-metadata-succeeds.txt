--- conflicted
+++ resolved
@@ -1,20 +1,10 @@
-<<<<<<< HEAD
-Total Cost (XRD)                                                           ,             0.2319164893,    100.0%
-- Execution Cost (XRD)                                                     ,                0.1627769,     70.2%
+Total Cost (XRD)                                                           ,             0.2317889893,    100.0%
+- Execution Cost (XRD)                                                     ,                0.1626494,     70.2%
 - Finalization Cost (XRD)                                                  ,                0.0205022,      8.8%
 - Storage Cost (XRD)                                                       ,             0.0486373893,     21.0%
 - Tipping Cost (XRD)                                                       ,                        0,      0.0%
 - Royalty Cost (XRD)                                                       ,                        0,      0.0%
-Execution Cost Breakdown                                                   ,                  3255538,    100.0%
-=======
-Total Cost (XRD)                                                           ,             0.2187889893,    100.0%
-- Execution Cost (XRD)                                                     ,                0.1546494,     70.7%
-- Finalization Cost (XRD)                                                  ,                0.0155022,      7.1%
-- Storage Cost (XRD)                                                       ,             0.0486373893,     22.2%
-- Tipping Cost (XRD)                                                       ,                        0,      0.0%
-- Royalty Cost (XRD)                                                       ,                        0,      0.0%
-Execution Cost Breakdown                                                   ,                  3092988,    100.0%
->>>>>>> e56a2ce1
+Execution Cost Breakdown                                                   ,                  3252988,    100.0%
 - AfterInvoke                                                              ,                       76,      0.0%
 - AllocateNodeId                                                           ,                      679,      0.0%
 - BeforeInvoke                                                             ,                      630,      0.0%
@@ -27,37 +17,21 @@
 - GetOwnedNodes                                                            ,                     1000,      0.0%
 - LockFee                                                                  ,                      500,      0.0%
 - MarkSubstateAsTransient                                                  ,                       55,      0.0%
-<<<<<<< HEAD
 - OpenSubstate::GlobalFungibleResourceManager                              ,                   364827,     11.2%
 - OpenSubstate::GlobalGenericComponent                                     ,                    43690,      1.3%
-- OpenSubstate::GlobalPackage                                              ,                  1501852,     46.1%
+- OpenSubstate::GlobalPackage                                              ,                  1501852,     46.2%
 - OpenSubstate::InternalFungibleVault                                      ,                    90202,      2.8%
 - OpenSubstate::InternalGenericComponent                                   ,                    11360,      0.3%
 - OpenSubstate::InternalKeyValueStore                                      ,                    40536,      1.2%
-=======
-- OpenSubstate::GlobalFungibleResourceManager                              ,                   364827,     11.8%
-- OpenSubstate::GlobalGenericComponent                                     ,                    43690,      1.4%
-- OpenSubstate::GlobalPackage                                              ,                  1501852,     48.6%
-- OpenSubstate::InternalFungibleVault                                      ,                    90202,      2.9%
-- OpenSubstate::InternalGenericComponent                                   ,                    11360,      0.4%
-- OpenSubstate::InternalKeyValueStore                                      ,                    40536,      1.3%
->>>>>>> e56a2ce1
 - PinNode                                                                  ,                       84,      0.0%
 - PrepareWasmCode                                                          ,                   353866,     10.9%
 - QueryActor                                                               ,                     1000,      0.0%
 - ReadSubstate                                                             ,                   414102,     12.7%
 - RunNativeCode::Worktop_drop                                              ,                    17918,      0.6%
-<<<<<<< HEAD
 - RunNativeCode::get_amount_FungibleVault                                  ,                    14451,      0.4%
 - RunNativeCode::lock_fee                                                  ,                    45243,      1.4%
 - RunNativeCode::set                                                       ,                    20871,      0.6%
-- RunWasmCode::Faucet_lock_fee                                             ,                    27840,      0.9%
-=======
-- RunNativeCode::get_amount_FungibleVault                                  ,                    14451,      0.5%
-- RunNativeCode::lock_fee                                                  ,                    45243,      1.5%
-- RunNativeCode::set                                                       ,                    20871,      0.7%
 - RunWasmCode::Faucet_lock_fee                                             ,                    25290,      0.8%
->>>>>>> e56a2ce1
 - SetCallFrameData                                                         ,                      606,      0.0%
 - SwitchStack                                                              ,                     1000,      0.0%
 - ValidateTxPayload                                                        ,                    14480,      0.4%
