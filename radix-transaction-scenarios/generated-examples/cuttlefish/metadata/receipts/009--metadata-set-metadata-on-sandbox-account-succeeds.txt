TRANSACTION STATUS: COMMITTED SUCCESS

<<<<<<< HEAD
TRANSACTION COST: 0.4197899193 XRD
├─ Network execution: 0.2200265 XRD, 4400530 execution cost units
├─ Network finalization: 0.0557586 XRD, 1115172 finalization cost units
=======
TRANSACTION COST: 0.4066624193 XRD
├─ Network execution: 0.211899 XRD, 4237980 execution cost units
├─ Network finalization: 0.0507586 XRD, 1015172 finalization cost units
>>>>>>> e56a2ce1
├─ Tip: 0 XRD
├─ Network Storage: 0.1440048193 XRD
└─ Royalties: 0 XRD

LOGS: 0

EVENTS: 6
├─ Emitter: Method { node: internal_vault_sim1tz9uaalv8g3ahmwep2trlyj2m3zn7rstm9pwessa3k56me2fcduq2u, module_id: Main }
   Event: LockFeeEvent {
     amount: Decimal("5000"),
   }
├─ Emitter: Method { node: account_sim168ydk240yx69yl7zdz2mzkdjc3r5p6n4gwypqsype2d6d942vg95h3, module_id: Metadata }
   Event: SetMetadataEvent {
     key: "account_type",
     value: GenericMetadataValue::String(
       "dapp definition",
     ),
   }
├─ Emitter: Method { node: account_sim168ydk240yx69yl7zdz2mzkdjc3r5p6n4gwypqsype2d6d942vg95h3, module_id: Metadata }
   Event: SetMetadataEvent {
     key: "name",
     value: GenericMetadataValue::String(
       "Radix Sandbox dApp",
     ),
   }
├─ Emitter: Method { node: internal_vault_sim1tz9uaalv8g3ahmwep2trlyj2m3zn7rstm9pwessa3k56me2fcduq2u, module_id: Main }
   Event: PayFeeEvent {
<<<<<<< HEAD
     amount: Decimal("0.4197899193"),
   }
├─ Emitter: Method { node: internal_vault_sim1tpsesv77qvw782kknjks9g3x2msg8cc8ldshk28pkf6m6lkhun3sel, module_id: Main }
   Event: DepositEvent {
     amount: Decimal("0.20989495965"),
   }
└─ Emitter: Method { node: resource_sim1tknxxxxxxxxxradxrdxxxxxxxxx009923554798xxxxxxxxxakj8n3, module_id: Main }
   Event: BurnFungibleResourceEvent {
     amount: Decimal("0.20989495965"),
=======
     amount: Decimal("0.4066624193"),
   }
├─ Emitter: Method { node: internal_vault_sim1tpsesv77qvw782kknjks9g3x2msg8cc8ldshk28pkf6m6lkhun3sel, module_id: Main }
   Event: DepositEvent {
     amount: Decimal("0.20333120965"),
   }
└─ Emitter: Method { node: resource_sim1tknxxxxxxxxxradxrdxxxxxxxxx009923554798xxxxxxxxxakj8n3, module_id: Main }
   Event: BurnFungibleResourceEvent {
     amount: Decimal("0.20333120965"),
>>>>>>> e56a2ce1
   }

STATE UPDATES: 6 entities
├─ consensusmanager_sim1scxxxxxxxxxxcnsmgrxxxxxxxxx000999665565xxxxxxxxxxc06cl across 1 partitions
  └─ Partition(64): 1 change
    └─ Set: Field(2)
       Value: UNLOCKED ConsensusManagerValidatorRewardsFieldPayload::V1(
         ValidatorRewardsSubstate {
           proposer_rewards: {
<<<<<<< HEAD
             0u8 => Decimal("13.97175091798"),
=======
             0u8 => Decimal("13.94325853048"),
>>>>>>> e56a2ce1
           },
           rewards_vault: Vault(Own("internal_vault_sim1tpsesv77qvw782kknjks9g3x2msg8cc8ldshk28pkf6m6lkhun3sel")),
         },
       )
├─ transactiontracker_sim1stxxxxxxxxxxtxtrakxxxxxxxxx006844685494xxxxxxxxx4d5zd2 across 2 partitions
  ├─ Partition(64): 1 change
    └─ Set: Field(0)
       Value: UNLOCKED TransactionTrackerSubstate::V1(
         TransactionTrackerSubstateV1 {
           start_epoch: 1u64,
           start_partition: 65u8,
           partition_range_start_inclusive: 65u8,
           partition_range_end_inclusive: 255u8,
           epochs_per_partition: 100u64,
         },
       )
  └─ Partition(65): 1 change
    └─ Set: Hash(hex("3947905ed89412f7db79de108d261adf8e4ab15c6a97759279a562ce8e6be94d"))
       Value: UNLOCKED TransactionStatus::V1(
         TransactionStatusV1::CommittedSuccess,
       )
├─ component_sim1cptxxxxxxxxxfaucetxxxxxxxxx000527798379xxxxxxxxxhkrefh across 1 partitions
  └─ Partition(64): 1 change
    └─ Set: Field(0)
       Value: UNLOCKED Faucet {
         vault: Vault(Own("internal_vault_sim1tz9uaalv8g3ahmwep2trlyj2m3zn7rstm9pwessa3k56me2fcduq2u")),
         transactions: KeyValueStore(Own("internal_keyvaluestore_sim1krn7clzr3qmq2zhwr77mdenksxswf00yeh8tn3vyzesg4kr3p54gv8")),
       }
├─ internal_vault_sim1tz9uaalv8g3ahmwep2trlyj2m3zn7rstm9pwessa3k56me2fcduq2u across 1 partitions
  └─ Partition(64): 1 change
    └─ Set: Field(0)
       Value: UNLOCKED FungibleVaultBalanceFieldPayload::V1(
<<<<<<< HEAD
         LiquidFungibleResource(Decimal("99999999999959944.11299632808")),
=======
         LiquidFungibleResource(Decimal("99999999999959944.22696587808")),
>>>>>>> e56a2ce1
       )
├─ account_sim168ydk240yx69yl7zdz2mzkdjc3r5p6n4gwypqsype2d6d942vg95h3 across 5 partitions
  ├─ Partition(2): 4 changes
    ├─ Set: "name"
       Value: UNLOCKED MetadataEntryEntryPayload::V1(
         GenericMetadataValue::String(
           "Radix Sandbox dApp",
         ),
       )
    ├─ Set: "owner_badge"
       Value: LOCKED MetadataEntryEntryPayload::V1(
         GenericMetadataValue::NonFungibleLocalId(
           NonFungibleLocalId("[d1c8db2aaf21b4527fc26895b159b2c44740ea754388104081ca9ba696aa]"),
         ),
       )
    ├─ Set: "owner_keys"
       Value: UNLOCKED MetadataEntryEntryPayload::V1(
         GenericMetadataValue::PublicKeyHashArray(
           [
             PublicKeyHash::Secp256k1(
               Secp256k1PublicKeyHash(hex("c8db2aaf21b4527fc26895b159b2c44740ea754388104081ca9ba696aa")),
             ),
           ],
         ),
       )
    └─ Set: "account_type"
       Value: UNLOCKED MetadataEntryEntryPayload::V1(
         GenericMetadataValue::String(
           "dapp definition",
         ),
       )
  ├─ Partition(5): 1 change
    └─ Set: Field(0)
       Value: UNLOCKED RoleAssignmentOwnerFieldPayload::V1(
         OwnerRoleSubstate {
           rule: AccessRule::Protected(
             AccessRuleNode::ProofRule(
               ProofRule::Require(
                 ResourceOrNonFungible::NonFungible(
                   NonFungibleGlobalId {
                     resource_address: ResourceAddress(Reference("resource_sim1nfxxxxxxxxxxsecpsgxxxxxxxxx004638826440xxxxxxxxxwj8qq5")),
                     local_id: NonFungibleLocalId("[c8db2aaf21b4527fc26895b159b2c44740ea754388104081ca9ba696aa]"),
                   },
                 ),
               ),
             ),
           ),
           updater: OwnerRoleUpdater::Object,
         },
       )
  ├─ Partition(6): 1 change
    └─ Set: ModuleRoleKey { module: ModuleId::Main, key: RoleKey("securify") }
       Value: UNLOCKED RoleAssignmentAccessRuleEntryPayload::V1(
         AccessRule::Protected(
           AccessRuleNode::ProofRule(
             ProofRule::Require(
               ResourceOrNonFungible::NonFungible(
                 NonFungibleGlobalId {
                   resource_address: ResourceAddress(Reference("resource_sim1nfxxxxxxxxxxsecpsgxxxxxxxxx004638826440xxxxxxxxxwj8qq5")),
                   local_id: NonFungibleLocalId("[c8db2aaf21b4527fc26895b159b2c44740ea754388104081ca9ba696aa]"),
                 },
               ),
             ),
           ),
         ),
       )
  ├─ Partition(64): 1 change
    └─ Set: Field(0)
       Value: UNLOCKED AccountDepositRuleFieldPayload::V1(
         AccountSubstate {
           default_deposit_rule: DefaultDepositRule::Accept,
         },
       )
  └─ Partition(0): 1 change
    └─ Set: TypeInfo
       Value: TypeInfoSubstate::Object(
         ObjectInfo {
           blueprint_info: BlueprintInfo {
             blueprint_id: BlueprintId {
               package_address: PackageAddress(Reference("package_sim1pkgxxxxxxxxxaccntxxxxxxxxxx000929625493xxxxxxxxxrn8jm6")),
               blueprint_name: "Account",
             },
             blueprint_version: BlueprintVersion {
               major: 1u32,
               minor: 0u32,
               patch: 0u32,
             },
             outer_obj_info: OuterObjectInfo::None,
             features: [],
             generic_substitutions: [],
           },
           object_type: ObjectType::Global {
             modules: {
               AttachedModuleId::RoleAssignment => BlueprintVersion {
                 major: 1u32,
                 minor: 0u32,
                 patch: 0u32,
               },
               AttachedModuleId::Metadata => BlueprintVersion {
                 major: 1u32,
                 minor: 0u32,
                 patch: 0u32,
               },
             },
           },
         },
       )
└─ internal_vault_sim1tpsesv77qvw782kknjks9g3x2msg8cc8ldshk28pkf6m6lkhun3sel across 1 partitions
  └─ Partition(64): 1 change
    └─ Set: Field(0)
       Value: UNLOCKED FungibleVaultBalanceFieldPayload::V1(
<<<<<<< HEAD
         LiquidFungibleResource(Decimal("27.94350183596")),
=======
         LiquidFungibleResource(Decimal("27.88651706096")),
>>>>>>> e56a2ce1
       )

OUTPUTS: 3
├─ Unit
├─ Unit
└─ Unit

BALANCE CHANGES: 2
├─ Vault: internal_vault_sim1tz9uaalv8g3ahmwep2trlyj2m3zn7rstm9pwessa3k56me2fcduq2u
   ResAddr: resource_sim1tknxxxxxxxxxradxrdxxxxxxxxx009923554798xxxxxxxxxakj8n3
<<<<<<< HEAD
   Change: -0.4197899193
└─ Vault: internal_vault_sim1tpsesv77qvw782kknjks9g3x2msg8cc8ldshk28pkf6m6lkhun3sel
   ResAddr: resource_sim1tknxxxxxxxxxradxrdxxxxxxxxx009923554798xxxxxxxxxakj8n3
   Change: 0.20989495965
=======
   Change: -0.4066624193
└─ Vault: internal_vault_sim1tpsesv77qvw782kknjks9g3x2msg8cc8ldshk28pkf6m6lkhun3sel
   ResAddr: resource_sim1tknxxxxxxxxxradxrdxxxxxxxxx009923554798xxxxxxxxxakj8n3
   Change: 0.20333120965
>>>>>>> e56a2ce1

NEW ENTITIES: 1
└─ Component: account_sim168ydk240yx69yl7zdz2mzkdjc3r5p6n4gwypqsype2d6d942vg95h3<|MERGE_RESOLUTION|>--- conflicted
+++ resolved
@@ -1,14 +1,8 @@
 TRANSACTION STATUS: COMMITTED SUCCESS
 
-<<<<<<< HEAD
-TRANSACTION COST: 0.4197899193 XRD
-├─ Network execution: 0.2200265 XRD, 4400530 execution cost units
+TRANSACTION COST: 0.4196624193 XRD
+├─ Network execution: 0.219899 XRD, 4397980 execution cost units
 ├─ Network finalization: 0.0557586 XRD, 1115172 finalization cost units
-=======
-TRANSACTION COST: 0.4066624193 XRD
-├─ Network execution: 0.211899 XRD, 4237980 execution cost units
-├─ Network finalization: 0.0507586 XRD, 1015172 finalization cost units
->>>>>>> e56a2ce1
 ├─ Tip: 0 XRD
 ├─ Network Storage: 0.1440048193 XRD
 └─ Royalties: 0 XRD
@@ -36,27 +30,15 @@
    }
 ├─ Emitter: Method { node: internal_vault_sim1tz9uaalv8g3ahmwep2trlyj2m3zn7rstm9pwessa3k56me2fcduq2u, module_id: Main }
    Event: PayFeeEvent {
-<<<<<<< HEAD
-     amount: Decimal("0.4197899193"),
+     amount: Decimal("0.4196624193"),
    }
 ├─ Emitter: Method { node: internal_vault_sim1tpsesv77qvw782kknjks9g3x2msg8cc8ldshk28pkf6m6lkhun3sel, module_id: Main }
    Event: DepositEvent {
-     amount: Decimal("0.20989495965"),
+     amount: Decimal("0.20983120965"),
    }
 └─ Emitter: Method { node: resource_sim1tknxxxxxxxxxradxrdxxxxxxxxx009923554798xxxxxxxxxakj8n3, module_id: Main }
    Event: BurnFungibleResourceEvent {
-     amount: Decimal("0.20989495965"),
-=======
-     amount: Decimal("0.4066624193"),
-   }
-├─ Emitter: Method { node: internal_vault_sim1tpsesv77qvw782kknjks9g3x2msg8cc8ldshk28pkf6m6lkhun3sel, module_id: Main }
-   Event: DepositEvent {
-     amount: Decimal("0.20333120965"),
-   }
-└─ Emitter: Method { node: resource_sim1tknxxxxxxxxxradxrdxxxxxxxxx009923554798xxxxxxxxxakj8n3, module_id: Main }
-   Event: BurnFungibleResourceEvent {
-     amount: Decimal("0.20333120965"),
->>>>>>> e56a2ce1
+     amount: Decimal("0.20983120965"),
    }
 
 STATE UPDATES: 6 entities
@@ -66,11 +48,7 @@
        Value: UNLOCKED ConsensusManagerValidatorRewardsFieldPayload::V1(
          ValidatorRewardsSubstate {
            proposer_rewards: {
-<<<<<<< HEAD
-             0u8 => Decimal("13.97175091798"),
-=======
-             0u8 => Decimal("13.94325853048"),
->>>>>>> e56a2ce1
+             0u8 => Decimal("13.97125853048"),
            },
            rewards_vault: Vault(Own("internal_vault_sim1tpsesv77qvw782kknjks9g3x2msg8cc8ldshk28pkf6m6lkhun3sel")),
          },
@@ -103,11 +81,7 @@
   └─ Partition(64): 1 change
     └─ Set: Field(0)
        Value: UNLOCKED FungibleVaultBalanceFieldPayload::V1(
-<<<<<<< HEAD
-         LiquidFungibleResource(Decimal("99999999999959944.11299632808")),
-=======
-         LiquidFungibleResource(Decimal("99999999999959944.22696587808")),
->>>>>>> e56a2ce1
+         LiquidFungibleResource(Decimal("99999999999959944.11496587808")),
        )
 ├─ account_sim168ydk240yx69yl7zdz2mzkdjc3r5p6n4gwypqsype2d6d942vg95h3 across 5 partitions
   ├─ Partition(2): 4 changes
@@ -219,11 +193,7 @@
   └─ Partition(64): 1 change
     └─ Set: Field(0)
        Value: UNLOCKED FungibleVaultBalanceFieldPayload::V1(
-<<<<<<< HEAD
-         LiquidFungibleResource(Decimal("27.94350183596")),
-=======
-         LiquidFungibleResource(Decimal("27.88651706096")),
->>>>>>> e56a2ce1
+         LiquidFungibleResource(Decimal("27.94251706096")),
        )
 
 OUTPUTS: 3
@@ -234,17 +204,10 @@
 BALANCE CHANGES: 2
 ├─ Vault: internal_vault_sim1tz9uaalv8g3ahmwep2trlyj2m3zn7rstm9pwessa3k56me2fcduq2u
    ResAddr: resource_sim1tknxxxxxxxxxradxrdxxxxxxxxx009923554798xxxxxxxxxakj8n3
-<<<<<<< HEAD
-   Change: -0.4197899193
+   Change: -0.4196624193
 └─ Vault: internal_vault_sim1tpsesv77qvw782kknjks9g3x2msg8cc8ldshk28pkf6m6lkhun3sel
    ResAddr: resource_sim1tknxxxxxxxxxradxrdxxxxxxxxx009923554798xxxxxxxxxakj8n3
-   Change: 0.20989495965
-=======
-   Change: -0.4066624193
-└─ Vault: internal_vault_sim1tpsesv77qvw782kknjks9g3x2msg8cc8ldshk28pkf6m6lkhun3sel
-   ResAddr: resource_sim1tknxxxxxxxxxradxrdxxxxxxxxx009923554798xxxxxxxxxakj8n3
-   Change: 0.20333120965
->>>>>>> e56a2ce1
+   Change: 0.20983120965
 
 NEW ENTITIES: 1
 └─ Component: account_sim168ydk240yx69yl7zdz2mzkdjc3r5p6n4gwypqsype2d6d942vg95h3