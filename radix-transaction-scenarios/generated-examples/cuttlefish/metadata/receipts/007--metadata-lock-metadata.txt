--- conflicted
+++ resolved
@@ -1,14 +1,8 @@
 TRANSACTION STATUS: COMMITTED SUCCESS
 
-<<<<<<< HEAD
-TRANSACTION COST: 0.22451329719 XRD
-├─ Network execution: 0.16296725 XRD, 3259345 execution cost units
+TRANSACTION COST: 0.22438579719 XRD
+├─ Network execution: 0.16283975 XRD, 3256795 execution cost units
 ├─ Network finalization: 0.02025195 XRD, 405039 finalization cost units
-=======
-TRANSACTION COST: 0.21138579719 XRD
-├─ Network execution: 0.15483975 XRD, 3096795 execution cost units
-├─ Network finalization: 0.01525195 XRD, 305039 finalization cost units
->>>>>>> e56a2ce1
 ├─ Tip: 0 XRD
 ├─ Network Storage: 0.04129409719 XRD
 └─ Royalties: 0 XRD
@@ -22,27 +16,15 @@
    }
 ├─ Emitter: Method { node: internal_vault_sim1tz9uaalv8g3ahmwep2trlyj2m3zn7rstm9pwessa3k56me2fcduq2u, module_id: Main }
    Event: PayFeeEvent {
-<<<<<<< HEAD
-     amount: Decimal("0.22451329719"),
+     amount: Decimal("0.22438579719"),
    }
 ├─ Emitter: Method { node: internal_vault_sim1tpsesv77qvw782kknjks9g3x2msg8cc8ldshk28pkf6m6lkhun3sel, module_id: Main }
    Event: DepositEvent {
-     amount: Decimal("0.112256648595"),
+     amount: Decimal("0.112192898595"),
    }
 └─ Emitter: Method { node: resource_sim1tknxxxxxxxxxradxrdxxxxxxxxx009923554798xxxxxxxxxakj8n3, module_id: Main }
    Event: BurnFungibleResourceEvent {
-     amount: Decimal("0.112256648595"),
-=======
-     amount: Decimal("0.21138579719"),
-   }
-├─ Emitter: Method { node: internal_vault_sim1tpsesv77qvw782kknjks9g3x2msg8cc8ldshk28pkf6m6lkhun3sel, module_id: Main }
-   Event: DepositEvent {
-     amount: Decimal("0.105692898595"),
-   }
-└─ Emitter: Method { node: resource_sim1tknxxxxxxxxxradxrdxxxxxxxxx009923554798xxxxxxxxxakj8n3, module_id: Main }
-   Event: BurnFungibleResourceEvent {
-     amount: Decimal("0.105692898595"),
->>>>>>> e56a2ce1
+     amount: Decimal("0.112192898595"),
    }
 
 STATE UPDATES: 6 entities
@@ -52,11 +34,7 @@
        Value: UNLOCKED ConsensusManagerValidatorRewardsFieldPayload::V1(
          ValidatorRewardsSubstate {
            proposer_rewards: {
-<<<<<<< HEAD
-             0u8 => Decimal("13.746329323155"),
-=======
-             0u8 => Decimal("13.724400685655"),
->>>>>>> e56a2ce1
+             0u8 => Decimal("13.745900685655"),
            },
            rewards_vault: Vault(Own("internal_vault_sim1tpsesv77qvw782kknjks9g3x2msg8cc8ldshk28pkf6m6lkhun3sel")),
          },
@@ -97,21 +75,13 @@
   └─ Partition(64): 1 change
     └─ Set: Field(0)
        Value: UNLOCKED FungibleVaultBalanceFieldPayload::V1(
-<<<<<<< HEAD
-         LiquidFungibleResource(Decimal("99999999999959945.01468270738")),
-=======
-         LiquidFungibleResource(Decimal("99999999999959945.10239725738")),
->>>>>>> e56a2ce1
+         LiquidFungibleResource(Decimal("99999999999959945.01639725738")),
        )
 └─ internal_vault_sim1tpsesv77qvw782kknjks9g3x2msg8cc8ldshk28pkf6m6lkhun3sel across 1 partitions
   └─ Partition(64): 1 change
     └─ Set: Field(0)
        Value: UNLOCKED FungibleVaultBalanceFieldPayload::V1(
-<<<<<<< HEAD
-         LiquidFungibleResource(Decimal("27.49265864631")),
-=======
-         LiquidFungibleResource(Decimal("27.44880137131")),
->>>>>>> e56a2ce1
+         LiquidFungibleResource(Decimal("27.49180137131")),
        )
 
 OUTPUTS: 2
@@ -121,16 +91,9 @@
 BALANCE CHANGES: 2
 ├─ Vault: internal_vault_sim1tz9uaalv8g3ahmwep2trlyj2m3zn7rstm9pwessa3k56me2fcduq2u
    ResAddr: resource_sim1tknxxxxxxxxxradxrdxxxxxxxxx009923554798xxxxxxxxxakj8n3
-<<<<<<< HEAD
-   Change: -0.22451329719
+   Change: -0.22438579719
 └─ Vault: internal_vault_sim1tpsesv77qvw782kknjks9g3x2msg8cc8ldshk28pkf6m6lkhun3sel
    ResAddr: resource_sim1tknxxxxxxxxxradxrdxxxxxxxxx009923554798xxxxxxxxxakj8n3
-   Change: 0.112256648595
-=======
-   Change: -0.21138579719
-└─ Vault: internal_vault_sim1tpsesv77qvw782kknjks9g3x2msg8cc8ldshk28pkf6m6lkhun3sel
-   ResAddr: resource_sim1tknxxxxxxxxxradxrdxxxxxxxxx009923554798xxxxxxxxxakj8n3
-   Change: 0.105692898595
->>>>>>> e56a2ce1
+   Change: 0.112192898595
 
 NEW ENTITIES: 0