Name: basic_subintents

== SUMMARY HASHES ==
These Cuttlefish hashes are permitted to change only until the scenario is deployed to a permanent network, else it can cause divergence.
<<<<<<< HEAD
State changes: 5c3bc17a1248586f (allowed to change if not deployed to any network)
Events       : 2f4614a8ce55cd46 (allowed to change if not deployed to any network)
=======
State changes: 2e3cf1110bede117 (allowed to change if not deployed to any network)
Events       : 5da78378cee2bd90 (allowed to change if not deployed to any network)
>>>>>>> 1563b0e1

== INTERESTING ADDRESSES ==
- parent_account: account_sim1c9efznpk7w0xwdav45jj944cj677hcqj9el3atswwfw4dt84z3pun5
- child_account: account_sim1c9ux5et6d49d8967emxaht5gnthrp9uu8v83vqr0vk8mwxlyhhvsyz
<|MERGE_RESOLUTION|>--- conflicted
+++ resolved
@@ -2,13 +2,8 @@
 
 == SUMMARY HASHES ==
 These Cuttlefish hashes are permitted to change only until the scenario is deployed to a permanent network, else it can cause divergence.
-<<<<<<< HEAD
-State changes: 5c3bc17a1248586f (allowed to change if not deployed to any network)
+State changes: 2e07280f47bf0d9c (allowed to change if not deployed to any network)
 Events       : 2f4614a8ce55cd46 (allowed to change if not deployed to any network)
-=======
-State changes: 2e3cf1110bede117 (allowed to change if not deployed to any network)
-Events       : 5da78378cee2bd90 (allowed to change if not deployed to any network)
->>>>>>> 1563b0e1
 
 == INTERESTING ADDRESSES ==
 - parent_account: account_sim1c9efznpk7w0xwdav45jj944cj677hcqj9el3atswwfw4dt84z3pun5
