--- conflicted
+++ resolved
@@ -2,13 +2,8 @@
 
 == SUMMARY HASHES ==
 These Cuttlefish hashes are permitted to change only until the scenario is deployed to a permanent network, else it can cause divergence.
-<<<<<<< HEAD
-State changes: 9599cfa2d7f45128 (allowed to change if not deployed to any network)
-Events       : 4b2d2679593a2455 (allowed to change if not deployed to any network)
-=======
-State changes: 2a125cc11debf660 (allowed to change if not deployed to any network)
-Events       : dafbf4783b24892d (allowed to change if not deployed to any network)
->>>>>>> e56a2ce1
+State changes: e548446e24b61fa3 (allowed to change if not deployed to any network)
+Events       : a3a4cbe57938c7e1 (allowed to change if not deployed to any network)
 
 == INTERESTING ADDRESSES ==
 - parent_account: account_sim1cyq8zqa0cz6jufuskdum6w8uex3wt3n9dwegkq40y9gu65pyxcusds
