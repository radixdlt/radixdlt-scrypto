--- conflicted
+++ resolved
@@ -34,11 +34,7 @@
        Value: UNLOCKED ConsensusManagerValidatorRewardsFieldPayload::V1(
          ValidatorRewardsSubstate {
            proposer_rewards: {
-<<<<<<< HEAD
-             0u8 => Decimal("0.37765601777"),
-=======
-             0u8 => Decimal("0.288436984165"),
->>>>>>> 10dd7f05
+             0u8 => Decimal("0.37775855527"),
            },
            rewards_vault: Vault(Own("internal_vault_sim1tpsesv77qvw782kknjks9g3x2msg8cc8ldshk28pkf6m6lkhun3sel")),
          },
@@ -82,11 +78,7 @@
   └─ Partition(64): 1 change
     └─ Set: Field(0)
        Value: UNLOCKED FungibleVaultBalanceFieldPayload::V1(
-<<<<<<< HEAD
-         LiquidFungibleResource(Decimal("0.75531203554")),
-=======
-         LiquidFungibleResource(Decimal("0.57687396833")),
->>>>>>> 10dd7f05
+         LiquidFungibleResource(Decimal("0.75551711054")),
        )
 
 OUTPUTS: 2
