--- conflicted
+++ resolved
@@ -2,13 +2,8 @@
 
 == SUMMARY HASHES ==
 These Cuttlefish hashes are permitted to change only until the scenario is deployed to a permanent network, else it can cause divergence.
-<<<<<<< HEAD
-State changes: 68d0c314e4b26489 (allowed to change if not deployed to any network)
-Events       : 31034ab44a59a8dc (allowed to change if not deployed to any network)
-=======
-State changes: 33b7529955a50d17 (allowed to change if not deployed to any network)
+State changes: edd9a0c04c7b6fcb (allowed to change if not deployed to any network)
 Events       : 1490c3bfc3249dea (allowed to change if not deployed to any network)
->>>>>>> 59d13999
 
 == INTERESTING ADDRESSES ==
 - package_with_registered_types: package_sim1p4lm0y29mmmv8vplavve8he4swd06mvvtux6z6t9phyj63hgejdt2t
