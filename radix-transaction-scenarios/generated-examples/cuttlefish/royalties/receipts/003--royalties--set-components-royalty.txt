--- conflicted
+++ resolved
@@ -1,14 +1,8 @@
 TRANSACTION STATUS: COMMITTED SUCCESS
 
-<<<<<<< HEAD
-TRANSACTION COST: 0.37253568381 XRD
-├─ Network execution: 0.19144985 XRD, 3828997 execution cost units
+TRANSACTION COST: 0.37240818381 XRD
+├─ Network execution: 0.19132235 XRD, 3826447 execution cost units
 ├─ Network finalization: 0.0602553 XRD, 1205106 finalization cost units
-=======
-TRANSACTION COST: 0.35940818381 XRD
-├─ Network execution: 0.18332235 XRD, 3666447 execution cost units
-├─ Network finalization: 0.0552553 XRD, 1105106 finalization cost units
->>>>>>> e56a2ce1
 ├─ Tip: 0 XRD
 ├─ Network Storage: 0.12083053381 XRD
 └─ Royalties: 0 XRD
@@ -22,27 +16,15 @@
    }
 ├─ Emitter: Method { node: internal_vault_sim1tz9uaalv8g3ahmwep2trlyj2m3zn7rstm9pwessa3k56me2fcduq2u, module_id: Main }
    Event: PayFeeEvent {
-<<<<<<< HEAD
-     amount: Decimal("0.37253568381"),
+     amount: Decimal("0.37240818381"),
    }
 ├─ Emitter: Method { node: internal_vault_sim1tpsesv77qvw782kknjks9g3x2msg8cc8ldshk28pkf6m6lkhun3sel, module_id: Main }
    Event: DepositEvent {
-     amount: Decimal("0.186267841905"),
+     amount: Decimal("0.186204091905"),
    }
 └─ Emitter: Method { node: resource_sim1tknxxxxxxxxxradxrdxxxxxxxxx009923554798xxxxxxxxxakj8n3, module_id: Main }
    Event: BurnFungibleResourceEvent {
-     amount: Decimal("0.186267841905"),
-=======
-     amount: Decimal("0.35940818381"),
-   }
-├─ Emitter: Method { node: internal_vault_sim1tpsesv77qvw782kknjks9g3x2msg8cc8ldshk28pkf6m6lkhun3sel, module_id: Main }
-   Event: DepositEvent {
-     amount: Decimal("0.179704091905"),
-   }
-└─ Emitter: Method { node: resource_sim1tknxxxxxxxxxradxrdxxxxxxxxx009923554798xxxxxxxxxakj8n3, module_id: Main }
-   Event: BurnFungibleResourceEvent {
-     amount: Decimal("0.179704091905"),
->>>>>>> e56a2ce1
+     amount: Decimal("0.186204091905"),
    }
 
 STATE UPDATES: 8 entities
@@ -52,11 +34,7 @@
        Value: UNLOCKED ConsensusManagerValidatorRewardsFieldPayload::V1(
          ValidatorRewardsSubstate {
            proposer_rewards: {
-<<<<<<< HEAD
-             0u8 => Decimal("8.22901382415"),
-=======
-             0u8 => Decimal("8.21888698665"),
->>>>>>> e56a2ce1
+             0u8 => Decimal("8.22863698665"),
            },
            rewards_vault: Vault(Own("internal_vault_sim1tpsesv77qvw782kknjks9g3x2msg8cc8ldshk28pkf6m6lkhun3sel")),
          },
@@ -143,21 +121,13 @@
   └─ Partition(64): 1 change
     └─ Set: Field(0)
        Value: UNLOCKED FungibleVaultBalanceFieldPayload::V1(
-<<<<<<< HEAD
-         LiquidFungibleResource(Decimal("99999999999999967.0839447034")),
-=======
-         LiquidFungibleResource(Decimal("99999999999999967.1244520534")),
->>>>>>> e56a2ce1
+         LiquidFungibleResource(Decimal("99999999999999967.0854520534")),
        )
 └─ internal_vault_sim1tpsesv77qvw782kknjks9g3x2msg8cc8ldshk28pkf6m6lkhun3sel across 1 partitions
   └─ Partition(64): 1 change
     └─ Set: Field(0)
        Value: UNLOCKED FungibleVaultBalanceFieldPayload::V1(
-<<<<<<< HEAD
-         LiquidFungibleResource(Decimal("16.4580276483")),
-=======
-         LiquidFungibleResource(Decimal("16.4377739733")),
->>>>>>> e56a2ce1
+         LiquidFungibleResource(Decimal("16.4572739733")),
        )
 
 OUTPUTS: 10
@@ -175,16 +145,9 @@
 BALANCE CHANGES: 2
 ├─ Vault: internal_vault_sim1tz9uaalv8g3ahmwep2trlyj2m3zn7rstm9pwessa3k56me2fcduq2u
    ResAddr: resource_sim1tknxxxxxxxxxradxrdxxxxxxxxx009923554798xxxxxxxxxakj8n3
-<<<<<<< HEAD
-   Change: -0.37253568381
+   Change: -0.37240818381
 └─ Vault: internal_vault_sim1tpsesv77qvw782kknjks9g3x2msg8cc8ldshk28pkf6m6lkhun3sel
    ResAddr: resource_sim1tknxxxxxxxxxradxrdxxxxxxxxx009923554798xxxxxxxxxakj8n3
-   Change: 0.186267841905
-=======
-   Change: -0.35940818381
-└─ Vault: internal_vault_sim1tpsesv77qvw782kknjks9g3x2msg8cc8ldshk28pkf6m6lkhun3sel
-   ResAddr: resource_sim1tknxxxxxxxxxradxrdxxxxxxxxx009923554798xxxxxxxxxakj8n3
-   Change: 0.179704091905
->>>>>>> e56a2ce1
+   Change: 0.186204091905
 
 NEW ENTITIES: 0