TRANSACTION STATUS: COMMITTED SUCCESS

<<<<<<< HEAD
TRANSACTION COST: 31.48319666469 XRD
├─ Network execution: 0.62636085 XRD, 12527217 execution cost units
├─ Network finalization: 0.0833874 XRD, 1667748 finalization cost units
=======
TRANSACTION COST: 31.47006916469 XRD
├─ Network execution: 0.61823335 XRD, 12364667 execution cost units
├─ Network finalization: 0.0783874 XRD, 1567748 finalization cost units
>>>>>>> e56a2ce1
├─ Tip: 0 XRD
├─ Network Storage: 30.77344841469 XRD
└─ Royalties: 0 XRD

LOGS: 0

EVENTS: 5
├─ Emitter: Method { node: internal_vault_sim1tz9uaalv8g3ahmwep2trlyj2m3zn7rstm9pwessa3k56me2fcduq2u, module_id: Main }
   Event: LockFeeEvent {
     amount: Decimal("5000"),
   }
├─ Emitter: Method { node: resource_sim1tknxxxxxxxxxradxrdxxxxxxxxx009923554798xxxxxxxxxakj8n3, module_id: Main }
   Event: VaultCreationEvent {
     vault_id: NodeId(hex("58319d48c42a1cdd2c6e4aecdbda045d509046a719020c81ef855f6f4ad1")),
   }
├─ Emitter: Method { node: internal_vault_sim1tz9uaalv8g3ahmwep2trlyj2m3zn7rstm9pwessa3k56me2fcduq2u, module_id: Main }
   Event: PayFeeEvent {
<<<<<<< HEAD
     amount: Decimal("31.48319666469"),
   }
├─ Emitter: Method { node: internal_vault_sim1tpsesv77qvw782kknjks9g3x2msg8cc8ldshk28pkf6m6lkhun3sel, module_id: Main }
   Event: DepositEvent {
     amount: Decimal("15.741598332345"),
   }
└─ Emitter: Method { node: resource_sim1tknxxxxxxxxxradxrdxxxxxxxxx009923554798xxxxxxxxxakj8n3, module_id: Main }
   Event: BurnFungibleResourceEvent {
     amount: Decimal("15.741598332345"),
=======
     amount: Decimal("31.47006916469"),
   }
├─ Emitter: Method { node: internal_vault_sim1tpsesv77qvw782kknjks9g3x2msg8cc8ldshk28pkf6m6lkhun3sel, module_id: Main }
   Event: DepositEvent {
     amount: Decimal("15.735034582345"),
   }
└─ Emitter: Method { node: resource_sim1tknxxxxxxxxxradxrdxxxxxxxxx009923554798xxxxxxxxxakj8n3, module_id: Main }
   Event: BurnFungibleResourceEvent {
     amount: Decimal("15.735034582345"),
>>>>>>> e56a2ce1
   }

STATE UPDATES: 7 entities
├─ consensusmanager_sim1scxxxxxxxxxxcnsmgrxxxxxxxxx000999665565xxxxxxxxxxc06cl across 1 partitions
  └─ Partition(64): 1 change
    └─ Set: Field(2)
       Value: UNLOCKED ConsensusManagerValidatorRewardsFieldPayload::V1(
         ValidatorRewardsSubstate {
           proposer_rewards: {
<<<<<<< HEAD
             0u8 => Decimal("7.8707991661725"),
=======
             0u8 => Decimal("7.8675172911725"),
>>>>>>> e56a2ce1
           },
           rewards_vault: Vault(Own("internal_vault_sim1tpsesv77qvw782kknjks9g3x2msg8cc8ldshk28pkf6m6lkhun3sel")),
         },
       )
├─ transactiontracker_sim1stxxxxxxxxxxtxtrakxxxxxxxxx006844685494xxxxxxxxx4d5zd2 across 2 partitions
  ├─ Partition(64): 1 change
    └─ Set: Field(0)
       Value: UNLOCKED TransactionTrackerSubstate::V1(
         TransactionTrackerSubstateV1 {
           start_epoch: 1u64,
           start_partition: 65u8,
           partition_range_start_inclusive: 65u8,
           partition_range_end_inclusive: 255u8,
           epochs_per_partition: 100u64,
         },
       )
  └─ Partition(65): 1 change
    └─ Set: Hash(hex("4e4538d8d5304885b48f3d6803f4686cdfc55d83b645b3444119bf34e4ac7177"))
       Value: UNLOCKED TransactionStatus::V1(
         TransactionStatusV1::CommittedSuccess,
       )
├─ component_sim1cptxxxxxxxxxfaucetxxxxxxxxx000527798379xxxxxxxxxhkrefh across 1 partitions
  └─ Partition(64): 1 change
    └─ Set: Field(0)
       Value: UNLOCKED Faucet {
         vault: Vault(Own("internal_vault_sim1tz9uaalv8g3ahmwep2trlyj2m3zn7rstm9pwessa3k56me2fcduq2u")),
         transactions: KeyValueStore(Own("internal_keyvaluestore_sim1krn7clzr3qmq2zhwr77mdenksxswf00yeh8tn3vyzesg4kr3p54gv8")),
       }
├─ internal_vault_sim1tz9uaalv8g3ahmwep2trlyj2m3zn7rstm9pwessa3k56me2fcduq2u across 1 partitions
  └─ Partition(64): 1 change
    └─ Set: Field(0)
       Value: UNLOCKED FungibleVaultBalanceFieldPayload::V1(
<<<<<<< HEAD
         LiquidFungibleResource(Decimal("99999999999999968.51680333531")),
=======
         LiquidFungibleResource(Decimal("99999999999999968.52993083531")),
>>>>>>> e56a2ce1
       )
├─ package_sim1p4qz8edl2w0t5mzwt6zcq0nfnc0ax9rkfawnmsg0s974hxcsggr29z across 11 partitions
  ├─ Partition(1): 1 change
    └─ Set: SchemaHash(ecbe879c427030384b968022258f6e9375bc14eb52896da5795f759fb94d2254)
       Value: KeyValueEntrySubstate::V1(
         KeyValueEntrySubstateV1 {
           value: Option::Some(
             PackageSchemaEntryPayload::V1(
               SchemaV1 {
                 type_kinds: [
                   TypeKind::Tuple {
                     field_types: [],
                   },
                   TypeKind::Tuple {
                     field_types: [],
                   },
                   TypeKind::Custom(
                     ScryptoCustomTypeKind::Reference,
                   ),
                   TypeKind::Tuple {
                     field_types: [],
                   },
                   TypeKind::Tuple {
                     field_types: [],
                   },
                   TypeKind::Tuple {
                     field_types: [],
                   },
                 ],
                 type_metadata: [
                   TypeMetadata {
                     type_name: Option::Some(
                       "RoyaltiesBp",
                     ),
                     child_names: Option::Some(
                       ChildNames::NamedFields(
                         [],
                       ),
                     ),
                   },
                   TypeMetadata {
                     type_name: Option::Some(
                       "RoyaltiesBp_new_Input",
                     ),
                     child_names: Option::Some(
                       ChildNames::NamedFields(
                         [],
                       ),
                     ),
                   },
                   TypeMetadata {
                     type_name: Option::Some(
                       "GlobalRoyaltiesBp",
                     ),
                     child_names: Option::None,
                   },
                   TypeMetadata {
                     type_name: Option::Some(
                       "RoyaltiesBp_method_with_no_package_royalty_Input",
                     ),
                     child_names: Option::Some(
                       ChildNames::NamedFields(
                         [],
                       ),
                     ),
                   },
                   TypeMetadata {
                     type_name: Option::Some(
                       "RoyaltiesBp_method_with_xrd_package_royalty_Input",
                     ),
                     child_names: Option::Some(
                       ChildNames::NamedFields(
                         [],
                       ),
                     ),
                   },
                   TypeMetadata {
                     type_name: Option::Some(
                       "RoyaltiesBp_method_with_usd_package_royalty_Input",
                     ),
                     child_names: Option::Some(
                       ChildNames::NamedFields(
                         [],
                       ),
                     ),
                   },
                 ],
                 type_validations: [
                   TypeValidation::None,
                   TypeValidation::None,
                   TypeValidation::Custom(
                     ScryptoCustomTypeValidation::Reference(
                       ReferenceValidation::IsGlobalTyped(
                         Option::None,
                         "RoyaltiesBp",
                       ),
                     ),
                   ),
                   TypeValidation::None,
                   TypeValidation::None,
                   TypeValidation::None,
                 ],
               },
             ),
           ),
           lock_status: LockStatus::Locked,
         },
       )
  ├─ Partition(5): 1 change
    └─ Set: Field(0)
       Value: LOCKED RoleAssignmentOwnerFieldPayload::V1(
         OwnerRoleSubstate {
           rule: AccessRule::DenyAll,
           updater: OwnerRoleUpdater::None,
         },
       )
  ├─ Partition(64): 1 change
    └─ Set: Field(0)
       Value: LOCKED PackageRoyaltyAccumulatorFieldPayload::V1(
         PackageRoyaltyAccumulatorV1 {
           royalty_vault: Vault(Own("internal_vault_sim1tqce6jxy9gwd6trwftkdhksyt4gfq348rypqeq00s40k7jk3z5r2ke")),
         },
       )
  ├─ Partition(65): 1 change
    └─ Set: BlueprintVersionKey { blueprint: "RoyaltiesBp", version: BlueprintVersion { major: 1u32, minor: 0u32, patch: 0u32 } }
       Value: (Hidden as longer than 1024 bytes. Hash: 74a6c4b3f9b15d701827a92c74e0ceca4b0a907308156afaa272997a0470d50e)
  ├─ Partition(66): 1 change
    └─ Set: BlueprintVersionKey { blueprint: "RoyaltiesBp", version: BlueprintVersion { major: 1u32, minor: 0u32, patch: 0u32 } }
       Value: LOCKED PackageBlueprintVersionDependenciesEntryPayload::V1(
         BlueprintDependencies([]),
       )
  ├─ Partition(67): 1 change
    └─ Set: BlueprintVersionKey { blueprint: "RoyaltiesBp", version: BlueprintVersion { major: 1u32, minor: 0u32, patch: 0u32 } }
       Value: LOCKED PackageBlueprintVersionRoyaltyConfigEntryPayload::V1(
         PackageRoyaltyConfig::Enabled(
           {
             "new" => RoyaltyAmount::Free,
             "method_with_no_package_royalty" => RoyaltyAmount::Free,
             "method_with_xrd_package_royalty" => RoyaltyAmount::Xrd(
               Decimal("31"),
             ),
             "method_with_usd_package_royalty" => RoyaltyAmount::Usd(
               Decimal("1"),
             ),
           },
         ),
       )
  ├─ Partition(68): 1 change
    └─ Set: BlueprintVersionKey { blueprint: "RoyaltiesBp", version: BlueprintVersion { major: 1u32, minor: 0u32, patch: 0u32 } }
       Value: LOCKED PackageBlueprintVersionAuthConfigEntryPayload::V1(
         AuthConfig {
           function_auth: FunctionAuth::AllowAll,
           method_auth: MethodAuthTemplate::AllowAll,
         },
       )
  ├─ Partition(69): 1 change
    └─ Set: CodeHash(hex("bdcb205bff57391fcc5568a8900b95123ae9e0a28203ec930a55559c69015a58"))
       Value: LOCKED PackageCodeVmTypeEntryPayload::V1(
         PackageCodeVmTypeV1::ScryptoV1,
       )
  ├─ Partition(70): 1 change
    └─ Set: CodeHash(hex("bdcb205bff57391fcc5568a8900b95123ae9e0a28203ec930a55559c69015a58"))
       Value: (Hidden as longer than 1024 bytes. Hash: de3c9f86e4db8b0759a09610529118627d9f46a0ae246218053528b4255a8597)
  ├─ Partition(71): 1 change
    └─ Set: CodeHash(hex("bdcb205bff57391fcc5568a8900b95123ae9e0a28203ec930a55559c69015a58"))
       Value: (Hidden as longer than 1024 bytes. Hash: 7fee0636b2fb568acf1024fa3f49093f60ff3b4d72c99d127b133953f7b2463d)
  └─ Partition(0): 1 change
    └─ Set: TypeInfo
       Value: TypeInfoSubstate::Object(
         ObjectInfo {
           blueprint_info: BlueprintInfo {
             blueprint_id: BlueprintId {
               package_address: PackageAddress(Reference("package_sim1pkgxxxxxxxxxpackgexxxxxxxxx000726633226xxxxxxxxxlk8hc9")),
               blueprint_name: "Package",
             },
             blueprint_version: BlueprintVersion {
               major: 1u32,
               minor: 0u32,
               patch: 0u32,
             },
             outer_obj_info: OuterObjectInfo::None,
             features: [
               "package_royalty",
             ],
             generic_substitutions: [],
           },
           object_type: ObjectType::Global {
             modules: {
               AttachedModuleId::Metadata => BlueprintVersion {
                 major: 1u32,
                 minor: 0u32,
                 patch: 0u32,
               },
               AttachedModuleId::RoleAssignment => BlueprintVersion {
                 major: 1u32,
                 minor: 0u32,
                 patch: 0u32,
               },
             },
           },
         },
       )
├─ internal_vault_sim1tqce6jxy9gwd6trwftkdhksyt4gfq348rypqeq00s40k7jk3z5r2ke across 2 partitions
  ├─ Partition(0): 1 change
    └─ Set: TypeInfo
       Value: TypeInfoSubstate::Object(
         ObjectInfo {
           blueprint_info: BlueprintInfo {
             blueprint_id: BlueprintId {
               package_address: PackageAddress(Reference("package_sim1pkgxxxxxxxxxresrcexxxxxxxxx000538436477xxxxxxxxxaj0zg9")),
               blueprint_name: "FungibleVault",
             },
             blueprint_version: BlueprintVersion {
               major: 1u32,
               minor: 0u32,
               patch: 0u32,
             },
             outer_obj_info: OuterObjectInfo::Some {
               outer_object: GlobalAddress(Reference("resource_sim1tknxxxxxxxxxradxrdxxxxxxxxx009923554798xxxxxxxxxakj8n3")),
             },
             features: [],
             generic_substitutions: [],
           },
           object_type: ObjectType::Owned,
         },
       )
  └─ Partition(64): 1 change
    └─ Set: Field(0)
       Value: UNLOCKED FungibleVaultBalanceFieldPayload::V1(
         LiquidFungibleResource(Decimal("0")),
       )
└─ internal_vault_sim1tpsesv77qvw782kknjks9g3x2msg8cc8ldshk28pkf6m6lkhun3sel across 1 partitions
  └─ Partition(64): 1 change
    └─ Set: Field(0)
       Value: UNLOCKED FungibleVaultBalanceFieldPayload::V1(
<<<<<<< HEAD
         LiquidFungibleResource(Decimal("15.741598332345")),
=======
         LiquidFungibleResource(Decimal("15.735034582345")),
>>>>>>> e56a2ce1
       )

OUTPUTS: 3
├─ Unit
├─ None
└─ Reference("package_sim1p4qz8edl2w0t5mzwt6zcq0nfnc0ax9rkfawnmsg0s974hxcsggr29z")

BALANCE CHANGES: 2
├─ Vault: internal_vault_sim1tz9uaalv8g3ahmwep2trlyj2m3zn7rstm9pwessa3k56me2fcduq2u
   ResAddr: resource_sim1tknxxxxxxxxxradxrdxxxxxxxxx009923554798xxxxxxxxxakj8n3
<<<<<<< HEAD
   Change: -31.48319666469
└─ Vault: internal_vault_sim1tpsesv77qvw782kknjks9g3x2msg8cc8ldshk28pkf6m6lkhun3sel
   ResAddr: resource_sim1tknxxxxxxxxxradxrdxxxxxxxxx009923554798xxxxxxxxxakj8n3
   Change: 15.741598332345
=======
   Change: -31.47006916469
└─ Vault: internal_vault_sim1tpsesv77qvw782kknjks9g3x2msg8cc8ldshk28pkf6m6lkhun3sel
   ResAddr: resource_sim1tknxxxxxxxxxradxrdxxxxxxxxx009923554798xxxxxxxxxakj8n3
   Change: 15.735034582345
>>>>>>> e56a2ce1

NEW ENTITIES: 1
└─ Package: package_sim1p4qz8edl2w0t5mzwt6zcq0nfnc0ax9rkfawnmsg0s974hxcsggr29z<|MERGE_RESOLUTION|>--- conflicted
+++ resolved
@@ -1,14 +1,8 @@
 TRANSACTION STATUS: COMMITTED SUCCESS
 
-<<<<<<< HEAD
-TRANSACTION COST: 31.48319666469 XRD
-├─ Network execution: 0.62636085 XRD, 12527217 execution cost units
+TRANSACTION COST: 31.48306916469 XRD
+├─ Network execution: 0.62623335 XRD, 12524667 execution cost units
 ├─ Network finalization: 0.0833874 XRD, 1667748 finalization cost units
-=======
-TRANSACTION COST: 31.47006916469 XRD
-├─ Network execution: 0.61823335 XRD, 12364667 execution cost units
-├─ Network finalization: 0.0783874 XRD, 1567748 finalization cost units
->>>>>>> e56a2ce1
 ├─ Tip: 0 XRD
 ├─ Network Storage: 30.77344841469 XRD
 └─ Royalties: 0 XRD
@@ -26,27 +20,15 @@
    }
 ├─ Emitter: Method { node: internal_vault_sim1tz9uaalv8g3ahmwep2trlyj2m3zn7rstm9pwessa3k56me2fcduq2u, module_id: Main }
    Event: PayFeeEvent {
-<<<<<<< HEAD
-     amount: Decimal("31.48319666469"),
+     amount: Decimal("31.48306916469"),
    }
 ├─ Emitter: Method { node: internal_vault_sim1tpsesv77qvw782kknjks9g3x2msg8cc8ldshk28pkf6m6lkhun3sel, module_id: Main }
    Event: DepositEvent {
-     amount: Decimal("15.741598332345"),
+     amount: Decimal("15.741534582345"),
    }
 └─ Emitter: Method { node: resource_sim1tknxxxxxxxxxradxrdxxxxxxxxx009923554798xxxxxxxxxakj8n3, module_id: Main }
    Event: BurnFungibleResourceEvent {
-     amount: Decimal("15.741598332345"),
-=======
-     amount: Decimal("31.47006916469"),
-   }
-├─ Emitter: Method { node: internal_vault_sim1tpsesv77qvw782kknjks9g3x2msg8cc8ldshk28pkf6m6lkhun3sel, module_id: Main }
-   Event: DepositEvent {
-     amount: Decimal("15.735034582345"),
-   }
-└─ Emitter: Method { node: resource_sim1tknxxxxxxxxxradxrdxxxxxxxxx009923554798xxxxxxxxxakj8n3, module_id: Main }
-   Event: BurnFungibleResourceEvent {
-     amount: Decimal("15.735034582345"),
->>>>>>> e56a2ce1
+     amount: Decimal("15.741534582345"),
    }
 
 STATE UPDATES: 7 entities
@@ -56,11 +38,7 @@
        Value: UNLOCKED ConsensusManagerValidatorRewardsFieldPayload::V1(
          ValidatorRewardsSubstate {
            proposer_rewards: {
-<<<<<<< HEAD
-             0u8 => Decimal("7.8707991661725"),
-=======
-             0u8 => Decimal("7.8675172911725"),
->>>>>>> e56a2ce1
+             0u8 => Decimal("7.8707672911725"),
            },
            rewards_vault: Vault(Own("internal_vault_sim1tpsesv77qvw782kknjks9g3x2msg8cc8ldshk28pkf6m6lkhun3sel")),
          },
@@ -93,11 +71,7 @@
   └─ Partition(64): 1 change
     └─ Set: Field(0)
        Value: UNLOCKED FungibleVaultBalanceFieldPayload::V1(
-<<<<<<< HEAD
-         LiquidFungibleResource(Decimal("99999999999999968.51680333531")),
-=======
-         LiquidFungibleResource(Decimal("99999999999999968.52993083531")),
->>>>>>> e56a2ce1
+         LiquidFungibleResource(Decimal("99999999999999968.51693083531")),
        )
 ├─ package_sim1p4qz8edl2w0t5mzwt6zcq0nfnc0ax9rkfawnmsg0s974hxcsggr29z across 11 partitions
   ├─ Partition(1): 1 change
@@ -333,11 +307,7 @@
   └─ Partition(64): 1 change
     └─ Set: Field(0)
        Value: UNLOCKED FungibleVaultBalanceFieldPayload::V1(
-<<<<<<< HEAD
-         LiquidFungibleResource(Decimal("15.741598332345")),
-=======
-         LiquidFungibleResource(Decimal("15.735034582345")),
->>>>>>> e56a2ce1
+         LiquidFungibleResource(Decimal("15.741534582345")),
        )
 
 OUTPUTS: 3
@@ -348,17 +318,10 @@
 BALANCE CHANGES: 2
 ├─ Vault: internal_vault_sim1tz9uaalv8g3ahmwep2trlyj2m3zn7rstm9pwessa3k56me2fcduq2u
    ResAddr: resource_sim1tknxxxxxxxxxradxrdxxxxxxxxx009923554798xxxxxxxxxakj8n3
-<<<<<<< HEAD
-   Change: -31.48319666469
+   Change: -31.48306916469
 └─ Vault: internal_vault_sim1tpsesv77qvw782kknjks9g3x2msg8cc8ldshk28pkf6m6lkhun3sel
    ResAddr: resource_sim1tknxxxxxxxxxradxrdxxxxxxxxx009923554798xxxxxxxxxakj8n3
-   Change: 15.741598332345
-=======
-   Change: -31.47006916469
-└─ Vault: internal_vault_sim1tpsesv77qvw782kknjks9g3x2msg8cc8ldshk28pkf6m6lkhun3sel
-   ResAddr: resource_sim1tknxxxxxxxxxradxrdxxxxxxxxx009923554798xxxxxxxxxakj8n3
-   Change: 15.735034582345
->>>>>>> e56a2ce1
+   Change: 15.741534582345
 
 NEW ENTITIES: 1
 └─ Package: package_sim1p4qz8edl2w0t5mzwt6zcq0nfnc0ax9rkfawnmsg0s974hxcsggr29z