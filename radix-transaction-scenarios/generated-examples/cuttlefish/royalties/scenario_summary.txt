--- conflicted
+++ resolved
@@ -2,13 +2,8 @@
 
 == SUMMARY HASHES ==
 These Cuttlefish hashes are permitted to change only until the scenario is deployed to a permanent network, else it can cause divergence.
-<<<<<<< HEAD
-State changes: b2dc628fb508cbf3 (allowed to change if not deployed to any network)
-Events       : 06cd8bc8873aa43b (allowed to change if not deployed to any network)
-=======
-State changes: e4d58971d0357c24 (allowed to change if not deployed to any network)
+State changes: fcb1d2e9f2fa4704 (allowed to change if not deployed to any network)
 Events       : f5f719451c84e20d (allowed to change if not deployed to any network)
->>>>>>> 59d13999
 
 == INTERESTING ADDRESSES ==
 - royalty_package_address: package_sim1p4qz8edl2w0t5mzwt6zcq0nfnc0ax9rkfawnmsg0s974hxcsggr29z
