Name: maya_router

== SUMMARY HASHES ==
These Cuttlefish hashes are permitted to change only until the scenario is deployed to a permanent network, else it can cause divergence.
<<<<<<< HEAD
State changes: c39ba25673fed2d8 (allowed to change if not deployed to any network)
Events       : f8003975b06eb5dc (allowed to change if not deployed to any network)
=======
State changes: 6e4c3dff8a6a7165 (allowed to change if not deployed to any network)
Events       : c75d1b37f47db6d2 (allowed to change if not deployed to any network)
>>>>>>> e56a2ce1

== INTERESTING ADDRESSES ==
- owner_account: account_sim1cy2m8fzpwz7uyvkdlrleay34k94yz63skerrshcrl0d3fpm2cnmlqy
- swapper_account: account_sim1cyc3r8ntawdamyhh6u0sttq22r036rzjcdpnakzl2c3n4tul2ua5ud
- maya_router_package: package_sim1pha7h60q9p4hx40chf8uxntzs3tqgnd72kfu2akz2lx67hq5e32ex3
- maya_router_address: component_sim1czkz6hl5t6u680uvjylms3vyxd36auyduc56nfnkxs392qufhkalfr
- XRD: resource_sim1tknxxxxxxxxxradxrdxxxxxxxxx009923554798xxxxxxxxxakj8n3
- resource_1: resource_sim1tkl8f4ev0djxy2jjy4fpnaexhw0t0t39seqs26u0mfqjzn3e4m80zf
- resource_2: resource_sim1t5ulpyse43vcfndkelufmzzap46aprkxtkc8hsdydpgfpxytdwq7dj
<|MERGE_RESOLUTION|>--- conflicted
+++ resolved
@@ -2,13 +2,8 @@
 
 == SUMMARY HASHES ==
 These Cuttlefish hashes are permitted to change only until the scenario is deployed to a permanent network, else it can cause divergence.
-<<<<<<< HEAD
-State changes: c39ba25673fed2d8 (allowed to change if not deployed to any network)
-Events       : f8003975b06eb5dc (allowed to change if not deployed to any network)
-=======
-State changes: 6e4c3dff8a6a7165 (allowed to change if not deployed to any network)
-Events       : c75d1b37f47db6d2 (allowed to change if not deployed to any network)
->>>>>>> e56a2ce1
+State changes: a4cc424b8478a3af (allowed to change if not deployed to any network)
+Events       : c64fb6ff0145cd49 (allowed to change if not deployed to any network)
 
 == INTERESTING ADDRESSES ==
 - owner_account: account_sim1cy2m8fzpwz7uyvkdlrleay34k94yz63skerrshcrl0d3fpm2cnmlqy
