<<<<<<< HEAD
Total Cost (XRD)                                                           ,            0.52429126523,    100.0%
- Execution Cost (XRD)                                                     ,               0.33370285,     63.6%
- Finalization Cost (XRD)                                                  ,                0.0512566,      9.8%
- Storage Cost (XRD)                                                       ,            0.13933181523,     26.6%
- Tipping Cost (XRD)                                                       ,                        0,      0.0%
- Royalty Cost (XRD)                                                       ,                        0,      0.0%
Execution Cost Breakdown                                                   ,                  6674057,    100.0%
=======
Total Cost (XRD)                                                           ,            0.51116376523,    100.0%
- Execution Cost (XRD)                                                     ,               0.32557535,     63.7%
- Finalization Cost (XRD)                                                  ,                0.0462566,      9.0%
- Storage Cost (XRD)                                                       ,            0.13933181523,     27.3%
- Tipping Cost (XRD)                                                       ,                        0,      0.0%
- Royalty Cost (XRD)                                                       ,                        0,      0.0%
Execution Cost Breakdown                                                   ,                  6511507,    100.0%
>>>>>>> e56a2ce1
- AfterInvoke                                                              ,                      542,      0.0%
- AllocateNodeId                                                           ,                     2231,      0.0%
- BeforeInvoke                                                             ,                     3634,      0.1%
- CheckIntentValidity                                                      ,                   160000,      2.4%
- CheckReference                                                           ,                   240081,      3.6%
- CloseSubstate                                                            ,                    50181,      0.8%
- CreateNode                                                               ,                    19874,      0.3%
- DropNode                                                                 ,                    34220,      0.5%
- EmitEvent                                                                ,                     2782,      0.0%
- GetOwnedNodes                                                            ,                     1000,      0.0%
- LockFee                                                                  ,                      500,      0.0%
- MarkSubstateAsTransient                                                  ,                      220,      0.0%
- OpenSubstate::GlobalAccount                                              ,                   611742,      9.2%
- OpenSubstate::GlobalAccountLocker                                        ,                    43189,      0.6%
- OpenSubstate::GlobalFungibleResourceManager                              ,                   164648,      2.5%
- OpenSubstate::GlobalGenericComponent                                     ,                    43690,      0.7%
<<<<<<< HEAD
- OpenSubstate::GlobalNonFungibleResourceManager                           ,                   463748,      6.9%
- OpenSubstate::GlobalPackage                                              ,                  2822803,     42.3%
- OpenSubstate::InternalFungibleVault                                      ,                   179737,      2.7%
=======
- OpenSubstate::GlobalNonFungibleResourceManager                           ,                   463748,      7.1%
- OpenSubstate::GlobalPackage                                              ,                  2822803,     43.4%
- OpenSubstate::InternalFungibleVault                                      ,                   179737,      2.8%
>>>>>>> e56a2ce1
- OpenSubstate::InternalGenericComponent                                   ,                    67715,      1.0%
- OpenSubstate::InternalKeyValueStore                                      ,                    40536,      0.6%
- OpenSubstate::InternalNonFungibleVault                                   ,                     6869,      0.1%
- PinNode                                                                  ,                      264,      0.0%
- PrepareWasmCode                                                          ,                   353866,      5.3%
- QueryActor                                                               ,                     5000,      0.1%
- ReadSubstate                                                             ,                   581650,      8.7%
- RunNativeCode::AuthZone_push                                             ,                    23850,      0.4%
- RunNativeCode::Worktop_drop                                              ,                    17918,      0.3%
- RunNativeCode::Worktop_put                                               ,                    29033,      0.4%
- RunNativeCode::Worktop_take_all                                          ,                    14602,      0.2%
- RunNativeCode::create_empty_vault_NonFungibleResourceManager             ,                    73991,      1.1%
- RunNativeCode::create_proof_of_amount                                    ,                    62543,      0.9%
- RunNativeCode::create_proof_of_amount_FungibleVault                      ,                    38091,      0.6%
- RunNativeCode::drop_FungibleProof                                        ,                     9745,      0.1%
- RunNativeCode::get_amount_FungibleVault                                  ,                    14451,      0.2%
- RunNativeCode::get_amount_NonFungibleBucket                              ,                    13581,      0.2%
- RunNativeCode::get_non_fungible_local_ids_NonFungibleBucket              ,                    11943,      0.2%
- RunNativeCode::lock_fee                                                  ,                    45243,      0.7%
- RunNativeCode::mint_NonFungibleResourceManager                           ,                    96256,      1.4%
- RunNativeCode::on_drop_FungibleProof                                     ,                    14191,      0.2%
- RunNativeCode::on_move_FungibleProof                                     ,                    16180,      0.2%
- RunNativeCode::put_NonFungibleVault                                      ,                    35354,      0.5%
<<<<<<< HEAD
- RunNativeCode::store_account_locker                                      ,                    62556,      0.9%
- RunNativeCode::try_deposit_or_refund                                     ,                    88114,      1.3%
- RunNativeCode::unlock_amount_FungibleVault                               ,                    23272,      0.3%
- RunWasmCode::Faucet_lock_fee                                             ,                    27840,      0.4%
=======
- RunNativeCode::store_account_locker                                      ,                    62556,      1.0%
- RunNativeCode::try_deposit_or_refund                                     ,                    88114,      1.4%
- RunNativeCode::unlock_amount_FungibleVault                               ,                    23272,      0.4%
- RunWasmCode::Faucet_lock_fee                                             ,                    25290,      0.4%
>>>>>>> e56a2ce1
- SetCallFrameData                                                         ,                      606,      0.0%
- SetSubstate                                                              ,                      151,      0.0%
- SwitchStack                                                              ,                     1000,      0.0%
- ValidateTxPayload                                                        ,                    25080,      0.4%
- VerifyTxSignatures                                                       ,                    14000,      0.2%
- WriteSubstate                                                            ,                    13744,      0.2%
Finalization Cost Breakdown                                                ,                  1025132,    100.0%
- CommitEvents                                                             ,                    25033,      2.4%
- CommitIntentStatus                                                       ,                   100000,      9.8%
- CommitLogs                                                               ,                        0,      0.0%
- CommitStateUpdates::GlobalAccount                                        ,                   100011,      9.8%
- CommitStateUpdates::GlobalGenericComponent                               ,                   100018,      9.8%
- CommitStateUpdates::GlobalNonFungibleResourceManager                     ,                   200012,     19.5%
- CommitStateUpdates::InternalFungibleVault                                ,                   200018,     19.5%
- CommitStateUpdates::InternalNonFungibleVault                             ,                   300040,     29.3%<|MERGE_RESOLUTION|>--- conflicted
+++ resolved
@@ -1,20 +1,10 @@
-<<<<<<< HEAD
-Total Cost (XRD)                                                           ,            0.52429126523,    100.0%
-- Execution Cost (XRD)                                                     ,               0.33370285,     63.6%
+Total Cost (XRD)                                                           ,            0.52416376523,    100.0%
+- Execution Cost (XRD)                                                     ,               0.33357535,     63.6%
 - Finalization Cost (XRD)                                                  ,                0.0512566,      9.8%
 - Storage Cost (XRD)                                                       ,            0.13933181523,     26.6%
 - Tipping Cost (XRD)                                                       ,                        0,      0.0%
 - Royalty Cost (XRD)                                                       ,                        0,      0.0%
-Execution Cost Breakdown                                                   ,                  6674057,    100.0%
-=======
-Total Cost (XRD)                                                           ,            0.51116376523,    100.0%
-- Execution Cost (XRD)                                                     ,               0.32557535,     63.7%
-- Finalization Cost (XRD)                                                  ,                0.0462566,      9.0%
-- Storage Cost (XRD)                                                       ,            0.13933181523,     27.3%
-- Tipping Cost (XRD)                                                       ,                        0,      0.0%
-- Royalty Cost (XRD)                                                       ,                        0,      0.0%
-Execution Cost Breakdown                                                   ,                  6511507,    100.0%
->>>>>>> e56a2ce1
+Execution Cost Breakdown                                                   ,                  6671507,    100.0%
 - AfterInvoke                                                              ,                      542,      0.0%
 - AllocateNodeId                                                           ,                     2231,      0.0%
 - BeforeInvoke                                                             ,                     3634,      0.1%
@@ -31,15 +21,9 @@
 - OpenSubstate::GlobalAccountLocker                                        ,                    43189,      0.6%
 - OpenSubstate::GlobalFungibleResourceManager                              ,                   164648,      2.5%
 - OpenSubstate::GlobalGenericComponent                                     ,                    43690,      0.7%
-<<<<<<< HEAD
-- OpenSubstate::GlobalNonFungibleResourceManager                           ,                   463748,      6.9%
+- OpenSubstate::GlobalNonFungibleResourceManager                           ,                   463748,      7.0%
 - OpenSubstate::GlobalPackage                                              ,                  2822803,     42.3%
 - OpenSubstate::InternalFungibleVault                                      ,                   179737,      2.7%
-=======
-- OpenSubstate::GlobalNonFungibleResourceManager                           ,                   463748,      7.1%
-- OpenSubstate::GlobalPackage                                              ,                  2822803,     43.4%
-- OpenSubstate::InternalFungibleVault                                      ,                   179737,      2.8%
->>>>>>> e56a2ce1
 - OpenSubstate::InternalGenericComponent                                   ,                    67715,      1.0%
 - OpenSubstate::InternalKeyValueStore                                      ,                    40536,      0.6%
 - OpenSubstate::InternalNonFungibleVault                                   ,                     6869,      0.1%
@@ -63,17 +47,10 @@
 - RunNativeCode::on_drop_FungibleProof                                     ,                    14191,      0.2%
 - RunNativeCode::on_move_FungibleProof                                     ,                    16180,      0.2%
 - RunNativeCode::put_NonFungibleVault                                      ,                    35354,      0.5%
-<<<<<<< HEAD
 - RunNativeCode::store_account_locker                                      ,                    62556,      0.9%
 - RunNativeCode::try_deposit_or_refund                                     ,                    88114,      1.3%
 - RunNativeCode::unlock_amount_FungibleVault                               ,                    23272,      0.3%
-- RunWasmCode::Faucet_lock_fee                                             ,                    27840,      0.4%
-=======
-- RunNativeCode::store_account_locker                                      ,                    62556,      1.0%
-- RunNativeCode::try_deposit_or_refund                                     ,                    88114,      1.4%
-- RunNativeCode::unlock_amount_FungibleVault                               ,                    23272,      0.4%
 - RunWasmCode::Faucet_lock_fee                                             ,                    25290,      0.4%
->>>>>>> e56a2ce1
 - SetCallFrameData                                                         ,                      606,      0.0%
 - SetSubstate                                                              ,                      151,      0.0%
 - SwitchStack                                                              ,                     1000,      0.0%
