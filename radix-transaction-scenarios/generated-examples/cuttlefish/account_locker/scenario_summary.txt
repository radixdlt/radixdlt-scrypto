--- conflicted
+++ resolved
@@ -2,13 +2,8 @@
 
 == SUMMARY HASHES ==
 These Cuttlefish hashes are permitted to change only until the scenario is deployed to a permanent network, else it can cause divergence.
-<<<<<<< HEAD
-State changes: faae4a2c40ed343b (allowed to change if not deployed to any network)
-Events       : 0c9bbb6e9d0b65c5 (allowed to change if not deployed to any network)
-=======
-State changes: ab4a3ad29cb0a825 (allowed to change if not deployed to any network)
-Events       : 17ae3ad83f86bdbe (allowed to change if not deployed to any network)
->>>>>>> e56a2ce1
+State changes: 880f556803f9e04f (allowed to change if not deployed to any network)
+Events       : 46b3c5428d1ec781 (allowed to change if not deployed to any network)
 
 == INTERESTING ADDRESSES ==
 - badge_holder_account: account_sim1cx4qy6q2aa9vgl3x87nny50nephemg6yntq95neulu85hndy5wwzkh
