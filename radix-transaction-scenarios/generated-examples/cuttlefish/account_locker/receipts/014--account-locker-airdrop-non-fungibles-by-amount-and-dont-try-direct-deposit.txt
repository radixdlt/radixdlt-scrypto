--- conflicted
+++ resolved
@@ -1,14 +1,8 @@
 TRANSACTION STATUS: COMMITTED SUCCESS
 
-<<<<<<< HEAD
-TRANSACTION COST: 0.67969586381 XRD
-├─ Network execution: 0.38123695 XRD, 7624739 execution cost units
+TRANSACTION COST: 0.67956836381 XRD
+├─ Network execution: 0.38110945 XRD, 7622189 execution cost units
 ├─ Network finalization: 0.08226095 XRD, 1645219 finalization cost units
-=======
-TRANSACTION COST: 0.66656836381 XRD
-├─ Network execution: 0.37310945 XRD, 7462189 execution cost units
-├─ Network finalization: 0.07726095 XRD, 1545219 finalization cost units
->>>>>>> e56a2ce1
 ├─ Tip: 0 XRD
 ├─ Network Storage: 0.21619796381 XRD
 └─ Royalties: 0 XRD
@@ -82,27 +76,15 @@
    }
 ├─ Emitter: Method { node: internal_vault_sim1tz9uaalv8g3ahmwep2trlyj2m3zn7rstm9pwessa3k56me2fcduq2u, module_id: Main }
    Event: PayFeeEvent {
-<<<<<<< HEAD
-     amount: Decimal("0.67969586381"),
+     amount: Decimal("0.67956836381"),
    }
 ├─ Emitter: Method { node: internal_vault_sim1tpsesv77qvw782kknjks9g3x2msg8cc8ldshk28pkf6m6lkhun3sel, module_id: Main }
    Event: DepositEvent {
-     amount: Decimal("0.339847931905"),
+     amount: Decimal("0.339784181905"),
    }
 └─ Emitter: Method { node: resource_sim1tknxxxxxxxxxradxrdxxxxxxxxx009923554798xxxxxxxxxakj8n3, module_id: Main }
    Event: BurnFungibleResourceEvent {
-     amount: Decimal("0.339847931905"),
-=======
-     amount: Decimal("0.66656836381"),
-   }
-├─ Emitter: Method { node: internal_vault_sim1tpsesv77qvw782kknjks9g3x2msg8cc8ldshk28pkf6m6lkhun3sel, module_id: Main }
-   Event: DepositEvent {
-     amount: Decimal("0.333284181905"),
-   }
-└─ Emitter: Method { node: resource_sim1tknxxxxxxxxxradxrdxxxxxxxxx009923554798xxxxxxxxxakj8n3, module_id: Main }
-   Event: BurnFungibleResourceEvent {
-     amount: Decimal("0.333284181905"),
->>>>>>> e56a2ce1
+     amount: Decimal("0.339784181905"),
    }
 
 STATE UPDATES: 11 entities
@@ -112,11 +94,7 @@
        Value: UNLOCKED ConsensusManagerValidatorRewardsFieldPayload::V1(
          ValidatorRewardsSubstate {
            proposer_rewards: {
-<<<<<<< HEAD
-             0u8 => Decimal("2.0830378716925"),
-=======
-             0u8 => Decimal("2.0370916216925"),
->>>>>>> e56a2ce1
+             0u8 => Decimal("2.0825916216925"),
            },
            rewards_vault: Vault(Own("internal_vault_sim1tpsesv77qvw782kknjks9g3x2msg8cc8ldshk28pkf6m6lkhun3sel")),
          },
@@ -162,11 +140,7 @@
   └─ Partition(64): 1 change
     └─ Set: Field(0)
        Value: UNLOCKED FungibleVaultBalanceFieldPayload::V1(
-<<<<<<< HEAD
-         LiquidFungibleResource(Decimal("99999999999999991.66784851323")),
-=======
-         LiquidFungibleResource(Decimal("99999999999999991.85163351323")),
->>>>>>> e56a2ce1
+         LiquidFungibleResource(Decimal("99999999999999991.66963351323")),
        )
 ├─ internal_vault_sim1tzjmjma6hatpvy7uzs07x06dlqzry6cwz55grlkwpkxxgd6medwp2f across 1 partitions
   └─ Partition(64): 1 change
@@ -238,11 +212,7 @@
   └─ Partition(64): 1 change
     └─ Set: Field(0)
        Value: UNLOCKED FungibleVaultBalanceFieldPayload::V1(
-<<<<<<< HEAD
-         LiquidFungibleResource(Decimal("4.166075743385")),
-=======
-         LiquidFungibleResource(Decimal("4.074183243385")),
->>>>>>> e56a2ce1
+         LiquidFungibleResource(Decimal("4.165183243385")),
        )
 
 OUTPUTS: 5
@@ -255,11 +225,7 @@
 BALANCE CHANGES: 5
 ├─ Vault: internal_vault_sim1tz9uaalv8g3ahmwep2trlyj2m3zn7rstm9pwessa3k56me2fcduq2u
    ResAddr: resource_sim1tknxxxxxxxxxradxrdxxxxxxxxx009923554798xxxxxxxxxakj8n3
-<<<<<<< HEAD
-   Change: -0.67969586381
-=======
-   Change: -0.66656836381
->>>>>>> e56a2ce1
+   Change: -0.67956836381
 ├─ Vault: internal_vault_sim1np4v02tu69ju0s5ac7xpt9jk590fa4epxx398539ycc057wqqfjdq9
    ResAddr: resource_sim1n2pnt93g8hmwdkyh4xjw0ldmad3p25hx93t2rw58ke974tpeqemklu
    Change: +{#7#}, -{}
@@ -271,10 +237,6 @@
    Change: +{#8#}, -{}
 └─ Vault: internal_vault_sim1tpsesv77qvw782kknjks9g3x2msg8cc8ldshk28pkf6m6lkhun3sel
    ResAddr: resource_sim1tknxxxxxxxxxradxrdxxxxxxxxx009923554798xxxxxxxxxakj8n3
-<<<<<<< HEAD
-   Change: 0.339847931905
-=======
-   Change: 0.333284181905
->>>>>>> e56a2ce1
+   Change: 0.339784181905
 
 NEW ENTITIES: 0