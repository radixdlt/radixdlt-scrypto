TRANSACTION STATUS: COMMITTED SUCCESS

<<<<<<< HEAD
TRANSACTION COST: 0.43693254385 XRD
├─ Network execution: 0.2390304 XRD, 4780608 execution cost units
├─ Network finalization: 0.03625435 XRD, 725087 finalization cost units
=======
TRANSACTION COST: 0.42380504385 XRD
├─ Network execution: 0.2309029 XRD, 4618058 execution cost units
├─ Network finalization: 0.03125435 XRD, 625087 finalization cost units
>>>>>>> e56a2ce1
├─ Tip: 0 XRD
├─ Network Storage: 0.16164779385 XRD
└─ Royalties: 0 XRD

LOGS: 0

EVENTS: 8
├─ Emitter: Method { node: internal_vault_sim1tz9uaalv8g3ahmwep2trlyj2m3zn7rstm9pwessa3k56me2fcduq2u, module_id: Main }
   Event: LockFeeEvent {
     amount: Decimal("5000"),
   }
├─ Emitter: Method { node: account_sim1cykuqm9srf92pn5gdpjh305df2zv9xxuz0qd7ndrehmm2mkt5w958k, module_id: Main }
   Event: SetResourcePreferenceEvent {
     resource_address: ResourceAddress(Reference("resource_sim1t5820sqdx0jf9zgjd5ge6y0fvfxsnx6dlh5sgfkm4nemgz44q0v7xk")),
     preference: ResourcePreference::Disallowed,
   }
├─ Emitter: Method { node: account_sim1cxtpmq32c33tqd27aae2f4ulzewj2508kf0224m29tmrx3awxgk02e, module_id: Main }
   Event: SetResourcePreferenceEvent {
     resource_address: ResourceAddress(Reference("resource_sim1n2pnt93g8hmwdkyh4xjw0ldmad3p25hx93t2rw58ke974tpeqemklu")),
     preference: ResourcePreference::Disallowed,
   }
├─ Emitter: Method { node: account_sim1cx8g933qpc6hlw2a7luuq22x0l3lxuvm9lnj93gnww23t4keggkjls, module_id: Main }
   Event: SetDefaultDepositRuleEvent {
     default_deposit_rule: DefaultDepositRule::Accept,
   }
├─ Emitter: Method { node: account_sim1cx8g933qpc6hlw2a7luuq22x0l3lxuvm9lnj93gnww23t4keggkjls, module_id: Main }
   Event: AddAuthorizedDepositorEvent {
     authorized_depositor_badge: ResourceOrNonFungible::NonFungible(
       NonFungibleGlobalId {
         resource_address: ResourceAddress(Reference("resource_sim1nfxxxxxxxxxxglcllrxxxxxxxxx002350006550xxxxxxxxxk5870l")),
         local_id: NonFungibleLocalId("[b97fafd6115bb27a48fab16c91b6109db81865c6e2a6894005a7e9439cdfe7c0]"),
       },
     ),
   }
├─ Emitter: Method { node: internal_vault_sim1tz9uaalv8g3ahmwep2trlyj2m3zn7rstm9pwessa3k56me2fcduq2u, module_id: Main }
   Event: PayFeeEvent {
<<<<<<< HEAD
     amount: Decimal("0.43693254385"),
   }
├─ Emitter: Method { node: internal_vault_sim1tpsesv77qvw782kknjks9g3x2msg8cc8ldshk28pkf6m6lkhun3sel, module_id: Main }
   Event: DepositEvent {
     amount: Decimal("0.218466271925"),
   }
└─ Emitter: Method { node: resource_sim1tknxxxxxxxxxradxrdxxxxxxxxx009923554798xxxxxxxxxakj8n3, module_id: Main }
   Event: BurnFungibleResourceEvent {
     amount: Decimal("0.218466271925"),
=======
     amount: Decimal("0.42380504385"),
   }
├─ Emitter: Method { node: internal_vault_sim1tpsesv77qvw782kknjks9g3x2msg8cc8ldshk28pkf6m6lkhun3sel, module_id: Main }
   Event: DepositEvent {
     amount: Decimal("0.211902521925"),
   }
└─ Emitter: Method { node: resource_sim1tknxxxxxxxxxradxrdxxxxxxxxx009923554798xxxxxxxxxakj8n3, module_id: Main }
   Event: BurnFungibleResourceEvent {
     amount: Decimal("0.211902521925"),
>>>>>>> e56a2ce1
   }

STATE UPDATES: 8 entities
├─ consensusmanager_sim1scxxxxxxxxxxcnsmgrxxxxxxxxx000999665565xxxxxxxxxxc06cl across 1 partitions
  └─ Partition(64): 1 change
    └─ Set: Field(2)
       Value: UNLOCKED ConsensusManagerValidatorRewardsFieldPayload::V1(
         ValidatorRewardsSubstate {
           proposer_rewards: {
<<<<<<< HEAD
             0u8 => Decimal("0.6412216399075"),
=======
             0u8 => Decimal("0.6280941399075"),
>>>>>>> e56a2ce1
           },
           rewards_vault: Vault(Own("internal_vault_sim1tpsesv77qvw782kknjks9g3x2msg8cc8ldshk28pkf6m6lkhun3sel")),
         },
       )
├─ transactiontracker_sim1stxxxxxxxxxxtxtrakxxxxxxxxx006844685494xxxxxxxxx4d5zd2 across 2 partitions
  ├─ Partition(64): 1 change
    └─ Set: Field(0)
       Value: UNLOCKED TransactionTrackerSubstate::V1(
         TransactionTrackerSubstateV1 {
           start_epoch: 1u64,
           start_partition: 65u8,
           partition_range_start_inclusive: 65u8,
           partition_range_end_inclusive: 255u8,
           epochs_per_partition: 100u64,
         },
       )
  └─ Partition(65): 1 change
    └─ Set: Hash(hex("d8c065fc59e11c006d40f55e4ad89d456a18fff32bc022dfef9b19ad20823495"))
       Value: UNLOCKED TransactionStatus::V1(
         TransactionStatusV1::CommittedSuccess,
       )
├─ component_sim1cptxxxxxxxxxfaucetxxxxxxxxx000527798379xxxxxxxxxhkrefh across 1 partitions
  └─ Partition(64): 1 change
    └─ Set: Field(0)
       Value: UNLOCKED Faucet {
         vault: Vault(Own("internal_vault_sim1tz9uaalv8g3ahmwep2trlyj2m3zn7rstm9pwessa3k56me2fcduq2u")),
         transactions: KeyValueStore(Own("internal_keyvaluestore_sim1krn7clzr3qmq2zhwr77mdenksxswf00yeh8tn3vyzesg4kr3p54gv8")),
       }
├─ account_sim1cykuqm9srf92pn5gdpjh305df2zv9xxuz0qd7ndrehmm2mkt5w958k across 1 partitions
  └─ Partition(66): 1 change
    └─ Set: ResourceAddress(Reference("resource_sim1t5820sqdx0jf9zgjd5ge6y0fvfxsnx6dlh5sgfkm4nemgz44q0v7xk"))
       Value: UNLOCKED AccountResourcePreferenceEntryPayload::V1(
         ResourcePreference::Disallowed,
       )
├─ account_sim1cxtpmq32c33tqd27aae2f4ulzewj2508kf0224m29tmrx3awxgk02e across 1 partitions
  └─ Partition(66): 1 change
    └─ Set: ResourceAddress(Reference("resource_sim1n2pnt93g8hmwdkyh4xjw0ldmad3p25hx93t2rw58ke974tpeqemklu"))
       Value: UNLOCKED AccountResourcePreferenceEntryPayload::V1(
         ResourcePreference::Disallowed,
       )
├─ account_sim1cx8g933qpc6hlw2a7luuq22x0l3lxuvm9lnj93gnww23t4keggkjls across 2 partitions
  ├─ Partition(64): 1 change
    └─ Set: Field(0)
       Value: UNLOCKED AccountDepositRuleFieldPayload::V1(
         AccountSubstate {
           default_deposit_rule: DefaultDepositRule::Accept,
         },
       )
  └─ Partition(67): 1 change
    └─ Set: ResourceOrNonFungible::NonFungible(NonFungibleGlobalId { resource_address: ResourceAddress(Reference("resource_sim1nfxxxxxxxxxxglcllrxxxxxxxxx002350006550xxxxxxxxxk5870l")), local_id: NonFungibleLocalId("[b97fafd6115bb27a48fab16c91b6109db81865c6e2a6894005a7e9439cdfe7c0]") })
       Value: UNLOCKED AccountAuthorizedDepositorEntryPayload::V1(
         Unit,
       )
├─ internal_vault_sim1tz9uaalv8g3ahmwep2trlyj2m3zn7rstm9pwessa3k56me2fcduq2u across 1 partitions
  └─ Partition(64): 1 change
    └─ Set: Field(0)
       Value: UNLOCKED FungibleVaultBalanceFieldPayload::V1(
<<<<<<< HEAD
         LiquidFungibleResource(Decimal("99999999999999997.43511344037")),
=======
         LiquidFungibleResource(Decimal("99999999999999997.48762344037")),
>>>>>>> e56a2ce1
       )
└─ internal_vault_sim1tpsesv77qvw782kknjks9g3x2msg8cc8ldshk28pkf6m6lkhun3sel across 1 partitions
  └─ Partition(64): 1 change
    └─ Set: Field(0)
       Value: UNLOCKED FungibleVaultBalanceFieldPayload::V1(
<<<<<<< HEAD
         LiquidFungibleResource(Decimal("1.282443279815")),
=======
         LiquidFungibleResource(Decimal("1.256188279815")),
>>>>>>> e56a2ce1
       )

OUTPUTS: 5
├─ Unit
├─ Unit
├─ Unit
├─ Unit
└─ Unit

BALANCE CHANGES: 2
├─ Vault: internal_vault_sim1tz9uaalv8g3ahmwep2trlyj2m3zn7rstm9pwessa3k56me2fcduq2u
   ResAddr: resource_sim1tknxxxxxxxxxradxrdxxxxxxxxx009923554798xxxxxxxxxakj8n3
<<<<<<< HEAD
   Change: -0.43693254385
└─ Vault: internal_vault_sim1tpsesv77qvw782kknjks9g3x2msg8cc8ldshk28pkf6m6lkhun3sel
   ResAddr: resource_sim1tknxxxxxxxxxradxrdxxxxxxxxx009923554798xxxxxxxxxakj8n3
   Change: 0.218466271925
=======
   Change: -0.42380504385
└─ Vault: internal_vault_sim1tpsesv77qvw782kknjks9g3x2msg8cc8ldshk28pkf6m6lkhun3sel
   ResAddr: resource_sim1tknxxxxxxxxxradxrdxxxxxxxxx009923554798xxxxxxxxxakj8n3
   Change: 0.211902521925
>>>>>>> e56a2ce1

NEW ENTITIES: 0<|MERGE_RESOLUTION|>--- conflicted
+++ resolved
@@ -1,14 +1,8 @@
 TRANSACTION STATUS: COMMITTED SUCCESS
 
-<<<<<<< HEAD
-TRANSACTION COST: 0.43693254385 XRD
-├─ Network execution: 0.2390304 XRD, 4780608 execution cost units
+TRANSACTION COST: 0.43680504385 XRD
+├─ Network execution: 0.2389029 XRD, 4778058 execution cost units
 ├─ Network finalization: 0.03625435 XRD, 725087 finalization cost units
-=======
-TRANSACTION COST: 0.42380504385 XRD
-├─ Network execution: 0.2309029 XRD, 4618058 execution cost units
-├─ Network finalization: 0.03125435 XRD, 625087 finalization cost units
->>>>>>> e56a2ce1
 ├─ Tip: 0 XRD
 ├─ Network Storage: 0.16164779385 XRD
 └─ Royalties: 0 XRD
@@ -45,27 +39,15 @@
    }
 ├─ Emitter: Method { node: internal_vault_sim1tz9uaalv8g3ahmwep2trlyj2m3zn7rstm9pwessa3k56me2fcduq2u, module_id: Main }
    Event: PayFeeEvent {
-<<<<<<< HEAD
-     amount: Decimal("0.43693254385"),
+     amount: Decimal("0.43680504385"),
    }
 ├─ Emitter: Method { node: internal_vault_sim1tpsesv77qvw782kknjks9g3x2msg8cc8ldshk28pkf6m6lkhun3sel, module_id: Main }
    Event: DepositEvent {
-     amount: Decimal("0.218466271925"),
+     amount: Decimal("0.218402521925"),
    }
 └─ Emitter: Method { node: resource_sim1tknxxxxxxxxxradxrdxxxxxxxxx009923554798xxxxxxxxxakj8n3, module_id: Main }
    Event: BurnFungibleResourceEvent {
-     amount: Decimal("0.218466271925"),
-=======
-     amount: Decimal("0.42380504385"),
-   }
-├─ Emitter: Method { node: internal_vault_sim1tpsesv77qvw782kknjks9g3x2msg8cc8ldshk28pkf6m6lkhun3sel, module_id: Main }
-   Event: DepositEvent {
-     amount: Decimal("0.211902521925"),
-   }
-└─ Emitter: Method { node: resource_sim1tknxxxxxxxxxradxrdxxxxxxxxx009923554798xxxxxxxxxakj8n3, module_id: Main }
-   Event: BurnFungibleResourceEvent {
-     amount: Decimal("0.211902521925"),
->>>>>>> e56a2ce1
+     amount: Decimal("0.218402521925"),
    }
 
 STATE UPDATES: 8 entities
@@ -75,11 +57,7 @@
        Value: UNLOCKED ConsensusManagerValidatorRewardsFieldPayload::V1(
          ValidatorRewardsSubstate {
            proposer_rewards: {
-<<<<<<< HEAD
-             0u8 => Decimal("0.6412216399075"),
-=======
-             0u8 => Decimal("0.6280941399075"),
->>>>>>> e56a2ce1
+             0u8 => Decimal("0.6410941399075"),
            },
            rewards_vault: Vault(Own("internal_vault_sim1tpsesv77qvw782kknjks9g3x2msg8cc8ldshk28pkf6m6lkhun3sel")),
          },
@@ -137,21 +115,13 @@
   └─ Partition(64): 1 change
     └─ Set: Field(0)
        Value: UNLOCKED FungibleVaultBalanceFieldPayload::V1(
-<<<<<<< HEAD
-         LiquidFungibleResource(Decimal("99999999999999997.43511344037")),
-=======
-         LiquidFungibleResource(Decimal("99999999999999997.48762344037")),
->>>>>>> e56a2ce1
+         LiquidFungibleResource(Decimal("99999999999999997.43562344037")),
        )
 └─ internal_vault_sim1tpsesv77qvw782kknjks9g3x2msg8cc8ldshk28pkf6m6lkhun3sel across 1 partitions
   └─ Partition(64): 1 change
     └─ Set: Field(0)
        Value: UNLOCKED FungibleVaultBalanceFieldPayload::V1(
-<<<<<<< HEAD
-         LiquidFungibleResource(Decimal("1.282443279815")),
-=======
-         LiquidFungibleResource(Decimal("1.256188279815")),
->>>>>>> e56a2ce1
+         LiquidFungibleResource(Decimal("1.282188279815")),
        )
 
 OUTPUTS: 5
@@ -164,16 +134,9 @@
 BALANCE CHANGES: 2
 ├─ Vault: internal_vault_sim1tz9uaalv8g3ahmwep2trlyj2m3zn7rstm9pwessa3k56me2fcduq2u
    ResAddr: resource_sim1tknxxxxxxxxxradxrdxxxxxxxxx009923554798xxxxxxxxxakj8n3
-<<<<<<< HEAD
-   Change: -0.43693254385
+   Change: -0.43680504385
 └─ Vault: internal_vault_sim1tpsesv77qvw782kknjks9g3x2msg8cc8ldshk28pkf6m6lkhun3sel
    ResAddr: resource_sim1tknxxxxxxxxxradxrdxxxxxxxxx009923554798xxxxxxxxxakj8n3
-   Change: 0.218466271925
-=======
-   Change: -0.42380504385
-└─ Vault: internal_vault_sim1tpsesv77qvw782kknjks9g3x2msg8cc8ldshk28pkf6m6lkhun3sel
-   ResAddr: resource_sim1tknxxxxxxxxxradxrdxxxxxxxxx009923554798xxxxxxxxxakj8n3
-   Change: 0.211902521925
->>>>>>> e56a2ce1
+   Change: 0.218402521925
 
 NEW ENTITIES: 0