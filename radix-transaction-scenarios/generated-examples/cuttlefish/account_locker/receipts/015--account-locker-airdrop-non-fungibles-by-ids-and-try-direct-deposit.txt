TRANSACTION STATUS: COMMITTED SUCCESS

<<<<<<< HEAD
TRANSACTION COST: 0.66933599779 XRD
├─ Network execution: 0.42036195 XRD, 8407239 execution cost units
├─ Network finalization: 0.0722582 XRD, 1445164 finalization cost units
=======
TRANSACTION COST: 0.65620849779 XRD
├─ Network execution: 0.41223445 XRD, 8244689 execution cost units
├─ Network finalization: 0.0672582 XRD, 1345164 finalization cost units
>>>>>>> e56a2ce1
├─ Tip: 0 XRD
├─ Network Storage: 0.17671584779 XRD
└─ Royalties: 0 XRD

LOGS: 0

EVENTS: 12
├─ Emitter: Method { node: internal_vault_sim1tz9uaalv8g3ahmwep2trlyj2m3zn7rstm9pwessa3k56me2fcduq2u, module_id: Main }
   Event: LockFeeEvent {
     amount: Decimal("5000"),
   }
├─ Emitter: Method { node: resource_sim1n2pnt93g8hmwdkyh4xjw0ldmad3p25hx93t2rw58ke974tpeqemklu, module_id: Main }
   Event: MintNonFungibleResourceEvent {
     ids: [
       NonFungibleLocalId("#10#"),
       NonFungibleLocalId("#11#"),
       NonFungibleLocalId("#12#"),
     ],
   }
├─ Emitter: Method { node: internal_vault_sim1nzxzp4wznnrxj7xw0ujvpm36q8mvv8kjyjld486cqcsalfk030437p, module_id: Main }
   Event: DepositEvent {
     ids: [
       NonFungibleLocalId("#10#"),
     ],
   }
├─ Emitter: Method { node: account_sim1cykuqm9srf92pn5gdpjh305df2zv9xxuz0qd7ndrehmm2mkt5w958k, module_id: Main }
   Event: DepositEvent::NonFungible(
     ResourceAddress(Reference("resource_sim1n2pnt93g8hmwdkyh4xjw0ldmad3p25hx93t2rw58ke974tpeqemklu")),
     [
       NonFungibleLocalId("#10#"),
     ],
   )
├─ Emitter: Method { node: internal_vault_sim1nz49q5dgwxz5dg2spgwd2vqsfawzywahlw5ztxwpcyjl4p8le2crd6, module_id: Main }
   Event: DepositEvent {
     ids: [
       NonFungibleLocalId("#11#"),
     ],
   }
├─ Emitter: Method { node: account_sim1c8huhgnhg7rx6q5qjus0kt55qxy0uflvd7g2relms9g5pxw5algkja, module_id: Main }
   Event: DepositEvent::NonFungible(
     ResourceAddress(Reference("resource_sim1n2pnt93g8hmwdkyh4xjw0ldmad3p25hx93t2rw58ke974tpeqemklu")),
     [
       NonFungibleLocalId("#11#"),
     ],
   )
├─ Emitter: Method { node: account_sim1cxtpmq32c33tqd27aae2f4ulzewj2508kf0224m29tmrx3awxgk02e, module_id: Main }
   Event: RejectedDepositEvent::NonFungible(
     ResourceAddress(Reference("resource_sim1n2pnt93g8hmwdkyh4xjw0ldmad3p25hx93t2rw58ke974tpeqemklu")),
     [
       NonFungibleLocalId("#12#"),
     ],
   )
├─ Emitter: Method { node: internal_vault_sim1nrxkgnug32kd87wny27junyc3s9dey2a7ulpylsz9tz3gjql8cwcjf, module_id: Main }
   Event: DepositEvent {
     ids: [
       NonFungibleLocalId("#12#"),
     ],
   }
├─ Emitter: Method { node: locker_sim1dp8g5xtahznlr27t3jagtplg24d5sfqr2r799h3qfl3jpmdxu7wlr3, module_id: Main }
   Event: StoreEvent {
     claimant: GlobalAccount(Reference("account_sim1cxtpmq32c33tqd27aae2f4ulzewj2508kf0224m29tmrx3awxgk02e")),
     resource_address: ResourceAddress(Reference("resource_sim1n2pnt93g8hmwdkyh4xjw0ldmad3p25hx93t2rw58ke974tpeqemklu")),
     resources: ResourceSpecifier::NonFungible(
       [
         NonFungibleLocalId("#12#"),
       ],
     ),
   }
├─ Emitter: Method { node: internal_vault_sim1tz9uaalv8g3ahmwep2trlyj2m3zn7rstm9pwessa3k56me2fcduq2u, module_id: Main }
   Event: PayFeeEvent {
<<<<<<< HEAD
     amount: Decimal("0.66933599779"),
   }
├─ Emitter: Method { node: internal_vault_sim1tpsesv77qvw782kknjks9g3x2msg8cc8ldshk28pkf6m6lkhun3sel, module_id: Main }
   Event: DepositEvent {
     amount: Decimal("0.334667998895"),
   }
└─ Emitter: Method { node: resource_sim1tknxxxxxxxxxradxrdxxxxxxxxx009923554798xxxxxxxxxakj8n3, module_id: Main }
   Event: BurnFungibleResourceEvent {
     amount: Decimal("0.334667998895"),
=======
     amount: Decimal("0.65620849779"),
   }
├─ Emitter: Method { node: internal_vault_sim1tpsesv77qvw782kknjks9g3x2msg8cc8ldshk28pkf6m6lkhun3sel, module_id: Main }
   Event: DepositEvent {
     amount: Decimal("0.328104248895"),
   }
└─ Emitter: Method { node: resource_sim1tknxxxxxxxxxradxrdxxxxxxxxx009923554798xxxxxxxxxakj8n3, module_id: Main }
   Event: BurnFungibleResourceEvent {
     amount: Decimal("0.328104248895"),
>>>>>>> e56a2ce1
   }

STATE UPDATES: 10 entities
├─ consensusmanager_sim1scxxxxxxxxxxcnsmgrxxxxxxxxx000999665565xxxxxxxxxxc06cl across 1 partitions
  └─ Partition(64): 1 change
    └─ Set: Field(2)
       Value: UNLOCKED ConsensusManagerValidatorRewardsFieldPayload::V1(
         ValidatorRewardsSubstate {
           proposer_rewards: {
<<<<<<< HEAD
             0u8 => Decimal("2.25037187114"),
=======
             0u8 => Decimal("2.20114374614"),
>>>>>>> e56a2ce1
           },
           rewards_vault: Vault(Own("internal_vault_sim1tpsesv77qvw782kknjks9g3x2msg8cc8ldshk28pkf6m6lkhun3sel")),
         },
       )
├─ transactiontracker_sim1stxxxxxxxxxxtxtrakxxxxxxxxx006844685494xxxxxxxxx4d5zd2 across 2 partitions
  ├─ Partition(64): 1 change
    └─ Set: Field(0)
       Value: UNLOCKED TransactionTrackerSubstate::V1(
         TransactionTrackerSubstateV1 {
           start_epoch: 1u64,
           start_partition: 65u8,
           partition_range_start_inclusive: 65u8,
           partition_range_end_inclusive: 255u8,
           epochs_per_partition: 100u64,
         },
       )
  └─ Partition(65): 1 change
    └─ Set: Hash(hex("7cb93b87124b80c668e017b5135c64cc13df2b6ac47b776dd17850a3f3203555"))
       Value: UNLOCKED TransactionStatus::V1(
         TransactionStatusV1::CommittedSuccess,
       )
├─ component_sim1cptxxxxxxxxxfaucetxxxxxxxxx000527798379xxxxxxxxxhkrefh across 1 partitions
  └─ Partition(64): 1 change
    └─ Set: Field(0)
       Value: UNLOCKED Faucet {
         vault: Vault(Own("internal_vault_sim1tz9uaalv8g3ahmwep2trlyj2m3zn7rstm9pwessa3k56me2fcduq2u")),
         transactions: KeyValueStore(Own("internal_keyvaluestore_sim1krn7clzr3qmq2zhwr77mdenksxswf00yeh8tn3vyzesg4kr3p54gv8")),
       }
├─ resource_sim1n2pnt93g8hmwdkyh4xjw0ldmad3p25hx93t2rw58ke974tpeqemklu across 2 partitions
  ├─ Partition(64): 1 change
    └─ Set: Field(2)
       Value: UNLOCKED NonFungibleResourceManagerTotalSupplyFieldPayload::V1(
         Decimal("12"),
       )
  └─ Partition(65): 3 changes
    ├─ Set: NonFungibleLocalId("#11#")
       Value: UNLOCKED Unit
    ├─ Set: NonFungibleLocalId("#10#")
       Value: UNLOCKED Unit
    └─ Set: NonFungibleLocalId("#12#")
       Value: UNLOCKED Unit
├─ internal_vault_sim1tz9uaalv8g3ahmwep2trlyj2m3zn7rstm9pwessa3k56me2fcduq2u across 1 partitions
  └─ Partition(64): 1 change
    └─ Set: Field(0)
       Value: UNLOCKED FungibleVaultBalanceFieldPayload::V1(
<<<<<<< HEAD
         LiquidFungibleResource(Decimal("99999999999999990.99851251544")),
=======
         LiquidFungibleResource(Decimal("99999999999999991.19542501544")),
>>>>>>> e56a2ce1
       )
├─ internal_vault_sim1tzjmjma6hatpvy7uzs07x06dlqzry6cwz55grlkwpkxxgd6medwp2f across 1 partitions
  └─ Partition(64): 1 change
    └─ Set: Field(0)
       Value: UNLOCKED FungibleVaultBalanceFieldPayload::V1(
         LiquidFungibleResource(Decimal("1")),
       )
├─ internal_vault_sim1nzxzp4wznnrxj7xw0ujvpm36q8mvv8kjyjld486cqcsalfk030437p across 2 partitions
  ├─ Partition(64): 1 change
    └─ Set: Field(0)
       Value: UNLOCKED NonFungibleVaultBalanceFieldPayload::V1(
         LiquidNonFungibleVault(Decimal("3")),
       )
  └─ Partition(65): 1 change
    └─ Set: NonFungibleLocalId("#10#")
       Value: NonFungibleVaultNonFungibleEntryPayload::V1(
         Unit,
       )
├─ internal_vault_sim1nz49q5dgwxz5dg2spgwd2vqsfawzywahlw5ztxwpcyjl4p8le2crd6 across 2 partitions
  ├─ Partition(64): 1 change
    └─ Set: Field(0)
       Value: UNLOCKED NonFungibleVaultBalanceFieldPayload::V1(
         LiquidNonFungibleVault(Decimal("3")),
       )
  └─ Partition(65): 1 change
    └─ Set: NonFungibleLocalId("#11#")
       Value: NonFungibleVaultNonFungibleEntryPayload::V1(
         Unit,
       )
├─ internal_vault_sim1nrxkgnug32kd87wny27junyc3s9dey2a7ulpylsz9tz3gjql8cwcjf across 2 partitions
  ├─ Partition(64): 1 change
    └─ Set: Field(0)
       Value: UNLOCKED NonFungibleVaultBalanceFieldPayload::V1(
         LiquidNonFungibleVault(Decimal("3")),
       )
  └─ Partition(65): 1 change
    └─ Set: NonFungibleLocalId("#12#")
       Value: NonFungibleVaultNonFungibleEntryPayload::V1(
         Unit,
       )
└─ internal_vault_sim1tpsesv77qvw782kknjks9g3x2msg8cc8ldshk28pkf6m6lkhun3sel across 1 partitions
  └─ Partition(64): 1 change
    └─ Set: Field(0)
       Value: UNLOCKED FungibleVaultBalanceFieldPayload::V1(
<<<<<<< HEAD
         LiquidFungibleResource(Decimal("4.50074374228")),
=======
         LiquidFungibleResource(Decimal("4.40228749228")),
>>>>>>> e56a2ce1
       )

OUTPUTS: 5
├─ Unit
├─ Own("internal_component_sim1lqlujck06zwd9yenaq2a7epxwhvcdgcwk0vm0tj4jdyfg5y7kf62rg")
├─ Own("internal_component_sim1lzlswn55ge5h6ashx3n7fmfw40jr5g44lafx5n8cdr5p9yz5gyg0ea")
├─ None
└─ Enum::[0]

BALANCE CHANGES: 5
├─ Vault: internal_vault_sim1tz9uaalv8g3ahmwep2trlyj2m3zn7rstm9pwessa3k56me2fcduq2u
   ResAddr: resource_sim1tknxxxxxxxxxradxrdxxxxxxxxx009923554798xxxxxxxxxakj8n3
<<<<<<< HEAD
   Change: -0.66933599779
=======
   Change: -0.65620849779
>>>>>>> e56a2ce1
├─ Vault: internal_vault_sim1nzxzp4wznnrxj7xw0ujvpm36q8mvv8kjyjld486cqcsalfk030437p
   ResAddr: resource_sim1n2pnt93g8hmwdkyh4xjw0ldmad3p25hx93t2rw58ke974tpeqemklu
   Change: +{#10#}, -{}
├─ Vault: internal_vault_sim1nz49q5dgwxz5dg2spgwd2vqsfawzywahlw5ztxwpcyjl4p8le2crd6
   ResAddr: resource_sim1n2pnt93g8hmwdkyh4xjw0ldmad3p25hx93t2rw58ke974tpeqemklu
   Change: +{#11#}, -{}
├─ Vault: internal_vault_sim1nrxkgnug32kd87wny27junyc3s9dey2a7ulpylsz9tz3gjql8cwcjf
   ResAddr: resource_sim1n2pnt93g8hmwdkyh4xjw0ldmad3p25hx93t2rw58ke974tpeqemklu
   Change: +{#12#}, -{}
└─ Vault: internal_vault_sim1tpsesv77qvw782kknjks9g3x2msg8cc8ldshk28pkf6m6lkhun3sel
   ResAddr: resource_sim1tknxxxxxxxxxradxrdxxxxxxxxx009923554798xxxxxxxxxakj8n3
<<<<<<< HEAD
   Change: 0.334667998895
=======
   Change: 0.328104248895
>>>>>>> e56a2ce1

NEW ENTITIES: 0<|MERGE_RESOLUTION|>--- conflicted
+++ resolved
@@ -1,14 +1,8 @@
 TRANSACTION STATUS: COMMITTED SUCCESS
 
-<<<<<<< HEAD
-TRANSACTION COST: 0.66933599779 XRD
-├─ Network execution: 0.42036195 XRD, 8407239 execution cost units
+TRANSACTION COST: 0.66920849779 XRD
+├─ Network execution: 0.42023445 XRD, 8404689 execution cost units
 ├─ Network finalization: 0.0722582 XRD, 1445164 finalization cost units
-=======
-TRANSACTION COST: 0.65620849779 XRD
-├─ Network execution: 0.41223445 XRD, 8244689 execution cost units
-├─ Network finalization: 0.0672582 XRD, 1345164 finalization cost units
->>>>>>> e56a2ce1
 ├─ Tip: 0 XRD
 ├─ Network Storage: 0.17671584779 XRD
 └─ Royalties: 0 XRD
@@ -79,27 +73,15 @@
    }
 ├─ Emitter: Method { node: internal_vault_sim1tz9uaalv8g3ahmwep2trlyj2m3zn7rstm9pwessa3k56me2fcduq2u, module_id: Main }
    Event: PayFeeEvent {
-<<<<<<< HEAD
-     amount: Decimal("0.66933599779"),
+     amount: Decimal("0.66920849779"),
    }
 ├─ Emitter: Method { node: internal_vault_sim1tpsesv77qvw782kknjks9g3x2msg8cc8ldshk28pkf6m6lkhun3sel, module_id: Main }
    Event: DepositEvent {
-     amount: Decimal("0.334667998895"),
+     amount: Decimal("0.334604248895"),
    }
 └─ Emitter: Method { node: resource_sim1tknxxxxxxxxxradxrdxxxxxxxxx009923554798xxxxxxxxxakj8n3, module_id: Main }
    Event: BurnFungibleResourceEvent {
-     amount: Decimal("0.334667998895"),
-=======
-     amount: Decimal("0.65620849779"),
-   }
-├─ Emitter: Method { node: internal_vault_sim1tpsesv77qvw782kknjks9g3x2msg8cc8ldshk28pkf6m6lkhun3sel, module_id: Main }
-   Event: DepositEvent {
-     amount: Decimal("0.328104248895"),
-   }
-└─ Emitter: Method { node: resource_sim1tknxxxxxxxxxradxrdxxxxxxxxx009923554798xxxxxxxxxakj8n3, module_id: Main }
-   Event: BurnFungibleResourceEvent {
-     amount: Decimal("0.328104248895"),
->>>>>>> e56a2ce1
+     amount: Decimal("0.334604248895"),
    }
 
 STATE UPDATES: 10 entities
@@ -109,11 +91,7 @@
        Value: UNLOCKED ConsensusManagerValidatorRewardsFieldPayload::V1(
          ValidatorRewardsSubstate {
            proposer_rewards: {
-<<<<<<< HEAD
-             0u8 => Decimal("2.25037187114"),
-=======
-             0u8 => Decimal("2.20114374614"),
->>>>>>> e56a2ce1
+             0u8 => Decimal("2.24989374614"),
            },
            rewards_vault: Vault(Own("internal_vault_sim1tpsesv77qvw782kknjks9g3x2msg8cc8ldshk28pkf6m6lkhun3sel")),
          },
@@ -159,11 +137,7 @@
   └─ Partition(64): 1 change
     └─ Set: Field(0)
        Value: UNLOCKED FungibleVaultBalanceFieldPayload::V1(
-<<<<<<< HEAD
-         LiquidFungibleResource(Decimal("99999999999999990.99851251544")),
-=======
-         LiquidFungibleResource(Decimal("99999999999999991.19542501544")),
->>>>>>> e56a2ce1
+         LiquidFungibleResource(Decimal("99999999999999991.00042501544")),
        )
 ├─ internal_vault_sim1tzjmjma6hatpvy7uzs07x06dlqzry6cwz55grlkwpkxxgd6medwp2f across 1 partitions
   └─ Partition(64): 1 change
@@ -208,11 +182,7 @@
   └─ Partition(64): 1 change
     └─ Set: Field(0)
        Value: UNLOCKED FungibleVaultBalanceFieldPayload::V1(
-<<<<<<< HEAD
-         LiquidFungibleResource(Decimal("4.50074374228")),
-=======
-         LiquidFungibleResource(Decimal("4.40228749228")),
->>>>>>> e56a2ce1
+         LiquidFungibleResource(Decimal("4.49978749228")),
        )
 
 OUTPUTS: 5
@@ -225,11 +195,7 @@
 BALANCE CHANGES: 5
 ├─ Vault: internal_vault_sim1tz9uaalv8g3ahmwep2trlyj2m3zn7rstm9pwessa3k56me2fcduq2u
    ResAddr: resource_sim1tknxxxxxxxxxradxrdxxxxxxxxx009923554798xxxxxxxxxakj8n3
-<<<<<<< HEAD
-   Change: -0.66933599779
-=======
-   Change: -0.65620849779
->>>>>>> e56a2ce1
+   Change: -0.66920849779
 ├─ Vault: internal_vault_sim1nzxzp4wznnrxj7xw0ujvpm36q8mvv8kjyjld486cqcsalfk030437p
    ResAddr: resource_sim1n2pnt93g8hmwdkyh4xjw0ldmad3p25hx93t2rw58ke974tpeqemklu
    Change: +{#10#}, -{}
@@ -241,10 +207,6 @@
    Change: +{#12#}, -{}
 └─ Vault: internal_vault_sim1tpsesv77qvw782kknjks9g3x2msg8cc8ldshk28pkf6m6lkhun3sel
    ResAddr: resource_sim1tknxxxxxxxxxradxrdxxxxxxxxx009923554798xxxxxxxxxakj8n3
-<<<<<<< HEAD
-   Change: 0.334667998895
-=======
-   Change: 0.328104248895
->>>>>>> e56a2ce1
+   Change: 0.334604248895
 
 NEW ENTITIES: 0