TRANSACTION STATUS: COMMITTED SUCCESS

<<<<<<< HEAD
TRANSACTION COST: 0.47834008228 XRD
├─ Network execution: 0.3039502 XRD, 6079004 execution cost units
├─ Network finalization: 0.04125695 XRD, 825139 finalization cost units
=======
TRANSACTION COST: 0.46521258228 XRD
├─ Network execution: 0.2958227 XRD, 5916454 execution cost units
├─ Network finalization: 0.03625695 XRD, 725139 finalization cost units
>>>>>>> e56a2ce1
├─ Tip: 0 XRD
├─ Network Storage: 0.13313293228 XRD
└─ Royalties: 0 XRD

LOGS: 0

EVENTS: 8
├─ Emitter: Method { node: internal_vault_sim1tz9uaalv8g3ahmwep2trlyj2m3zn7rstm9pwessa3k56me2fcduq2u, module_id: Main }
   Event: LockFeeEvent {
     amount: Decimal("5000"),
   }
├─ Emitter: Method { node: resource_sim1t5820sqdx0jf9zgjd5ge6y0fvfxsnx6dlh5sgfkm4nemgz44q0v7xk, module_id: Main }
   Event: MintFungibleResourceEvent {
     amount: Decimal("100"),
   }
├─ Emitter: Method { node: resource_sim1t5820sqdx0jf9zgjd5ge6y0fvfxsnx6dlh5sgfkm4nemgz44q0v7xk, module_id: Main }
   Event: VaultCreationEvent {
     vault_id: NodeId(hex("58406687d4fe1ea315caab78da780a52cb3e47354471d61442be60b37938")),
   }
├─ Emitter: Method { node: internal_vault_sim1tpqxdp75lc02x9w24dud57q22t9nu3e4g3cav9zzhestx7fcs3u4gg, module_id: Main }
   Event: DepositEvent {
     amount: Decimal("100"),
   }
├─ Emitter: Method { node: account_sim1cx8g933qpc6hlw2a7luuq22x0l3lxuvm9lnj93gnww23t4keggkjls, module_id: Main }
   Event: DepositEvent::Fungible(
     ResourceAddress(Reference("resource_sim1t5820sqdx0jf9zgjd5ge6y0fvfxsnx6dlh5sgfkm4nemgz44q0v7xk")),
     Decimal("100"),
   )
├─ Emitter: Method { node: internal_vault_sim1tz9uaalv8g3ahmwep2trlyj2m3zn7rstm9pwessa3k56me2fcduq2u, module_id: Main }
   Event: PayFeeEvent {
<<<<<<< HEAD
     amount: Decimal("0.47834008228"),
   }
├─ Emitter: Method { node: internal_vault_sim1tpsesv77qvw782kknjks9g3x2msg8cc8ldshk28pkf6m6lkhun3sel, module_id: Main }
   Event: DepositEvent {
     amount: Decimal("0.23917004114"),
   }
└─ Emitter: Method { node: resource_sim1tknxxxxxxxxxradxrdxxxxxxxxx009923554798xxxxxxxxxakj8n3, module_id: Main }
   Event: BurnFungibleResourceEvent {
     amount: Decimal("0.23917004114"),
=======
     amount: Decimal("0.46521258228"),
   }
├─ Emitter: Method { node: internal_vault_sim1tpsesv77qvw782kknjks9g3x2msg8cc8ldshk28pkf6m6lkhun3sel, module_id: Main }
   Event: DepositEvent {
     amount: Decimal("0.23260629114"),
   }
└─ Emitter: Method { node: resource_sim1tknxxxxxxxxxradxrdxxxxxxxxx009923554798xxxxxxxxxakj8n3, module_id: Main }
   Event: BurnFungibleResourceEvent {
     amount: Decimal("0.23260629114"),
>>>>>>> e56a2ce1
   }

STATE UPDATES: 9 entities
├─ consensusmanager_sim1scxxxxxxxxxxcnsmgrxxxxxxxxx000999665565xxxxxxxxxxc06cl across 1 partitions
  └─ Partition(64): 1 change
    └─ Set: Field(2)
       Value: UNLOCKED ConsensusManagerValidatorRewardsFieldPayload::V1(
         ValidatorRewardsSubstate {
           proposer_rewards: {
<<<<<<< HEAD
             0u8 => Decimal("2.5247678293575"),
=======
             0u8 => Decimal("2.4689759543575"),
>>>>>>> e56a2ce1
           },
           rewards_vault: Vault(Own("internal_vault_sim1tpsesv77qvw782kknjks9g3x2msg8cc8ldshk28pkf6m6lkhun3sel")),
         },
       )
├─ transactiontracker_sim1stxxxxxxxxxxtxtrakxxxxxxxxx006844685494xxxxxxxxx4d5zd2 across 2 partitions
  ├─ Partition(64): 1 change
    └─ Set: Field(0)
       Value: UNLOCKED TransactionTrackerSubstate::V1(
         TransactionTrackerSubstateV1 {
           start_epoch: 1u64,
           start_partition: 65u8,
           partition_range_start_inclusive: 65u8,
           partition_range_end_inclusive: 255u8,
           epochs_per_partition: 100u64,
         },
       )
  └─ Partition(65): 1 change
    └─ Set: Hash(hex("4ef2d1081cd7fe0753c4dfea063f3216b72608a14b220ab90e00aaeb41d765f4"))
       Value: UNLOCKED TransactionStatus::V1(
         TransactionStatusV1::CommittedSuccess,
       )
├─ component_sim1cptxxxxxxxxxfaucetxxxxxxxxx000527798379xxxxxxxxxhkrefh across 1 partitions
  └─ Partition(64): 1 change
    └─ Set: Field(0)
       Value: UNLOCKED Faucet {
         vault: Vault(Own("internal_vault_sim1tz9uaalv8g3ahmwep2trlyj2m3zn7rstm9pwessa3k56me2fcduq2u")),
         transactions: KeyValueStore(Own("internal_keyvaluestore_sim1krn7clzr3qmq2zhwr77mdenksxswf00yeh8tn3vyzesg4kr3p54gv8")),
       }
├─ resource_sim1t5820sqdx0jf9zgjd5ge6y0fvfxsnx6dlh5sgfkm4nemgz44q0v7xk across 1 partitions
  └─ Partition(64): 1 change
    └─ Set: Field(1)
       Value: UNLOCKED FungibleResourceManagerTotalSupplyFieldPayload::V1(
         Decimal("1000"),
       )
├─ account_sim1cx8g933qpc6hlw2a7luuq22x0l3lxuvm9lnj93gnww23t4keggkjls across 1 partitions
  └─ Partition(65): 1 change
    └─ Set: ResourceAddress(Reference("resource_sim1t5820sqdx0jf9zgjd5ge6y0fvfxsnx6dlh5sgfkm4nemgz44q0v7xk"))
       Value: UNLOCKED AccountResourceVaultEntryPayload::V1(
         Vault(Own("internal_vault_sim1tpqxdp75lc02x9w24dud57q22t9nu3e4g3cav9zzhestx7fcs3u4gg")),
       )
├─ internal_vault_sim1tz9uaalv8g3ahmwep2trlyj2m3zn7rstm9pwessa3k56me2fcduq2u across 1 partitions
  └─ Partition(64): 1 change
    └─ Set: Field(0)
       Value: UNLOCKED FungibleVaultBalanceFieldPayload::V1(
<<<<<<< HEAD
         LiquidFungibleResource(Decimal("99999999999999989.90092868257")),
=======
         LiquidFungibleResource(Decimal("99999999999999990.12409618257")),
>>>>>>> e56a2ce1
       )
├─ internal_vault_sim1tzjmjma6hatpvy7uzs07x06dlqzry6cwz55grlkwpkxxgd6medwp2f across 1 partitions
  └─ Partition(64): 1 change
    └─ Set: Field(0)
       Value: UNLOCKED FungibleVaultBalanceFieldPayload::V1(
         LiquidFungibleResource(Decimal("1")),
       )
├─ internal_vault_sim1tpqxdp75lc02x9w24dud57q22t9nu3e4g3cav9zzhestx7fcs3u4gg across 2 partitions
  ├─ Partition(0): 1 change
    └─ Set: TypeInfo
       Value: TypeInfoSubstate::Object(
         ObjectInfo {
           blueprint_info: BlueprintInfo {
             blueprint_id: BlueprintId {
               package_address: PackageAddress(Reference("package_sim1pkgxxxxxxxxxresrcexxxxxxxxx000538436477xxxxxxxxxaj0zg9")),
               blueprint_name: "FungibleVault",
             },
             blueprint_version: BlueprintVersion {
               major: 1u32,
               minor: 0u32,
               patch: 0u32,
             },
             outer_obj_info: OuterObjectInfo::Some {
               outer_object: GlobalAddress(Reference("resource_sim1t5820sqdx0jf9zgjd5ge6y0fvfxsnx6dlh5sgfkm4nemgz44q0v7xk")),
             },
             features: [],
             generic_substitutions: [],
           },
           object_type: ObjectType::Owned,
         },
       )
  └─ Partition(64): 1 change
    └─ Set: Field(0)
       Value: UNLOCKED FungibleVaultBalanceFieldPayload::V1(
         LiquidFungibleResource(Decimal("100")),
       )
└─ internal_vault_sim1tpsesv77qvw782kknjks9g3x2msg8cc8ldshk28pkf6m6lkhun3sel across 1 partitions
  └─ Partition(64): 1 change
    └─ Set: Field(0)
       Value: UNLOCKED FungibleVaultBalanceFieldPayload::V1(
<<<<<<< HEAD
         LiquidFungibleResource(Decimal("5.049535658715")),
=======
         LiquidFungibleResource(Decimal("4.937951908715")),
>>>>>>> e56a2ce1
       )

OUTPUTS: 5
├─ Unit
├─ Own("internal_component_sim1lrq2f09wrvszu43qnkl4ea9gewdq3pk52xenzqyuwly64yaj2vymn0")
├─ Own("internal_component_sim1lrjqm3r9cwn3wlgytnmjns225s5emtn6yyjf6axwtxvd8606d0g6z5")
├─ None
└─ Unit

BALANCE CHANGES: 3
├─ Vault: internal_vault_sim1tz9uaalv8g3ahmwep2trlyj2m3zn7rstm9pwessa3k56me2fcduq2u
   ResAddr: resource_sim1tknxxxxxxxxxradxrdxxxxxxxxx009923554798xxxxxxxxxakj8n3
<<<<<<< HEAD
   Change: -0.47834008228
=======
   Change: -0.46521258228
>>>>>>> e56a2ce1
├─ Vault: internal_vault_sim1tpqxdp75lc02x9w24dud57q22t9nu3e4g3cav9zzhestx7fcs3u4gg
   ResAddr: resource_sim1t5820sqdx0jf9zgjd5ge6y0fvfxsnx6dlh5sgfkm4nemgz44q0v7xk
   Change: 100
└─ Vault: internal_vault_sim1tpsesv77qvw782kknjks9g3x2msg8cc8ldshk28pkf6m6lkhun3sel
   ResAddr: resource_sim1tknxxxxxxxxxradxrdxxxxxxxxx009923554798xxxxxxxxxakj8n3
<<<<<<< HEAD
   Change: 0.23917004114
=======
   Change: 0.23260629114
>>>>>>> e56a2ce1

NEW ENTITIES: 0<|MERGE_RESOLUTION|>--- conflicted
+++ resolved
@@ -1,14 +1,8 @@
 TRANSACTION STATUS: COMMITTED SUCCESS
 
-<<<<<<< HEAD
-TRANSACTION COST: 0.47834008228 XRD
-├─ Network execution: 0.3039502 XRD, 6079004 execution cost units
+TRANSACTION COST: 0.47821258228 XRD
+├─ Network execution: 0.3038227 XRD, 6076454 execution cost units
 ├─ Network finalization: 0.04125695 XRD, 825139 finalization cost units
-=======
-TRANSACTION COST: 0.46521258228 XRD
-├─ Network execution: 0.2958227 XRD, 5916454 execution cost units
-├─ Network finalization: 0.03625695 XRD, 725139 finalization cost units
->>>>>>> e56a2ce1
 ├─ Tip: 0 XRD
 ├─ Network Storage: 0.13313293228 XRD
 └─ Royalties: 0 XRD
@@ -39,27 +33,15 @@
    )
 ├─ Emitter: Method { node: internal_vault_sim1tz9uaalv8g3ahmwep2trlyj2m3zn7rstm9pwessa3k56me2fcduq2u, module_id: Main }
    Event: PayFeeEvent {
-<<<<<<< HEAD
-     amount: Decimal("0.47834008228"),
+     amount: Decimal("0.47821258228"),
    }
 ├─ Emitter: Method { node: internal_vault_sim1tpsesv77qvw782kknjks9g3x2msg8cc8ldshk28pkf6m6lkhun3sel, module_id: Main }
    Event: DepositEvent {
-     amount: Decimal("0.23917004114"),
+     amount: Decimal("0.23910629114"),
    }
 └─ Emitter: Method { node: resource_sim1tknxxxxxxxxxradxrdxxxxxxxxx009923554798xxxxxxxxxakj8n3, module_id: Main }
    Event: BurnFungibleResourceEvent {
-     amount: Decimal("0.23917004114"),
-=======
-     amount: Decimal("0.46521258228"),
-   }
-├─ Emitter: Method { node: internal_vault_sim1tpsesv77qvw782kknjks9g3x2msg8cc8ldshk28pkf6m6lkhun3sel, module_id: Main }
-   Event: DepositEvent {
-     amount: Decimal("0.23260629114"),
-   }
-└─ Emitter: Method { node: resource_sim1tknxxxxxxxxxradxrdxxxxxxxxx009923554798xxxxxxxxxakj8n3, module_id: Main }
-   Event: BurnFungibleResourceEvent {
-     amount: Decimal("0.23260629114"),
->>>>>>> e56a2ce1
+     amount: Decimal("0.23910629114"),
    }
 
 STATE UPDATES: 9 entities
@@ -69,11 +51,7 @@
        Value: UNLOCKED ConsensusManagerValidatorRewardsFieldPayload::V1(
          ValidatorRewardsSubstate {
            proposer_rewards: {
-<<<<<<< HEAD
-             0u8 => Decimal("2.5247678293575"),
-=======
-             0u8 => Decimal("2.4689759543575"),
->>>>>>> e56a2ce1
+             0u8 => Decimal("2.5242259543575"),
            },
            rewards_vault: Vault(Own("internal_vault_sim1tpsesv77qvw782kknjks9g3x2msg8cc8ldshk28pkf6m6lkhun3sel")),
          },
@@ -118,11 +96,7 @@
   └─ Partition(64): 1 change
     └─ Set: Field(0)
        Value: UNLOCKED FungibleVaultBalanceFieldPayload::V1(
-<<<<<<< HEAD
-         LiquidFungibleResource(Decimal("99999999999999989.90092868257")),
-=======
-         LiquidFungibleResource(Decimal("99999999999999990.12409618257")),
->>>>>>> e56a2ce1
+         LiquidFungibleResource(Decimal("99999999999999989.90309618257")),
        )
 ├─ internal_vault_sim1tzjmjma6hatpvy7uzs07x06dlqzry6cwz55grlkwpkxxgd6medwp2f across 1 partitions
   └─ Partition(64): 1 change
@@ -163,11 +137,7 @@
   └─ Partition(64): 1 change
     └─ Set: Field(0)
        Value: UNLOCKED FungibleVaultBalanceFieldPayload::V1(
-<<<<<<< HEAD
-         LiquidFungibleResource(Decimal("5.049535658715")),
-=======
-         LiquidFungibleResource(Decimal("4.937951908715")),
->>>>>>> e56a2ce1
+         LiquidFungibleResource(Decimal("5.048451908715")),
        )
 
 OUTPUTS: 5
@@ -180,20 +150,12 @@
 BALANCE CHANGES: 3
 ├─ Vault: internal_vault_sim1tz9uaalv8g3ahmwep2trlyj2m3zn7rstm9pwessa3k56me2fcduq2u
    ResAddr: resource_sim1tknxxxxxxxxxradxrdxxxxxxxxx009923554798xxxxxxxxxakj8n3
-<<<<<<< HEAD
-   Change: -0.47834008228
-=======
-   Change: -0.46521258228
->>>>>>> e56a2ce1
+   Change: -0.47821258228
 ├─ Vault: internal_vault_sim1tpqxdp75lc02x9w24dud57q22t9nu3e4g3cav9zzhestx7fcs3u4gg
    ResAddr: resource_sim1t5820sqdx0jf9zgjd5ge6y0fvfxsnx6dlh5sgfkm4nemgz44q0v7xk
    Change: 100
 └─ Vault: internal_vault_sim1tpsesv77qvw782kknjks9g3x2msg8cc8ldshk28pkf6m6lkhun3sel
    ResAddr: resource_sim1tknxxxxxxxxxradxrdxxxxxxxxx009923554798xxxxxxxxxakj8n3
-<<<<<<< HEAD
-   Change: 0.23917004114
-=======
-   Change: 0.23260629114
->>>>>>> e56a2ce1
+   Change: 0.23910629114
 
 NEW ENTITIES: 0