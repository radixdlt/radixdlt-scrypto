--- conflicted
+++ resolved
@@ -1,14 +1,8 @@
 TRANSACTION STATUS: COMMITTED SUCCESS
 
-<<<<<<< HEAD
-TRANSACTION COST: 0.95822588742 XRD
-├─ Network execution: 0.3381579 XRD, 6763158 execution cost units
+TRANSACTION COST: 0.95795298742 XRD
+├─ Network execution: 0.337885 XRD, 6757700 execution cost units
 ├─ Network finalization: 0.2010235 XRD, 4020470 finalization cost units
-=======
-TRANSACTION COST: 0.94495298742 XRD
-├─ Network execution: 0.329885 XRD, 6597700 execution cost units
-├─ Network finalization: 0.1960235 XRD, 3920470 finalization cost units
->>>>>>> e56a2ce1
 ├─ Tip: 0 XRD
 ├─ Network Storage: 0.41904448742 XRD
 └─ Royalties: 0 XRD
@@ -34,27 +28,15 @@
    }
 ├─ Emitter: Method { node: internal_vault_sim1tz9uaalv8g3ahmwep2trlyj2m3zn7rstm9pwessa3k56me2fcduq2u, module_id: Main }
    Event: PayFeeEvent {
-<<<<<<< HEAD
-     amount: Decimal("0.95822588742"),
+     amount: Decimal("0.95795298742"),
    }
 ├─ Emitter: Method { node: internal_vault_sim1tpsesv77qvw782kknjks9g3x2msg8cc8ldshk28pkf6m6lkhun3sel, module_id: Main }
    Event: DepositEvent {
-     amount: Decimal("0.47911294371"),
+     amount: Decimal("0.47897649371"),
    }
 └─ Emitter: Method { node: resource_sim1tknxxxxxxxxxradxrdxxxxxxxxx009923554798xxxxxxxxxakj8n3, module_id: Main }
    Event: BurnFungibleResourceEvent {
-     amount: Decimal("0.47911294371"),
-=======
-     amount: Decimal("0.94495298742"),
-   }
-├─ Emitter: Method { node: internal_vault_sim1tpsesv77qvw782kknjks9g3x2msg8cc8ldshk28pkf6m6lkhun3sel, module_id: Main }
-   Event: DepositEvent {
-     amount: Decimal("0.47247649371"),
-   }
-└─ Emitter: Method { node: resource_sim1tknxxxxxxxxxradxrdxxxxxxxxx009923554798xxxxxxxxxakj8n3, module_id: Main }
-   Event: BurnFungibleResourceEvent {
-     amount: Decimal("0.47247649371"),
->>>>>>> e56a2ce1
+     amount: Decimal("0.47897649371"),
    }
 
 STATE UPDATES: 9 entities
@@ -64,11 +46,7 @@
        Value: UNLOCKED ConsensusManagerValidatorRewardsFieldPayload::V1(
          ValidatorRewardsSubstate {
            proposer_rewards: {
-<<<<<<< HEAD
-             0u8 => Decimal("0.239556471855"),
-=======
-             0u8 => Decimal("0.236238246855"),
->>>>>>> e56a2ce1
+             0u8 => Decimal("0.239488246855"),
            },
            rewards_vault: Vault(Own("internal_vault_sim1tpsesv77qvw782kknjks9g3x2msg8cc8ldshk28pkf6m6lkhun3sel")),
          },
@@ -101,11 +79,7 @@
   └─ Partition(64): 1 change
     └─ Set: Field(0)
        Value: UNLOCKED FungibleVaultBalanceFieldPayload::V1(
-<<<<<<< HEAD
-         LiquidFungibleResource(Decimal("99999999999989999.04177411258")),
-=======
-         LiquidFungibleResource(Decimal("99999999999989999.05504701258")),
->>>>>>> e56a2ce1
+         LiquidFungibleResource(Decimal("99999999999989999.04204701258")),
        )
 ├─ internal_keyvaluestore_sim1krn7clzr3qmq2zhwr77mdenksxswf00yeh8tn3vyzesg4kr3p54gv8 across 1 partitions
   └─ Partition(64): 1 change
@@ -458,11 +432,7 @@
   └─ Partition(64): 1 change
     └─ Set: Field(0)
        Value: UNLOCKED FungibleVaultBalanceFieldPayload::V1(
-<<<<<<< HEAD
-         LiquidFungibleResource(Decimal("0.47911294371")),
-=======
-         LiquidFungibleResource(Decimal("0.47247649371")),
->>>>>>> e56a2ce1
+         LiquidFungibleResource(Decimal("0.47897649371")),
        )
 
 OUTPUTS: 4
@@ -474,21 +444,13 @@
 BALANCE CHANGES: 3
 ├─ Vault: internal_vault_sim1tz9uaalv8g3ahmwep2trlyj2m3zn7rstm9pwessa3k56me2fcduq2u
    ResAddr: resource_sim1tknxxxxxxxxxradxrdxxxxxxxxx009923554798xxxxxxxxxakj8n3
-<<<<<<< HEAD
-   Change: -10000.95822588742
-=======
-   Change: -10000.94495298742
->>>>>>> e56a2ce1
+   Change: -10000.95795298742
 ├─ Vault: internal_vault_sim1tz3wnsxw770s9kgtfudv4kktz6juv48d7v59qd7exlq98a53knngw6
    ResAddr: resource_sim1tknxxxxxxxxxradxrdxxxxxxxxx009923554798xxxxxxxxxakj8n3
    Change: 10000
 └─ Vault: internal_vault_sim1tpsesv77qvw782kknjks9g3x2msg8cc8ldshk28pkf6m6lkhun3sel
    ResAddr: resource_sim1tknxxxxxxxxxradxrdxxxxxxxxx009923554798xxxxxxxxxakj8n3
-<<<<<<< HEAD
-   Change: 0.47911294371
-=======
-   Change: 0.47247649371
->>>>>>> e56a2ce1
+   Change: 0.47897649371
 
 NEW ENTITIES: 2
 └─ Component: accesscontroller_sim1c09uvtxa5efafuetf983dcz5s5d8whtwcxe559kn3ywruchlxh0twh
