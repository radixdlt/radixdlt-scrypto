--- conflicted
+++ resolved
@@ -172,11 +172,7 @@
        Value: UNLOCKED ConsensusManagerValidatorRewardsFieldPayload::V1(
          ValidatorRewardsSubstate {
            proposer_rewards: {
-<<<<<<< HEAD
-             0u8 => Decimal("0.436429192095"),
-=======
-             0u8 => Decimal("0.426542742095"),
->>>>>>> e56a2ce1
+             0u8 => Decimal("0.436292742095"),
            },
            rewards_vault: Vault(Own("internal_vault_sim1tpsesv77qvw782kknjks9g3x2msg8cc8ldshk28pkf6m6lkhun3sel")),
          },
@@ -274,11 +270,7 @@
   └─ Partition(64): 1 change
     └─ Set: Field(0)
        Value: UNLOCKED FungibleVaultBalanceFieldPayload::V1(
-<<<<<<< HEAD
-         LiquidFungibleResource(Decimal("0.87285838419")),
-=======
-         LiquidFungibleResource(Decimal("0.85308548419")),
->>>>>>> e56a2ce1
+         LiquidFungibleResource(Decimal("0.87258548419")),
        )
 
 OUTPUTS: 3
