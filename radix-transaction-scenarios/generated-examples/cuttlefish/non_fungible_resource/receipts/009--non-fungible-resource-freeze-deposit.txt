TRANSACTION STATUS: COMMITTED SUCCESS

<<<<<<< HEAD
TRANSACTION COST: 0.21546316004 XRD
├─ Network execution: 0.154394 XRD, 3087880 execution cost units
├─ Network finalization: 0.0202519 XRD, 405038 finalization cost units
=======
TRANSACTION COST: 0.20233566004 XRD
├─ Network execution: 0.1462665 XRD, 2925330 execution cost units
├─ Network finalization: 0.0152519 XRD, 305038 finalization cost units
>>>>>>> e56a2ce1
├─ Tip: 0 XRD
├─ Network Storage: 0.04081726004 XRD
└─ Royalties: 0 XRD

LOGS: 0

EVENTS: 4
├─ Emitter: Method { node: internal_vault_sim1tz9uaalv8g3ahmwep2trlyj2m3zn7rstm9pwessa3k56me2fcduq2u, module_id: Main }
   Event: LockFeeEvent {
     amount: Decimal("5000"),
   }
├─ Emitter: Method { node: internal_vault_sim1tz9uaalv8g3ahmwep2trlyj2m3zn7rstm9pwessa3k56me2fcduq2u, module_id: Main }
   Event: PayFeeEvent {
<<<<<<< HEAD
     amount: Decimal("0.21546316004"),
   }
├─ Emitter: Method { node: internal_vault_sim1tpsesv77qvw782kknjks9g3x2msg8cc8ldshk28pkf6m6lkhun3sel, module_id: Main }
   Event: DepositEvent {
     amount: Decimal("0.10773158002"),
   }
└─ Emitter: Method { node: resource_sim1tknxxxxxxxxxradxrdxxxxxxxxx009923554798xxxxxxxxxakj8n3, module_id: Main }
   Event: BurnFungibleResourceEvent {
     amount: Decimal("0.10773158002"),
=======
     amount: Decimal("0.20233566004"),
   }
├─ Emitter: Method { node: internal_vault_sim1tpsesv77qvw782kknjks9g3x2msg8cc8ldshk28pkf6m6lkhun3sel, module_id: Main }
   Event: DepositEvent {
     amount: Decimal("0.10116783002"),
   }
└─ Emitter: Method { node: resource_sim1tknxxxxxxxxxradxrdxxxxxxxxx009923554798xxxxxxxxxakj8n3, module_id: Main }
   Event: BurnFungibleResourceEvent {
     amount: Decimal("0.10116783002"),
>>>>>>> e56a2ce1
   }

STATE UPDATES: 6 entities
├─ consensusmanager_sim1scxxxxxxxxxxcnsmgrxxxxxxxxx000999665565xxxxxxxxxxc06cl across 1 partitions
  └─ Partition(64): 1 change
    └─ Set: Field(2)
       Value: UNLOCKED ConsensusManagerValidatorRewardsFieldPayload::V1(
         ValidatorRewardsSubstate {
           proposer_rewards: {
<<<<<<< HEAD
             0u8 => Decimal("1.67231243335"),
=======
             0u8 => Decimal("1.64277555835"),
>>>>>>> e56a2ce1
           },
           rewards_vault: Vault(Own("internal_vault_sim1tpsesv77qvw782kknjks9g3x2msg8cc8ldshk28pkf6m6lkhun3sel")),
         },
       )
├─ transactiontracker_sim1stxxxxxxxxxxtxtrakxxxxxxxxx006844685494xxxxxxxxx4d5zd2 across 2 partitions
  ├─ Partition(64): 1 change
    └─ Set: Field(0)
       Value: UNLOCKED TransactionTrackerSubstate::V1(
         TransactionTrackerSubstateV1 {
           start_epoch: 1u64,
           start_partition: 65u8,
           partition_range_start_inclusive: 65u8,
           partition_range_end_inclusive: 255u8,
           epochs_per_partition: 100u64,
         },
       )
  └─ Partition(65): 1 change
    └─ Set: Hash(hex("0aa76fd4ea22bf816c7c73f9f9e1d0f7e8f73b632ad19a725f13087581674ecf"))
       Value: UNLOCKED TransactionStatus::V1(
         TransactionStatusV1::CommittedSuccess,
       )
├─ component_sim1cptxxxxxxxxxfaucetxxxxxxxxx000527798379xxxxxxxxxhkrefh across 1 partitions
  └─ Partition(64): 1 change
    └─ Set: Field(0)
       Value: UNLOCKED Faucet {
         vault: Vault(Own("internal_vault_sim1tz9uaalv8g3ahmwep2trlyj2m3zn7rstm9pwessa3k56me2fcduq2u")),
         transactions: KeyValueStore(Own("internal_keyvaluestore_sim1krn7clzr3qmq2zhwr77mdenksxswf00yeh8tn3vyzesg4kr3p54gv8")),
       }
├─ internal_vault_sim1nzupesg6es369wqjguu7umf92886ph6w3qj98uxq7tkavev439ut2q across 1 partitions
  └─ Partition(64): 1 change
    └─ Set: Field(2)
       Value: UNLOCKED NonFungibleVaultFreezeStatusFieldPayload::V1(
         VaultFrozenFlag {
           bits: 6u32,
         },
       )
├─ internal_vault_sim1tz9uaalv8g3ahmwep2trlyj2m3zn7rstm9pwessa3k56me2fcduq2u across 1 partitions
  └─ Partition(64): 1 change
    └─ Set: Field(0)
       Value: UNLOCKED FungibleVaultBalanceFieldPayload::V1(
<<<<<<< HEAD
         LiquidFungibleResource(Decimal("99999999999999993.3107502666")),
=======
         LiquidFungibleResource(Decimal("99999999999999993.4288977666")),
>>>>>>> e56a2ce1
       )
└─ internal_vault_sim1tpsesv77qvw782kknjks9g3x2msg8cc8ldshk28pkf6m6lkhun3sel across 1 partitions
  └─ Partition(64): 1 change
    └─ Set: Field(0)
       Value: UNLOCKED FungibleVaultBalanceFieldPayload::V1(
<<<<<<< HEAD
         LiquidFungibleResource(Decimal("3.3446248667")),
=======
         LiquidFungibleResource(Decimal("3.2855511167")),
>>>>>>> e56a2ce1
       )

OUTPUTS: 2
├─ Unit
└─ Unit

BALANCE CHANGES: 2
├─ Vault: internal_vault_sim1tz9uaalv8g3ahmwep2trlyj2m3zn7rstm9pwessa3k56me2fcduq2u
   ResAddr: resource_sim1tknxxxxxxxxxradxrdxxxxxxxxx009923554798xxxxxxxxxakj8n3
<<<<<<< HEAD
   Change: -0.21546316004
└─ Vault: internal_vault_sim1tpsesv77qvw782kknjks9g3x2msg8cc8ldshk28pkf6m6lkhun3sel
   ResAddr: resource_sim1tknxxxxxxxxxradxrdxxxxxxxxx009923554798xxxxxxxxxakj8n3
   Change: 0.10773158002
=======
   Change: -0.20233566004
└─ Vault: internal_vault_sim1tpsesv77qvw782kknjks9g3x2msg8cc8ldshk28pkf6m6lkhun3sel
   ResAddr: resource_sim1tknxxxxxxxxxradxrdxxxxxxxxx009923554798xxxxxxxxxakj8n3
   Change: 0.10116783002
>>>>>>> e56a2ce1

NEW ENTITIES: 0<|MERGE_RESOLUTION|>--- conflicted
+++ resolved
@@ -1,14 +1,8 @@
 TRANSACTION STATUS: COMMITTED SUCCESS
 
-<<<<<<< HEAD
-TRANSACTION COST: 0.21546316004 XRD
-├─ Network execution: 0.154394 XRD, 3087880 execution cost units
+TRANSACTION COST: 0.21533566004 XRD
+├─ Network execution: 0.1542665 XRD, 3085330 execution cost units
 ├─ Network finalization: 0.0202519 XRD, 405038 finalization cost units
-=======
-TRANSACTION COST: 0.20233566004 XRD
-├─ Network execution: 0.1462665 XRD, 2925330 execution cost units
-├─ Network finalization: 0.0152519 XRD, 305038 finalization cost units
->>>>>>> e56a2ce1
 ├─ Tip: 0 XRD
 ├─ Network Storage: 0.04081726004 XRD
 └─ Royalties: 0 XRD
@@ -22,27 +16,15 @@
    }
 ├─ Emitter: Method { node: internal_vault_sim1tz9uaalv8g3ahmwep2trlyj2m3zn7rstm9pwessa3k56me2fcduq2u, module_id: Main }
    Event: PayFeeEvent {
-<<<<<<< HEAD
-     amount: Decimal("0.21546316004"),
+     amount: Decimal("0.21533566004"),
    }
 ├─ Emitter: Method { node: internal_vault_sim1tpsesv77qvw782kknjks9g3x2msg8cc8ldshk28pkf6m6lkhun3sel, module_id: Main }
    Event: DepositEvent {
-     amount: Decimal("0.10773158002"),
+     amount: Decimal("0.10766783002"),
    }
 └─ Emitter: Method { node: resource_sim1tknxxxxxxxxxradxrdxxxxxxxxx009923554798xxxxxxxxxakj8n3, module_id: Main }
    Event: BurnFungibleResourceEvent {
-     amount: Decimal("0.10773158002"),
-=======
-     amount: Decimal("0.20233566004"),
-   }
-├─ Emitter: Method { node: internal_vault_sim1tpsesv77qvw782kknjks9g3x2msg8cc8ldshk28pkf6m6lkhun3sel, module_id: Main }
-   Event: DepositEvent {
-     amount: Decimal("0.10116783002"),
-   }
-└─ Emitter: Method { node: resource_sim1tknxxxxxxxxxradxrdxxxxxxxxx009923554798xxxxxxxxxakj8n3, module_id: Main }
-   Event: BurnFungibleResourceEvent {
-     amount: Decimal("0.10116783002"),
->>>>>>> e56a2ce1
+     amount: Decimal("0.10766783002"),
    }
 
 STATE UPDATES: 6 entities
@@ -52,11 +34,7 @@
        Value: UNLOCKED ConsensusManagerValidatorRewardsFieldPayload::V1(
          ValidatorRewardsSubstate {
            proposer_rewards: {
-<<<<<<< HEAD
-             0u8 => Decimal("1.67231243335"),
-=======
-             0u8 => Decimal("1.64277555835"),
->>>>>>> e56a2ce1
+             0u8 => Decimal("1.67202555835"),
            },
            rewards_vault: Vault(Own("internal_vault_sim1tpsesv77qvw782kknjks9g3x2msg8cc8ldshk28pkf6m6lkhun3sel")),
          },
@@ -97,21 +75,13 @@
   └─ Partition(64): 1 change
     └─ Set: Field(0)
        Value: UNLOCKED FungibleVaultBalanceFieldPayload::V1(
-<<<<<<< HEAD
-         LiquidFungibleResource(Decimal("99999999999999993.3107502666")),
-=======
-         LiquidFungibleResource(Decimal("99999999999999993.4288977666")),
->>>>>>> e56a2ce1
+         LiquidFungibleResource(Decimal("99999999999999993.3118977666")),
        )
 └─ internal_vault_sim1tpsesv77qvw782kknjks9g3x2msg8cc8ldshk28pkf6m6lkhun3sel across 1 partitions
   └─ Partition(64): 1 change
     └─ Set: Field(0)
        Value: UNLOCKED FungibleVaultBalanceFieldPayload::V1(
-<<<<<<< HEAD
-         LiquidFungibleResource(Decimal("3.3446248667")),
-=======
-         LiquidFungibleResource(Decimal("3.2855511167")),
->>>>>>> e56a2ce1
+         LiquidFungibleResource(Decimal("3.3440511167")),
        )
 
 OUTPUTS: 2
@@ -121,16 +91,9 @@
 BALANCE CHANGES: 2
 ├─ Vault: internal_vault_sim1tz9uaalv8g3ahmwep2trlyj2m3zn7rstm9pwessa3k56me2fcduq2u
    ResAddr: resource_sim1tknxxxxxxxxxradxrdxxxxxxxxx009923554798xxxxxxxxxakj8n3
-<<<<<<< HEAD
-   Change: -0.21546316004
+   Change: -0.21533566004
 └─ Vault: internal_vault_sim1tpsesv77qvw782kknjks9g3x2msg8cc8ldshk28pkf6m6lkhun3sel
    ResAddr: resource_sim1tknxxxxxxxxxradxrdxxxxxxxxx009923554798xxxxxxxxxakj8n3
-   Change: 0.10773158002
-=======
-   Change: -0.20233566004
-└─ Vault: internal_vault_sim1tpsesv77qvw782kknjks9g3x2msg8cc8ldshk28pkf6m6lkhun3sel
-   ResAddr: resource_sim1tknxxxxxxxxxradxrdxxxxxxxxx009923554798xxxxxxxxxakj8n3
-   Change: 0.10116783002
->>>>>>> e56a2ce1
+   Change: 0.10766783002
 
 NEW ENTITIES: 0