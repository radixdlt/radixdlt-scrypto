--- conflicted
+++ resolved
@@ -1,14 +1,8 @@
 TRANSACTION STATUS: COMMITTED SUCCESS
 
-<<<<<<< HEAD
-TRANSACTION COST: 0.33574986512 XRD
-├─ Network execution: 0.22497825 XRD, 4499565 execution cost units
+TRANSACTION COST: 0.33562236512 XRD
+├─ Network execution: 0.22485075 XRD, 4497015 execution cost units
 ├─ Network finalization: 0.03600355 XRD, 720071 finalization cost units
-=======
-TRANSACTION COST: 0.32262236512 XRD
-├─ Network execution: 0.21685075 XRD, 4337015 execution cost units
-├─ Network finalization: 0.03100355 XRD, 620071 finalization cost units
->>>>>>> e56a2ce1
 ├─ Tip: 0 XRD
 ├─ Network Storage: 0.07476806512 XRD
 └─ Royalties: 0 XRD
@@ -41,27 +35,15 @@
    )
 ├─ Emitter: Method { node: internal_vault_sim1tz9uaalv8g3ahmwep2trlyj2m3zn7rstm9pwessa3k56me2fcduq2u, module_id: Main }
    Event: PayFeeEvent {
-<<<<<<< HEAD
-     amount: Decimal("0.33574986512"),
+     amount: Decimal("0.33562236512"),
    }
 ├─ Emitter: Method { node: internal_vault_sim1tpsesv77qvw782kknjks9g3x2msg8cc8ldshk28pkf6m6lkhun3sel, module_id: Main }
    Event: DepositEvent {
-     amount: Decimal("0.16787493256"),
+     amount: Decimal("0.16781118256"),
    }
 └─ Emitter: Method { node: resource_sim1tknxxxxxxxxxradxrdxxxxxxxxx009923554798xxxxxxxxxakj8n3, module_id: Main }
    Event: BurnFungibleResourceEvent {
-     amount: Decimal("0.16787493256"),
-=======
-     amount: Decimal("0.32262236512"),
-   }
-├─ Emitter: Method { node: internal_vault_sim1tpsesv77qvw782kknjks9g3x2msg8cc8ldshk28pkf6m6lkhun3sel, module_id: Main }
-   Event: DepositEvent {
-     amount: Decimal("0.16131118256"),
-   }
-└─ Emitter: Method { node: resource_sim1tknxxxxxxxxxradxrdxxxxxxxxx009923554798xxxxxxxxxakj8n3, module_id: Main }
-   Event: BurnFungibleResourceEvent {
-     amount: Decimal("0.16131118256"),
->>>>>>> e56a2ce1
+     amount: Decimal("0.16781118256"),
    }
 
 STATE UPDATES: 7 entities
@@ -71,11 +53,7 @@
        Value: UNLOCKED ConsensusManagerValidatorRewardsFieldPayload::V1(
          ValidatorRewardsSubstate {
            proposer_rewards: {
-<<<<<<< HEAD
-             0u8 => Decimal("1.75624989963"),
-=======
-             0u8 => Decimal("1.72343114963"),
->>>>>>> e56a2ce1
+             0u8 => Decimal("1.75593114963"),
            },
            rewards_vault: Vault(Own("internal_vault_sim1tpsesv77qvw782kknjks9g3x2msg8cc8ldshk28pkf6m6lkhun3sel")),
          },
@@ -116,11 +94,7 @@
   └─ Partition(64): 1 change
     └─ Set: Field(0)
        Value: UNLOCKED FungibleVaultBalanceFieldPayload::V1(
-<<<<<<< HEAD
-         LiquidFungibleResource(Decimal("99999999999999992.97500040148")),
-=======
-         LiquidFungibleResource(Decimal("99999999999999993.10627540148")),
->>>>>>> e56a2ce1
+         LiquidFungibleResource(Decimal("99999999999999992.97627540148")),
        )
 ├─ internal_vault_sim1nq4qqp48us7mydmk7sfmjasfku00yzampszkkte00xx434qwtdfu3z across 2 partitions
   ├─ Partition(64): 1 change
@@ -137,11 +111,7 @@
   └─ Partition(64): 1 change
     └─ Set: Field(0)
        Value: UNLOCKED FungibleVaultBalanceFieldPayload::V1(
-<<<<<<< HEAD
-         LiquidFungibleResource(Decimal("3.51249979926")),
-=======
-         LiquidFungibleResource(Decimal("3.44686229926")),
->>>>>>> e56a2ce1
+         LiquidFungibleResource(Decimal("3.51186229926")),
        )
 
 OUTPUTS: 3
@@ -155,20 +125,12 @@
    Change: +{}, -{#120#}
 ├─ Vault: internal_vault_sim1tz9uaalv8g3ahmwep2trlyj2m3zn7rstm9pwessa3k56me2fcduq2u
    ResAddr: resource_sim1tknxxxxxxxxxradxrdxxxxxxxxx009923554798xxxxxxxxxakj8n3
-<<<<<<< HEAD
-   Change: -0.33574986512
-=======
-   Change: -0.32262236512
->>>>>>> e56a2ce1
+   Change: -0.33562236512
 ├─ Vault: internal_vault_sim1nq4qqp48us7mydmk7sfmjasfku00yzampszkkte00xx434qwtdfu3z
    ResAddr: resource_sim1ntpe4zxy537sl7dduxwpxd3h548wf4dq6z2s6uks94pwzeeapq579l
    Change: +{#120#}, -{}
 └─ Vault: internal_vault_sim1tpsesv77qvw782kknjks9g3x2msg8cc8ldshk28pkf6m6lkhun3sel
    ResAddr: resource_sim1tknxxxxxxxxxradxrdxxxxxxxxx009923554798xxxxxxxxxakj8n3
-<<<<<<< HEAD
-   Change: 0.16787493256
-=======
-   Change: 0.16131118256
->>>>>>> e56a2ce1
+   Change: 0.16781118256
 
 NEW ENTITIES: 0