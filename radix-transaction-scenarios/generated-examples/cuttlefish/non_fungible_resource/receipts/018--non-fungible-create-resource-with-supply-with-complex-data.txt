TRANSACTION STATUS: COMMITTED SUCCESS

<<<<<<< HEAD
TRANSACTION COST: 0.83011709289 XRD
├─ Network execution: 0.2770345 XRD, 5540690 execution cost units
├─ Network finalization: 0.13127245 XRD, 2625449 finalization cost units
=======
TRANSACTION COST: 0.81698959289 XRD
├─ Network execution: 0.268907 XRD, 5378140 execution cost units
├─ Network finalization: 0.12627245 XRD, 2525449 finalization cost units
>>>>>>> e56a2ce1
├─ Tip: 0 XRD
├─ Network Storage: 0.42181014289 XRD
└─ Royalties: 0 XRD

LOGS: 0

EVENTS: 8
├─ Emitter: Method { node: internal_vault_sim1tz9uaalv8g3ahmwep2trlyj2m3zn7rstm9pwessa3k56me2fcduq2u, module_id: Main }
   Event: LockFeeEvent {
     amount: Decimal("5000"),
   }
├─ Emitter: Method { node: resource_sim1ngcvdpjg2dg5gjx4sqp9zh88hhvuafu7vw92dfyfrga9u3lnd5vatm, module_id: Main }
   Event: MintNonFungibleResourceEvent {
     ids: [
       NonFungibleLocalId("#1#"),
     ],
   }
├─ Emitter: Method { node: resource_sim1ngcvdpjg2dg5gjx4sqp9zh88hhvuafu7vw92dfyfrga9u3lnd5vatm, module_id: Main }
   Event: VaultCreationEvent {
     vault_id: NodeId(hex("98181e04c96b96c400c13c80d6c9631c1a7e14f50375c2c78256ef9159ae")),
   }
├─ Emitter: Method { node: internal_vault_sim1nqvpupxfdwtvgqxp8jqddjtrrsd8u984qd6u93uz2mhezkdwsvx9u7, module_id: Main }
   Event: DepositEvent {
     ids: [
       NonFungibleLocalId("#1#"),
     ],
   }
├─ Emitter: Method { node: account_sim16996e320lnez82q6430eunaz9l3n5fnwk6eh9avrmtmj22e7jmhemw, module_id: Main }
   Event: DepositEvent::NonFungible(
     ResourceAddress(Reference("resource_sim1ngcvdpjg2dg5gjx4sqp9zh88hhvuafu7vw92dfyfrga9u3lnd5vatm")),
     [
       NonFungibleLocalId("#1#"),
     ],
   )
├─ Emitter: Method { node: internal_vault_sim1tz9uaalv8g3ahmwep2trlyj2m3zn7rstm9pwessa3k56me2fcduq2u, module_id: Main }
   Event: PayFeeEvent {
<<<<<<< HEAD
     amount: Decimal("0.83011709289"),
   }
├─ Emitter: Method { node: internal_vault_sim1tpsesv77qvw782kknjks9g3x2msg8cc8ldshk28pkf6m6lkhun3sel, module_id: Main }
   Event: DepositEvent {
     amount: Decimal("0.415058546445"),
   }
└─ Emitter: Method { node: resource_sim1tknxxxxxxxxxradxrdxxxxxxxxx009923554798xxxxxxxxxakj8n3, module_id: Main }
   Event: BurnFungibleResourceEvent {
     amount: Decimal("0.415058546445"),
=======
     amount: Decimal("0.81698959289"),
   }
├─ Emitter: Method { node: internal_vault_sim1tpsesv77qvw782kknjks9g3x2msg8cc8ldshk28pkf6m6lkhun3sel, module_id: Main }
   Event: DepositEvent {
     amount: Decimal("0.408494796445"),
   }
└─ Emitter: Method { node: resource_sim1tknxxxxxxxxxradxrdxxxxxxxxx009923554798xxxxxxxxxakj8n3, module_id: Main }
   Event: BurnFungibleResourceEvent {
     amount: Decimal("0.408494796445"),
>>>>>>> e56a2ce1
   }

STATE UPDATES: 8 entities
├─ consensusmanager_sim1scxxxxxxxxxxcnsmgrxxxxxxxxx000999665565xxxxxxxxxxc06cl across 1 partitions
  └─ Partition(64): 1 change
    └─ Set: Field(2)
       Value: UNLOCKED ConsensusManagerValidatorRewardsFieldPayload::V1(
         ValidatorRewardsSubstate {
           proposer_rewards: {
<<<<<<< HEAD
             0u8 => Decimal("2.8935786810725"),
=======
             0u8 => Decimal("2.8345049310725"),
>>>>>>> e56a2ce1
           },
           rewards_vault: Vault(Own("internal_vault_sim1tpsesv77qvw782kknjks9g3x2msg8cc8ldshk28pkf6m6lkhun3sel")),
         },
       )
├─ transactiontracker_sim1stxxxxxxxxxxtxtrakxxxxxxxxx006844685494xxxxxxxxx4d5zd2 across 2 partitions
  ├─ Partition(64): 1 change
    └─ Set: Field(0)
       Value: UNLOCKED TransactionTrackerSubstate::V1(
         TransactionTrackerSubstateV1 {
           start_epoch: 1u64,
           start_partition: 65u8,
           partition_range_start_inclusive: 65u8,
           partition_range_end_inclusive: 255u8,
           epochs_per_partition: 100u64,
         },
       )
  └─ Partition(65): 1 change
    └─ Set: Hash(hex("443823290412d1ca995f3ca661e2f17743576bfa8326ed6412b9ddf618f0dd73"))
       Value: UNLOCKED TransactionStatus::V1(
         TransactionStatusV1::CommittedSuccess,
       )
├─ component_sim1cptxxxxxxxxxfaucetxxxxxxxxx000527798379xxxxxxxxxhkrefh across 1 partitions
  └─ Partition(64): 1 change
    └─ Set: Field(0)
       Value: UNLOCKED Faucet {
         vault: Vault(Own("internal_vault_sim1tz9uaalv8g3ahmwep2trlyj2m3zn7rstm9pwessa3k56me2fcduq2u")),
         transactions: KeyValueStore(Own("internal_keyvaluestore_sim1krn7clzr3qmq2zhwr77mdenksxswf00yeh8tn3vyzesg4kr3p54gv8")),
       }
├─ internal_vault_sim1tz9uaalv8g3ahmwep2trlyj2m3zn7rstm9pwessa3k56me2fcduq2u across 1 partitions
  └─ Partition(64): 1 change
    └─ Set: Field(0)
       Value: UNLOCKED FungibleVaultBalanceFieldPayload::V1(
<<<<<<< HEAD
         LiquidFungibleResource(Decimal("99999999999999988.42568527571")),
=======
         LiquidFungibleResource(Decimal("99999999999999988.66198027571")),
>>>>>>> e56a2ce1
       )
├─ resource_sim1ngcvdpjg2dg5gjx4sqp9zh88hhvuafu7vw92dfyfrga9u3lnd5vatm across 6 partitions
  ├─ Partition(1): 1 change
    └─ Set: SchemaHash(1accf9aa4d96de51eb07b9c7b91dc6e9a9903f65b20dd5c91c25ead5f81de3f5)
       Value: KeyValueEntrySubstate::V1(
         KeyValueEntrySubstateV1 {
           value: Option::Some(
             PackageSchemaEntryPayload::V1(
               SchemaV1 {
                 type_kinds: [
                   TypeKind::Tuple {
                     field_types: [
                       LocalTypeId::WellKnown(
                         WellKnownTypeId(10u8),
                       ),
                       LocalTypeId::WellKnown(
                         WellKnownTypeId(195u8),
                       ),
                       LocalTypeId::WellKnown(
                         WellKnownTypeId(12u8),
                       ),
                       LocalTypeId::SchemaLocalIndex(
                         1u64,
                       ),
                       LocalTypeId::SchemaLocalIndex(
                         3u64,
                       ),
                     ],
                   },
                   TypeKind::Tuple {
                     field_types: [
                       LocalTypeId::WellKnown(
                         WellKnownTypeId(7u8),
                       ),
                       LocalTypeId::SchemaLocalIndex(
                         2u64,
                       ),
                     ],
                   },
                   TypeKind::Enum {
                     variants: {
                       0u8 => [],
                       1u8 => [
                         LocalTypeId::WellKnown(
                           WellKnownTypeId(12u8),
                         ),
                       ],
                     },
                   },
                   TypeKind::Enum {
                     variants: {
                       0u8 => [],
                       1u8 => [
                         LocalTypeId::SchemaLocalIndex(
                           3u64,
                         ),
                       ],
                       2u8 => [
                         LocalTypeId::SchemaLocalIndex(
                           1u64,
                         ),
                       ],
                     },
                   },
                 ],
                 type_metadata: [
                   TypeMetadata {
                     type_name: Option::Some(
                       "ComplexNonFungibleData",
                     ),
                     child_names: Option::Some(
                       ChildNames::NamedFields(
                         [
                           "fixed_number",
                           "fixed_non_fungible_global_id",
                           "mutable_long_name_for_data_to_try_and_stretch_the_bounds_of_what_is_possible_in_user_interfaces",
                           "inner_struct",
                           "mutable_inner_enum",
                         ],
                       ),
                     ),
                   },
                   TypeMetadata {
                     type_name: Option::Some(
                       "InnerStruct",
                     ),
                     child_names: Option::Some(
                       ChildNames::NamedFields(
                         [
                           "byte",
                           "string",
                         ],
                       ),
                     ),
                   },
                   TypeMetadata {
                     type_name: Option::Some(
                       "Option",
                     ),
                     child_names: Option::Some(
                       ChildNames::EnumVariants(
                         {
                           0u8 => TypeMetadata {
                             type_name: Option::Some(
                               "None",
                             ),
                             child_names: Option::None,
                           },
                           1u8 => TypeMetadata {
                             type_name: Option::Some(
                               "Some",
                             ),
                             child_names: Option::None,
                           },
                         },
                       ),
                     ),
                   },
                   TypeMetadata {
                     type_name: Option::Some(
                       "InnerEnum",
                     ),
                     child_names: Option::Some(
                       ChildNames::EnumVariants(
                         {
                           0u8 => TypeMetadata {
                             type_name: Option::Some(
                               "None",
                             ),
                             child_names: Option::None,
                           },
                           1u8 => TypeMetadata {
                             type_name: Option::Some(
                               "InnerEnum",
                             ),
                             child_names: Option::None,
                           },
                           2u8 => TypeMetadata {
                             type_name: Option::Some(
                               "InnerStruct",
                             ),
                             child_names: Option::None,
                           },
                         },
                       ),
                     ),
                   },
                 ],
                 type_validations: [
                   TypeValidation::None,
                   TypeValidation::None,
                   TypeValidation::None,
                   TypeValidation::None,
                 ],
               },
             ),
           ),
           lock_status: LockStatus::Locked,
         },
       )
  ├─ Partition(5): 1 change
    └─ Set: Field(0)
       Value: LOCKED RoleAssignmentOwnerFieldPayload::V1(
         OwnerRoleSubstate {
           rule: AccessRule::Protected(
             AccessRuleNode::ProofRule(
               ProofRule::Require(
                 ResourceOrNonFungible::NonFungible(
                   NonFungibleGlobalId {
                     resource_address: ResourceAddress(Reference("resource_sim1nfxxxxxxxxxxsecpsgxxxxxxxxx004638826440xxxxxxxxxwj8qq5")),
                     local_id: NonFungibleLocalId("[4bacc54ffcf223a81aac5f9e4fa22fe33a266eb6b372f583daf7252b3e]"),
                   },
                 ),
               ),
             ),
           ),
           updater: OwnerRoleUpdater::None,
         },
       )
  ├─ Partition(6): 12 changes
    ├─ Set: ModuleRoleKey { module: ModuleId::Main, key: RoleKey("depositor") }
       Value: UNLOCKED RoleAssignmentAccessRuleEntryPayload::V1(
         AccessRule::AllowAll,
       )
    ├─ Set: ModuleRoleKey { module: ModuleId::Main, key: RoleKey("burner_updater") }
       Value: UNLOCKED RoleAssignmentAccessRuleEntryPayload::V1(
         AccessRule::DenyAll,
       )
    ├─ Set: ModuleRoleKey { module: ModuleId::Main, key: RoleKey("freezer") }
       Value: UNLOCKED RoleAssignmentAccessRuleEntryPayload::V1(
         AccessRule::DenyAll,
       )
    ├─ Set: ModuleRoleKey { module: ModuleId::Main, key: RoleKey("freezer_updater") }
       Value: UNLOCKED RoleAssignmentAccessRuleEntryPayload::V1(
         AccessRule::DenyAll,
       )
    ├─ Set: ModuleRoleKey { module: ModuleId::Main, key: RoleKey("burner") }
       Value: UNLOCKED RoleAssignmentAccessRuleEntryPayload::V1(
         AccessRule::DenyAll,
       )
    ├─ Set: ModuleRoleKey { module: ModuleId::Main, key: RoleKey("recaller") }
       Value: UNLOCKED RoleAssignmentAccessRuleEntryPayload::V1(
         AccessRule::DenyAll,
       )
    ├─ Set: ModuleRoleKey { module: ModuleId::Main, key: RoleKey("withdrawer") }
       Value: UNLOCKED RoleAssignmentAccessRuleEntryPayload::V1(
         AccessRule::AllowAll,
       )
    ├─ Set: ModuleRoleKey { module: ModuleId::Main, key: RoleKey("recaller_updater") }
       Value: UNLOCKED RoleAssignmentAccessRuleEntryPayload::V1(
         AccessRule::DenyAll,
       )
    ├─ Set: ModuleRoleKey { module: ModuleId::Main, key: RoleKey("depositor_updater") }
       Value: UNLOCKED RoleAssignmentAccessRuleEntryPayload::V1(
         AccessRule::DenyAll,
       )
    ├─ Set: ModuleRoleKey { module: ModuleId::Main, key: RoleKey("minter") }
       Value: UNLOCKED RoleAssignmentAccessRuleEntryPayload::V1(
         AccessRule::DenyAll,
       )
    ├─ Set: ModuleRoleKey { module: ModuleId::Main, key: RoleKey("withdrawer_updater") }
       Value: UNLOCKED RoleAssignmentAccessRuleEntryPayload::V1(
         AccessRule::DenyAll,
       )
    └─ Set: ModuleRoleKey { module: ModuleId::Main, key: RoleKey("minter_updater") }
       Value: UNLOCKED RoleAssignmentAccessRuleEntryPayload::V1(
         AccessRule::DenyAll,
       )
  ├─ Partition(64): 3 changes
    ├─ Set: Field(0)
       Value: LOCKED NonFungibleResourceManagerIdTypeFieldPayload::V1(
         NonFungibleIdType::Integer,
       )
    ├─ Set: Field(1)
       Value: LOCKED NonFungibleResourceManagerMutableFieldsFieldPayload::V1(
         NonFungibleResourceManagerMutableFieldsV1 {
           mutable_field_index: {
             "mutable_long_name_for_data_to_try_and_stretch_the_bounds_of_what_is_possible_in_user_interfaces" => 2u64,
             "mutable_inner_enum" => 4u64,
           },
         },
       )
    └─ Set: Field(2)
       Value: LOCKED NonFungibleResourceManagerTotalSupplyFieldPayload::V1(
         Decimal("1"),
       )
  ├─ Partition(65): 1 change
    └─ Set: NonFungibleLocalId("#1#")
       Value: UNLOCKED ComplexNonFungibleData {
         fixed_number: 100u64,
         fixed_non_fungible_global_id: NonFungibleGlobalId {
           resource_address: ResourceAddress(Reference("resource_sim1ngy84t92hr3fthvrelg0kmcr2hwqxv00qed9wu2zkffa9yyv8h8zsn")),
           local_id: NonFungibleLocalId("#8#"),
         },
         mutable_long_name_for_data_to_try_and_stretch_the_bounds_of_what_is_possible_in_user_interfaces: "Some string which could be made long for test cases",
         inner_struct: InnerStruct {
           byte: 42u8,
           string: Option::Some(
             "Hello world!",
           ),
         },
         mutable_inner_enum: InnerEnum::InnerEnum(
           InnerEnum::None,
         ),
       }
  └─ Partition(0): 1 change
    └─ Set: TypeInfo
       Value: TypeInfoSubstate::Object(
         ObjectInfo {
           blueprint_info: BlueprintInfo {
             blueprint_id: BlueprintId {
               package_address: PackageAddress(Reference("package_sim1pkgxxxxxxxxxresrcexxxxxxxxx000538436477xxxxxxxxxaj0zg9")),
               blueprint_name: "NonFungibleResourceManager",
             },
             blueprint_version: BlueprintVersion {
               major: 1u32,
               minor: 0u32,
               patch: 0u32,
             },
             outer_obj_info: OuterObjectInfo::None,
             features: [
               "track_total_supply",
             ],
             generic_substitutions: [
               GenericSubstitution::Local(
                 ScopedTypeId(
                   SchemaHash(hex("1accf9aa4d96de51eb07b9c7b91dc6e9a9903f65b20dd5c91c25ead5f81de3f5")),
                   LocalTypeId::SchemaLocalIndex(
                     0u64,
                   ),
                 ),
               ),
             ],
           },
           object_type: ObjectType::Global {
             modules: {
               AttachedModuleId::RoleAssignment => BlueprintVersion {
                 major: 1u32,
                 minor: 0u32,
                 patch: 0u32,
               },
               AttachedModuleId::Metadata => BlueprintVersion {
                 major: 1u32,
                 minor: 0u32,
                 patch: 0u32,
               },
             },
           },
         },
       )
├─ account_sim16996e320lnez82q6430eunaz9l3n5fnwk6eh9avrmtmj22e7jmhemw across 1 partitions
  └─ Partition(65): 1 change
    └─ Set: ResourceAddress(Reference("resource_sim1ngcvdpjg2dg5gjx4sqp9zh88hhvuafu7vw92dfyfrga9u3lnd5vatm"))
       Value: UNLOCKED AccountResourceVaultEntryPayload::V1(
         Vault(Own("internal_vault_sim1nqvpupxfdwtvgqxp8jqddjtrrsd8u984qd6u93uz2mhezkdwsvx9u7")),
       )
├─ internal_vault_sim1nqvpupxfdwtvgqxp8jqddjtrrsd8u984qd6u93uz2mhezkdwsvx9u7 across 3 partitions
  ├─ Partition(0): 1 change
    └─ Set: TypeInfo
       Value: TypeInfoSubstate::Object(
         ObjectInfo {
           blueprint_info: BlueprintInfo {
             blueprint_id: BlueprintId {
               package_address: PackageAddress(Reference("package_sim1pkgxxxxxxxxxresrcexxxxxxxxx000538436477xxxxxxxxxaj0zg9")),
               blueprint_name: "NonFungibleVault",
             },
             blueprint_version: BlueprintVersion {
               major: 1u32,
               minor: 0u32,
               patch: 0u32,
             },
             outer_obj_info: OuterObjectInfo::Some {
               outer_object: GlobalAddress(Reference("resource_sim1ngcvdpjg2dg5gjx4sqp9zh88hhvuafu7vw92dfyfrga9u3lnd5vatm")),
             },
             features: [],
             generic_substitutions: [],
           },
           object_type: ObjectType::Owned,
         },
       )
  ├─ Partition(64): 1 change
    └─ Set: Field(0)
       Value: UNLOCKED NonFungibleVaultBalanceFieldPayload::V1(
         LiquidNonFungibleVault(Decimal("1")),
       )
  └─ Partition(65): 1 change
    └─ Set: NonFungibleLocalId("#1#")
       Value: NonFungibleVaultNonFungibleEntryPayload::V1(
         Unit,
       )
└─ internal_vault_sim1tpsesv77qvw782kknjks9g3x2msg8cc8ldshk28pkf6m6lkhun3sel across 1 partitions
  └─ Partition(64): 1 change
    └─ Set: Field(0)
       Value: UNLOCKED FungibleVaultBalanceFieldPayload::V1(
<<<<<<< HEAD
         LiquidFungibleResource(Decimal("5.787157362145")),
=======
         LiquidFungibleResource(Decimal("5.669009862145")),
>>>>>>> e56a2ce1
       )

OUTPUTS: 3
├─ Unit
├─ Tuple(
     Reference("resource_sim1ngcvdpjg2dg5gjx4sqp9zh88hhvuafu7vw92dfyfrga9u3lnd5vatm"),
     Own("internal_component_sim1lp3w52xlft5s25sjfvzrxnnzy8cq4qelmlmt643nx9ftxc3unkk7y6"),
   )
└─ Unit

BALANCE CHANGES: 3
├─ Vault: internal_vault_sim1tz9uaalv8g3ahmwep2trlyj2m3zn7rstm9pwessa3k56me2fcduq2u
   ResAddr: resource_sim1tknxxxxxxxxxradxrdxxxxxxxxx009923554798xxxxxxxxxakj8n3
<<<<<<< HEAD
   Change: -0.83011709289
=======
   Change: -0.81698959289
>>>>>>> e56a2ce1
├─ Vault: internal_vault_sim1nqvpupxfdwtvgqxp8jqddjtrrsd8u984qd6u93uz2mhezkdwsvx9u7
   ResAddr: resource_sim1ngcvdpjg2dg5gjx4sqp9zh88hhvuafu7vw92dfyfrga9u3lnd5vatm
   Change: +{#1#}, -{}
└─ Vault: internal_vault_sim1tpsesv77qvw782kknjks9g3x2msg8cc8ldshk28pkf6m6lkhun3sel
   ResAddr: resource_sim1tknxxxxxxxxxradxrdxxxxxxxxx009923554798xxxxxxxxxakj8n3
<<<<<<< HEAD
   Change: 0.415058546445
=======
   Change: 0.408494796445
>>>>>>> e56a2ce1

NEW ENTITIES: 1
└─ Resource: resource_sim1ngcvdpjg2dg5gjx4sqp9zh88hhvuafu7vw92dfyfrga9u3lnd5vatm<|MERGE_RESOLUTION|>--- conflicted
+++ resolved
@@ -1,14 +1,8 @@
 TRANSACTION STATUS: COMMITTED SUCCESS
 
-<<<<<<< HEAD
-TRANSACTION COST: 0.83011709289 XRD
-├─ Network execution: 0.2770345 XRD, 5540690 execution cost units
+TRANSACTION COST: 0.82998959289 XRD
+├─ Network execution: 0.276907 XRD, 5538140 execution cost units
 ├─ Network finalization: 0.13127245 XRD, 2625449 finalization cost units
-=======
-TRANSACTION COST: 0.81698959289 XRD
-├─ Network execution: 0.268907 XRD, 5378140 execution cost units
-├─ Network finalization: 0.12627245 XRD, 2525449 finalization cost units
->>>>>>> e56a2ce1
 ├─ Tip: 0 XRD
 ├─ Network Storage: 0.42181014289 XRD
 └─ Royalties: 0 XRD
@@ -45,27 +39,15 @@
    )
 ├─ Emitter: Method { node: internal_vault_sim1tz9uaalv8g3ahmwep2trlyj2m3zn7rstm9pwessa3k56me2fcduq2u, module_id: Main }
    Event: PayFeeEvent {
-<<<<<<< HEAD
-     amount: Decimal("0.83011709289"),
+     amount: Decimal("0.82998959289"),
    }
 ├─ Emitter: Method { node: internal_vault_sim1tpsesv77qvw782kknjks9g3x2msg8cc8ldshk28pkf6m6lkhun3sel, module_id: Main }
    Event: DepositEvent {
-     amount: Decimal("0.415058546445"),
+     amount: Decimal("0.414994796445"),
    }
 └─ Emitter: Method { node: resource_sim1tknxxxxxxxxxradxrdxxxxxxxxx009923554798xxxxxxxxxakj8n3, module_id: Main }
    Event: BurnFungibleResourceEvent {
-     amount: Decimal("0.415058546445"),
-=======
-     amount: Decimal("0.81698959289"),
-   }
-├─ Emitter: Method { node: internal_vault_sim1tpsesv77qvw782kknjks9g3x2msg8cc8ldshk28pkf6m6lkhun3sel, module_id: Main }
-   Event: DepositEvent {
-     amount: Decimal("0.408494796445"),
-   }
-└─ Emitter: Method { node: resource_sim1tknxxxxxxxxxradxrdxxxxxxxxx009923554798xxxxxxxxxakj8n3, module_id: Main }
-   Event: BurnFungibleResourceEvent {
-     amount: Decimal("0.408494796445"),
->>>>>>> e56a2ce1
+     amount: Decimal("0.414994796445"),
    }
 
 STATE UPDATES: 8 entities
@@ -75,11 +57,7 @@
        Value: UNLOCKED ConsensusManagerValidatorRewardsFieldPayload::V1(
          ValidatorRewardsSubstate {
            proposer_rewards: {
-<<<<<<< HEAD
-             0u8 => Decimal("2.8935786810725"),
-=======
-             0u8 => Decimal("2.8345049310725"),
->>>>>>> e56a2ce1
+             0u8 => Decimal("2.8930049310725"),
            },
            rewards_vault: Vault(Own("internal_vault_sim1tpsesv77qvw782kknjks9g3x2msg8cc8ldshk28pkf6m6lkhun3sel")),
          },
@@ -112,11 +90,7 @@
   └─ Partition(64): 1 change
     └─ Set: Field(0)
        Value: UNLOCKED FungibleVaultBalanceFieldPayload::V1(
-<<<<<<< HEAD
-         LiquidFungibleResource(Decimal("99999999999999988.42568527571")),
-=======
-         LiquidFungibleResource(Decimal("99999999999999988.66198027571")),
->>>>>>> e56a2ce1
+         LiquidFungibleResource(Decimal("99999999999999988.42798027571")),
        )
 ├─ resource_sim1ngcvdpjg2dg5gjx4sqp9zh88hhvuafu7vw92dfyfrga9u3lnd5vatm across 6 partitions
   ├─ Partition(1): 1 change
@@ -471,11 +445,7 @@
   └─ Partition(64): 1 change
     └─ Set: Field(0)
        Value: UNLOCKED FungibleVaultBalanceFieldPayload::V1(
-<<<<<<< HEAD
-         LiquidFungibleResource(Decimal("5.787157362145")),
-=======
-         LiquidFungibleResource(Decimal("5.669009862145")),
->>>>>>> e56a2ce1
+         LiquidFungibleResource(Decimal("5.786009862145")),
        )
 
 OUTPUTS: 3
@@ -489,21 +459,13 @@
 BALANCE CHANGES: 3
 ├─ Vault: internal_vault_sim1tz9uaalv8g3ahmwep2trlyj2m3zn7rstm9pwessa3k56me2fcduq2u
    ResAddr: resource_sim1tknxxxxxxxxxradxrdxxxxxxxxx009923554798xxxxxxxxxakj8n3
-<<<<<<< HEAD
-   Change: -0.83011709289
-=======
-   Change: -0.81698959289
->>>>>>> e56a2ce1
+   Change: -0.82998959289
 ├─ Vault: internal_vault_sim1nqvpupxfdwtvgqxp8jqddjtrrsd8u984qd6u93uz2mhezkdwsvx9u7
    ResAddr: resource_sim1ngcvdpjg2dg5gjx4sqp9zh88hhvuafu7vw92dfyfrga9u3lnd5vatm
    Change: +{#1#}, -{}
 └─ Vault: internal_vault_sim1tpsesv77qvw782kknjks9g3x2msg8cc8ldshk28pkf6m6lkhun3sel
    ResAddr: resource_sim1tknxxxxxxxxxradxrdxxxxxxxxx009923554798xxxxxxxxxakj8n3
-<<<<<<< HEAD
-   Change: 0.415058546445
-=======
-   Change: 0.408494796445
->>>>>>> e56a2ce1
+   Change: 0.414994796445
 
 NEW ENTITIES: 1
 └─ Resource: resource_sim1ngcvdpjg2dg5gjx4sqp9zh88hhvuafu7vw92dfyfrga9u3lnd5vatm