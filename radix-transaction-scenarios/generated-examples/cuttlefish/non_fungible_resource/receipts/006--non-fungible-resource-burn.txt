TRANSACTION STATUS: COMMITTED SUCCESS

<<<<<<< HEAD
TRANSACTION COST: 0.43416546511 XRD
├─ Network execution: 0.27016325 XRD, 5403265 execution cost units
├─ Network finalization: 0.05175475 XRD, 1035095 finalization cost units
=======
TRANSACTION COST: 0.42103796511 XRD
├─ Network execution: 0.26203575 XRD, 5240715 execution cost units
├─ Network finalization: 0.04675475 XRD, 935095 finalization cost units
>>>>>>> e56a2ce1
├─ Tip: 0 XRD
├─ Network Storage: 0.11224746511 XRD
└─ Royalties: 0 XRD

LOGS: 0

EVENTS: 10
├─ Emitter: Method { node: internal_vault_sim1tz9uaalv8g3ahmwep2trlyj2m3zn7rstm9pwessa3k56me2fcduq2u, module_id: Main }
   Event: LockFeeEvent {
     amount: Decimal("5000"),
   }
├─ Emitter: Method { node: internal_vault_sim1nzupesg6es369wqjguu7umf92886ph6w3qj98uxq7tkavev439ut2q, module_id: Main }
   Event: WithdrawEvent {
     ids: [
       NonFungibleLocalId("#127#"),
       NonFungibleLocalId("#126#"),
     ],
   }
├─ Emitter: Method { node: account_sim16996e320lnez82q6430eunaz9l3n5fnwk6eh9avrmtmj22e7jmhemw, module_id: Main }
   Event: WithdrawEvent::NonFungible(
     ResourceAddress(Reference("resource_sim1ntpe4zxy537sl7dduxwpxd3h548wf4dq6z2s6uks94pwzeeapq579l")),
     [
       NonFungibleLocalId("#127#"),
       NonFungibleLocalId("#126#"),
     ],
   )
├─ Emitter: Method { node: resource_sim1ntpe4zxy537sl7dduxwpxd3h548wf4dq6z2s6uks94pwzeeapq579l, module_id: Main }
   Event: BurnNonFungibleResourceEvent {
     ids: [
       NonFungibleLocalId("#127#"),
       NonFungibleLocalId("#126#"),
     ],
   }
├─ Emitter: Method { node: internal_vault_sim1nzupesg6es369wqjguu7umf92886ph6w3qj98uxq7tkavev439ut2q, module_id: Main }
   Event: WithdrawEvent {
     ids: [
       NonFungibleLocalId("#110#"),
     ],
   }
├─ Emitter: Method { node: account_sim16996e320lnez82q6430eunaz9l3n5fnwk6eh9avrmtmj22e7jmhemw, module_id: Main }
   Event: WithdrawEvent::NonFungible(
     ResourceAddress(Reference("resource_sim1ntpe4zxy537sl7dduxwpxd3h548wf4dq6z2s6uks94pwzeeapq579l")),
     [
       NonFungibleLocalId("#110#"),
     ],
   )
├─ Emitter: Method { node: resource_sim1ntpe4zxy537sl7dduxwpxd3h548wf4dq6z2s6uks94pwzeeapq579l, module_id: Main }
   Event: BurnNonFungibleResourceEvent {
     ids: [
       NonFungibleLocalId("#110#"),
     ],
   }
├─ Emitter: Method { node: internal_vault_sim1tz9uaalv8g3ahmwep2trlyj2m3zn7rstm9pwessa3k56me2fcduq2u, module_id: Main }
   Event: PayFeeEvent {
<<<<<<< HEAD
     amount: Decimal("0.43416546511"),
   }
├─ Emitter: Method { node: internal_vault_sim1tpsesv77qvw782kknjks9g3x2msg8cc8ldshk28pkf6m6lkhun3sel, module_id: Main }
   Event: DepositEvent {
     amount: Decimal("0.217082732555"),
   }
└─ Emitter: Method { node: resource_sim1tknxxxxxxxxxradxrdxxxxxxxxx009923554798xxxxxxxxxakj8n3, module_id: Main }
   Event: BurnFungibleResourceEvent {
     amount: Decimal("0.217082732555"),
=======
     amount: Decimal("0.42103796511"),
   }
├─ Emitter: Method { node: internal_vault_sim1tpsesv77qvw782kknjks9g3x2msg8cc8ldshk28pkf6m6lkhun3sel, module_id: Main }
   Event: DepositEvent {
     amount: Decimal("0.210518982555"),
   }
└─ Emitter: Method { node: resource_sim1tknxxxxxxxxxradxrdxxxxxxxxx009923554798xxxxxxxxxakj8n3, module_id: Main }
   Event: BurnFungibleResourceEvent {
     amount: Decimal("0.210518982555"),
>>>>>>> e56a2ce1
   }

STATE UPDATES: 7 entities
├─ consensusmanager_sim1scxxxxxxxxxxcnsmgrxxxxxxxxx000999665565xxxxxxxxxxc06cl across 1 partitions
  └─ Partition(64): 1 change
    └─ Set: Field(2)
       Value: UNLOCKED ConsensusManagerValidatorRewardsFieldPayload::V1(
         ValidatorRewardsSubstate {
           proposer_rewards: {
<<<<<<< HEAD
             0u8 => Decimal("1.4185727134575"),
=======
             0u8 => Decimal("1.3988814634575"),
>>>>>>> e56a2ce1
           },
           rewards_vault: Vault(Own("internal_vault_sim1tpsesv77qvw782kknjks9g3x2msg8cc8ldshk28pkf6m6lkhun3sel")),
         },
       )
├─ transactiontracker_sim1stxxxxxxxxxxtxtrakxxxxxxxxx006844685494xxxxxxxxx4d5zd2 across 2 partitions
  ├─ Partition(64): 1 change
    └─ Set: Field(0)
       Value: UNLOCKED TransactionTrackerSubstate::V1(
         TransactionTrackerSubstateV1 {
           start_epoch: 1u64,
           start_partition: 65u8,
           partition_range_start_inclusive: 65u8,
           partition_range_end_inclusive: 255u8,
           epochs_per_partition: 100u64,
         },
       )
  └─ Partition(65): 1 change
    └─ Set: Hash(hex("9c4b535385abdfbf0322190a8182be9db8a4fe5e1e1b192b40ce04e842f329c4"))
       Value: UNLOCKED TransactionStatus::V1(
         TransactionStatusV1::CommittedSuccess,
       )
├─ component_sim1cptxxxxxxxxxfaucetxxxxxxxxx000527798379xxxxxxxxxhkrefh across 1 partitions
  └─ Partition(64): 1 change
    └─ Set: Field(0)
       Value: UNLOCKED Faucet {
         vault: Vault(Own("internal_vault_sim1tz9uaalv8g3ahmwep2trlyj2m3zn7rstm9pwessa3k56me2fcduq2u")),
         transactions: KeyValueStore(Own("internal_keyvaluestore_sim1krn7clzr3qmq2zhwr77mdenksxswf00yeh8tn3vyzesg4kr3p54gv8")),
       }
├─ resource_sim1ntpe4zxy537sl7dduxwpxd3h548wf4dq6z2s6uks94pwzeeapq579l across 1 partitions
  └─ Partition(65): 3 changes
    ├─ Set: NonFungibleLocalId("#127#")
       Value: LOCKED EMPTY
    ├─ Set: NonFungibleLocalId("#126#")
       Value: LOCKED EMPTY
    └─ Set: NonFungibleLocalId("#110#")
       Value: LOCKED EMPTY
├─ internal_vault_sim1tz9uaalv8g3ahmwep2trlyj2m3zn7rstm9pwessa3k56me2fcduq2u across 1 partitions
  └─ Partition(64): 1 change
    └─ Set: Field(0)
       Value: UNLOCKED FungibleVaultBalanceFieldPayload::V1(
<<<<<<< HEAD
         LiquidFungibleResource(Decimal("99999999999999994.32570914617")),
=======
         LiquidFungibleResource(Decimal("99999999999999994.40447414617")),
>>>>>>> e56a2ce1
       )
├─ internal_vault_sim1nzupesg6es369wqjguu7umf92886ph6w3qj98uxq7tkavev439ut2q across 2 partitions
  ├─ Partition(64): 1 change
    └─ Set: Field(0)
       Value: UNLOCKED NonFungibleVaultBalanceFieldPayload::V1(
         LiquidNonFungibleVault(Decimal("30")),
       )
  └─ Partition(65): 3 changes
    ├─ Delete: NonFungibleLocalId("#127#")
    ├─ Delete: NonFungibleLocalId("#126#")
    └─ Delete: NonFungibleLocalId("#110#")
└─ internal_vault_sim1tpsesv77qvw782kknjks9g3x2msg8cc8ldshk28pkf6m6lkhun3sel across 1 partitions
  └─ Partition(64): 1 change
    └─ Set: Field(0)
       Value: UNLOCKED FungibleVaultBalanceFieldPayload::V1(
<<<<<<< HEAD
         LiquidFungibleResource(Decimal("2.837145426915")),
=======
         LiquidFungibleResource(Decimal("2.797762926915")),
>>>>>>> e56a2ce1
       )

OUTPUTS: 7
├─ Unit
├─ Own("internal_component_sim1lpj57arevs8r3pv8uqcrazu2pa37t4h6tnxl9f2w2hetdm4x3jftsg")
├─ None
├─ Unit
├─ Own("internal_component_sim1lzgpr2zupmvj7dhsw8vfylxle8aaum6zmnktdcncefhaqguxt573lx")
├─ None
└─ Unit

BALANCE CHANGES: 3
├─ Vault: internal_vault_sim1tz9uaalv8g3ahmwep2trlyj2m3zn7rstm9pwessa3k56me2fcduq2u
   ResAddr: resource_sim1tknxxxxxxxxxradxrdxxxxxxxxx009923554798xxxxxxxxxakj8n3
<<<<<<< HEAD
   Change: -0.43416546511
=======
   Change: -0.42103796511
>>>>>>> e56a2ce1
├─ Vault: internal_vault_sim1nzupesg6es369wqjguu7umf92886ph6w3qj98uxq7tkavev439ut2q
   ResAddr: resource_sim1ntpe4zxy537sl7dduxwpxd3h548wf4dq6z2s6uks94pwzeeapq579l
   Change: +{}, -{#110#, #126#, #127#}
└─ Vault: internal_vault_sim1tpsesv77qvw782kknjks9g3x2msg8cc8ldshk28pkf6m6lkhun3sel
   ResAddr: resource_sim1tknxxxxxxxxxradxrdxxxxxxxxx009923554798xxxxxxxxxakj8n3
<<<<<<< HEAD
   Change: 0.217082732555
=======
   Change: 0.210518982555
>>>>>>> e56a2ce1

NEW ENTITIES: 0<|MERGE_RESOLUTION|>--- conflicted
+++ resolved
@@ -1,14 +1,8 @@
 TRANSACTION STATUS: COMMITTED SUCCESS
 
-<<<<<<< HEAD
-TRANSACTION COST: 0.43416546511 XRD
-├─ Network execution: 0.27016325 XRD, 5403265 execution cost units
+TRANSACTION COST: 0.43403796511 XRD
+├─ Network execution: 0.27003575 XRD, 5400715 execution cost units
 ├─ Network finalization: 0.05175475 XRD, 1035095 finalization cost units
-=======
-TRANSACTION COST: 0.42103796511 XRD
-├─ Network execution: 0.26203575 XRD, 5240715 execution cost units
-├─ Network finalization: 0.04675475 XRD, 935095 finalization cost units
->>>>>>> e56a2ce1
 ├─ Tip: 0 XRD
 ├─ Network Storage: 0.11224746511 XRD
 └─ Royalties: 0 XRD
@@ -63,27 +57,15 @@
    }
 ├─ Emitter: Method { node: internal_vault_sim1tz9uaalv8g3ahmwep2trlyj2m3zn7rstm9pwessa3k56me2fcduq2u, module_id: Main }
    Event: PayFeeEvent {
-<<<<<<< HEAD
-     amount: Decimal("0.43416546511"),
+     amount: Decimal("0.43403796511"),
    }
 ├─ Emitter: Method { node: internal_vault_sim1tpsesv77qvw782kknjks9g3x2msg8cc8ldshk28pkf6m6lkhun3sel, module_id: Main }
    Event: DepositEvent {
-     amount: Decimal("0.217082732555"),
+     amount: Decimal("0.217018982555"),
    }
 └─ Emitter: Method { node: resource_sim1tknxxxxxxxxxradxrdxxxxxxxxx009923554798xxxxxxxxxakj8n3, module_id: Main }
    Event: BurnFungibleResourceEvent {
-     amount: Decimal("0.217082732555"),
-=======
-     amount: Decimal("0.42103796511"),
-   }
-├─ Emitter: Method { node: internal_vault_sim1tpsesv77qvw782kknjks9g3x2msg8cc8ldshk28pkf6m6lkhun3sel, module_id: Main }
-   Event: DepositEvent {
-     amount: Decimal("0.210518982555"),
-   }
-└─ Emitter: Method { node: resource_sim1tknxxxxxxxxxradxrdxxxxxxxxx009923554798xxxxxxxxxakj8n3, module_id: Main }
-   Event: BurnFungibleResourceEvent {
-     amount: Decimal("0.210518982555"),
->>>>>>> e56a2ce1
+     amount: Decimal("0.217018982555"),
    }
 
 STATE UPDATES: 7 entities
@@ -93,11 +75,7 @@
        Value: UNLOCKED ConsensusManagerValidatorRewardsFieldPayload::V1(
          ValidatorRewardsSubstate {
            proposer_rewards: {
-<<<<<<< HEAD
-             0u8 => Decimal("1.4185727134575"),
-=======
-             0u8 => Decimal("1.3988814634575"),
->>>>>>> e56a2ce1
+             0u8 => Decimal("1.4183814634575"),
            },
            rewards_vault: Vault(Own("internal_vault_sim1tpsesv77qvw782kknjks9g3x2msg8cc8ldshk28pkf6m6lkhun3sel")),
          },
@@ -138,11 +116,7 @@
   └─ Partition(64): 1 change
     └─ Set: Field(0)
        Value: UNLOCKED FungibleVaultBalanceFieldPayload::V1(
-<<<<<<< HEAD
-         LiquidFungibleResource(Decimal("99999999999999994.32570914617")),
-=======
-         LiquidFungibleResource(Decimal("99999999999999994.40447414617")),
->>>>>>> e56a2ce1
+         LiquidFungibleResource(Decimal("99999999999999994.32647414617")),
        )
 ├─ internal_vault_sim1nzupesg6es369wqjguu7umf92886ph6w3qj98uxq7tkavev439ut2q across 2 partitions
   ├─ Partition(64): 1 change
@@ -158,11 +132,7 @@
   └─ Partition(64): 1 change
     └─ Set: Field(0)
        Value: UNLOCKED FungibleVaultBalanceFieldPayload::V1(
-<<<<<<< HEAD
-         LiquidFungibleResource(Decimal("2.837145426915")),
-=======
-         LiquidFungibleResource(Decimal("2.797762926915")),
->>>>>>> e56a2ce1
+         LiquidFungibleResource(Decimal("2.836762926915")),
        )
 
 OUTPUTS: 7
@@ -177,20 +147,12 @@
 BALANCE CHANGES: 3
 ├─ Vault: internal_vault_sim1tz9uaalv8g3ahmwep2trlyj2m3zn7rstm9pwessa3k56me2fcduq2u
    ResAddr: resource_sim1tknxxxxxxxxxradxrdxxxxxxxxx009923554798xxxxxxxxxakj8n3
-<<<<<<< HEAD
-   Change: -0.43416546511
-=======
-   Change: -0.42103796511
->>>>>>> e56a2ce1
+   Change: -0.43403796511
 ├─ Vault: internal_vault_sim1nzupesg6es369wqjguu7umf92886ph6w3qj98uxq7tkavev439ut2q
    ResAddr: resource_sim1ntpe4zxy537sl7dduxwpxd3h548wf4dq6z2s6uks94pwzeeapq579l
    Change: +{}, -{#110#, #126#, #127#}
 └─ Vault: internal_vault_sim1tpsesv77qvw782kknjks9g3x2msg8cc8ldshk28pkf6m6lkhun3sel
    ResAddr: resource_sim1tknxxxxxxxxxradxrdxxxxxxxxx009923554798xxxxxxxxxakj8n3
-<<<<<<< HEAD
-   Change: 0.217082732555
-=======
-   Change: 0.210518982555
->>>>>>> e56a2ce1
+   Change: 0.217018982555
 
 NEW ENTITIES: 0