--- conflicted
+++ resolved
@@ -1,14 +1,8 @@
 TRANSACTION STATUS: COMMITTED SUCCESS
 
-<<<<<<< HEAD
-TRANSACTION COST: 0.45752780747 XRD
-├─ Network execution: 0.2647405 XRD, 5294810 execution cost units
+TRANSACTION COST: 0.45740030747 XRD
+├─ Network execution: 0.264613 XRD, 5292260 execution cost units
 ├─ Network finalization: 0.05650725 XRD, 1130145 finalization cost units
-=======
-TRANSACTION COST: 0.44440030747 XRD
-├─ Network execution: 0.256613 XRD, 5132260 execution cost units
-├─ Network finalization: 0.05150725 XRD, 1030145 finalization cost units
->>>>>>> e56a2ce1
 ├─ Tip: 0 XRD
 ├─ Network Storage: 0.13628005747 XRD
 └─ Royalties: 0 XRD
@@ -56,27 +50,15 @@
    )
 ├─ Emitter: Method { node: internal_vault_sim1tz9uaalv8g3ahmwep2trlyj2m3zn7rstm9pwessa3k56me2fcduq2u, module_id: Main }
    Event: PayFeeEvent {
-<<<<<<< HEAD
-     amount: Decimal("0.45752780747"),
+     amount: Decimal("0.45740030747"),
    }
 ├─ Emitter: Method { node: internal_vault_sim1tpsesv77qvw782kknjks9g3x2msg8cc8ldshk28pkf6m6lkhun3sel, module_id: Main }
    Event: DepositEvent {
-     amount: Decimal("0.228763903735"),
+     amount: Decimal("0.228700153735"),
    }
 └─ Emitter: Method { node: resource_sim1tknxxxxxxxxxradxrdxxxxxxxxx009923554798xxxxxxxxxakj8n3, module_id: Main }
    Event: BurnFungibleResourceEvent {
-     amount: Decimal("0.228763903735"),
-=======
-     amount: Decimal("0.44440030747"),
-   }
-├─ Emitter: Method { node: internal_vault_sim1tpsesv77qvw782kknjks9g3x2msg8cc8ldshk28pkf6m6lkhun3sel, module_id: Main }
-   Event: DepositEvent {
-     amount: Decimal("0.222200153735"),
-   }
-└─ Emitter: Method { node: resource_sim1tknxxxxxxxxxradxrdxxxxxxxxx009923554798xxxxxxxxxakj8n3, module_id: Main }
-   Event: BurnFungibleResourceEvent {
-     amount: Decimal("0.222200153735"),
->>>>>>> e56a2ce1
+     amount: Decimal("0.228700153735"),
    }
 
 STATE UPDATES: 8 entities
@@ -86,11 +68,7 @@
        Value: UNLOCKED ConsensusManagerValidatorRewardsFieldPayload::V1(
          ValidatorRewardsSubstate {
            proposer_rewards: {
-<<<<<<< HEAD
-             0u8 => Decimal("2.68604940785"),
-=======
-             0u8 => Decimal("2.63025753285"),
->>>>>>> e56a2ce1
+             0u8 => Decimal("2.68550753285"),
            },
            rewards_vault: Vault(Own("internal_vault_sim1tpsesv77qvw782kknjks9g3x2msg8cc8ldshk28pkf6m6lkhun3sel")),
          },
@@ -123,11 +101,7 @@
   └─ Partition(64): 1 change
     └─ Set: Field(0)
        Value: UNLOCKED FungibleVaultBalanceFieldPayload::V1(
-<<<<<<< HEAD
-         LiquidFungibleResource(Decimal("99999999999999989.2558023686")),
-=======
-         LiquidFungibleResource(Decimal("99999999999999989.4789698686")),
->>>>>>> e56a2ce1
+         LiquidFungibleResource(Decimal("99999999999999989.2579698686")),
        )
 ├─ internal_vault_sim1nrukmp5vx6sq3va905gnc6shf85ql9m83cachgjrjf80y54302yl8n across 2 partitions
   ├─ Partition(64): 1 change
@@ -186,11 +160,7 @@
   └─ Partition(64): 1 change
     └─ Set: Field(0)
        Value: UNLOCKED FungibleVaultBalanceFieldPayload::V1(
-<<<<<<< HEAD
-         LiquidFungibleResource(Decimal("5.3720988157")),
-=======
-         LiquidFungibleResource(Decimal("5.2605150657")),
->>>>>>> e56a2ce1
+         LiquidFungibleResource(Decimal("5.3710150657")),
        )
 
 OUTPUTS: 3
@@ -201,11 +171,7 @@
 BALANCE CHANGES: 4
 ├─ Vault: internal_vault_sim1tz9uaalv8g3ahmwep2trlyj2m3zn7rstm9pwessa3k56me2fcduq2u
    ResAddr: resource_sim1tknxxxxxxxxxradxrdxxxxxxxxx009923554798xxxxxxxxxakj8n3
-<<<<<<< HEAD
-   Change: -0.45752780747
-=======
-   Change: -0.44440030747
->>>>>>> e56a2ce1
+   Change: -0.45740030747
 ├─ Vault: internal_vault_sim1nrukmp5vx6sq3va905gnc6shf85ql9m83cachgjrjf80y54302yl8n
    ResAddr: resource_sim1ngy84t92hr3fthvrelg0kmcr2hwqxv00qed9wu2zkffa9yyv8h8zsn
    Change: +{}, -{#4#, #8#}
@@ -214,10 +180,6 @@
    Change: +{#4#, #8#}, -{}
 └─ Vault: internal_vault_sim1tpsesv77qvw782kknjks9g3x2msg8cc8ldshk28pkf6m6lkhun3sel
    ResAddr: resource_sim1tknxxxxxxxxxradxrdxxxxxxxxx009923554798xxxxxxxxxakj8n3
-<<<<<<< HEAD
-   Change: 0.228763903735
-=======
-   Change: 0.222200153735
->>>>>>> e56a2ce1
+   Change: 0.228700153735
 
 NEW ENTITIES: 0