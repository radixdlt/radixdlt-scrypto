<<<<<<< HEAD
Total Cost (XRD)                                                           ,            0.54180486178,    100.0%
- Execution Cost (XRD)                                                     ,               0.28017065,     51.7%
- Finalization Cost (XRD)                                                  ,               0.06651245,     12.3%
- Storage Cost (XRD)                                                       ,            0.19512176178,     36.0%
- Tipping Cost (XRD)                                                       ,                        0,      0.0%
- Royalty Cost (XRD)                                                       ,                        0,      0.0%
Execution Cost Breakdown                                                   ,                  5603413,    100.0%
=======
Total Cost (XRD)                                                           ,            0.52867736178,    100.0%
- Execution Cost (XRD)                                                     ,               0.27204315,     51.5%
- Finalization Cost (XRD)                                                  ,               0.06151245,     11.6%
- Storage Cost (XRD)                                                       ,            0.19512176178,     36.9%
- Tipping Cost (XRD)                                                       ,                        0,      0.0%
- Royalty Cost (XRD)                                                       ,                        0,      0.0%
Execution Cost Breakdown                                                   ,                  5440863,    100.0%
>>>>>>> e56a2ce1
- AfterInvoke                                                              ,                      686,      0.0%
- AllocateNodeId                                                           ,                     2425,      0.0%
- BeforeInvoke                                                             ,                     2964,      0.1%
- CheckIntentValidity                                                      ,                   160000,      2.9%
- CheckReference                                                           ,                    40011,      0.7%
- CloseSubstate                                                            ,                    43731,      0.8%
- CreateNode                                                               ,                    22092,      0.4%
- DropNode                                                                 ,                    36192,      0.6%
- EmitEvent                                                                ,                     3480,      0.1%
- GetOwnedNodes                                                            ,                     1000,      0.0%
- LockFee                                                                  ,                      500,      0.0%
- MarkSubstateAsTransient                                                  ,                      110,      0.0%
- MoveModule                                                               ,                     1400,      0.0%
- OpenSubstate::GlobalFungibleResourceManager                              ,                   175335,      3.1%
- OpenSubstate::GlobalGenericComponent                                     ,                    43690,      0.8%
- OpenSubstate::GlobalNonFungibleResourceManager                           ,                    42686,      0.8%
<<<<<<< HEAD
- OpenSubstate::GlobalPackage                                              ,                  2494754,     44.5%
- OpenSubstate::GlobalPreallocatedSecp256k1Account                         ,                   772151,     13.8%
- OpenSubstate::InternalFungibleVault                                      ,                   181670,      3.2%
=======
- OpenSubstate::GlobalPackage                                              ,                  2494754,     45.9%
- OpenSubstate::GlobalPreallocatedSecp256k1Account                         ,                   772151,     14.2%
- OpenSubstate::InternalFungibleVault                                      ,                   181670,      3.3%
>>>>>>> e56a2ce1
- OpenSubstate::InternalGenericComponent                                   ,                    66591,      1.2%
- OpenSubstate::InternalKeyValueStore                                      ,                    40536,      0.7%
- PinNode                                                                  ,                      276,      0.0%
- PrepareWasmCode                                                          ,                   353866,      6.3%
- QueryActor                                                               ,                     2500,      0.0%
- ReadSubstate                                                             ,                   524934,      9.4%
- RunNativeCode::Worktop_drop                                              ,                    17918,      0.3%
- RunNativeCode::Worktop_put                                               ,                    29033,      0.5%
- RunNativeCode::Worktop_take                                              ,                    17966,      0.3%
- RunNativeCode::create                                                    ,                    24592,      0.4%
- RunNativeCode::create_empty_vault_FungibleResourceManager                ,                    35570,      0.6%
- RunNativeCode::create_with_data                                          ,                    27471,      0.5%
- RunNativeCode::get_amount_FungibleBucket                                 ,                    44064,      0.8%
- RunNativeCode::get_amount_FungibleVault                                  ,                    14451,      0.3%
- RunNativeCode::lock_fee                                                  ,                    45243,      0.8%
- RunNativeCode::on_virtualize                                             ,                    34520,      0.6%
- RunNativeCode::put_FungibleVault                                         ,                    24554,      0.4%
- RunNativeCode::take_FungibleVault                                        ,                    42457,      0.8%
<<<<<<< HEAD
- RunNativeCode::try_deposit_or_abort                                      ,                    97988,      1.7%
- RunNativeCode::withdraw                                                  ,                    57851,      1.0%
- RunWasmCode::Faucet_lock_fee                                             ,                    27840,      0.5%
=======
- RunNativeCode::try_deposit_or_abort                                      ,                    97988,      1.8%
- RunNativeCode::withdraw                                                  ,                    57851,      1.1%
- RunWasmCode::Faucet_lock_fee                                             ,                    25290,      0.5%
>>>>>>> e56a2ce1
- SetCallFrameData                                                         ,                      606,      0.0%
- SetSubstate                                                              ,                      371,      0.0%
- SwitchStack                                                              ,                     1000,      0.0%
- ValidateTxPayload                                                        ,                    21200,      0.4%
- VerifyTxSignatures                                                       ,                    14000,      0.2%
- WriteSubstate                                                            ,                    11138,      0.2%
Finalization Cost Breakdown                                                ,                  1330249,    100.0%
- CommitEvents                                                             ,                    30060,      2.3%
- CommitIntentStatus                                                       ,                   100000,      7.5%
- CommitLogs                                                               ,                        0,      0.0%
- CommitStateUpdates::GlobalGenericComponent                               ,                   100018,      7.5%
- CommitStateUpdates::GlobalPreallocatedSecp256k1Account                   ,                   700115,     52.6%
- CommitStateUpdates::InternalFungibleVault                                ,                   400056,     30.1%<|MERGE_RESOLUTION|>--- conflicted
+++ resolved
@@ -1,20 +1,10 @@
-<<<<<<< HEAD
-Total Cost (XRD)                                                           ,            0.54180486178,    100.0%
-- Execution Cost (XRD)                                                     ,               0.28017065,     51.7%
+Total Cost (XRD)                                                           ,            0.54167736178,    100.0%
+- Execution Cost (XRD)                                                     ,               0.28004315,     51.7%
 - Finalization Cost (XRD)                                                  ,               0.06651245,     12.3%
 - Storage Cost (XRD)                                                       ,            0.19512176178,     36.0%
 - Tipping Cost (XRD)                                                       ,                        0,      0.0%
 - Royalty Cost (XRD)                                                       ,                        0,      0.0%
-Execution Cost Breakdown                                                   ,                  5603413,    100.0%
-=======
-Total Cost (XRD)                                                           ,            0.52867736178,    100.0%
-- Execution Cost (XRD)                                                     ,               0.27204315,     51.5%
-- Finalization Cost (XRD)                                                  ,               0.06151245,     11.6%
-- Storage Cost (XRD)                                                       ,            0.19512176178,     36.9%
-- Tipping Cost (XRD)                                                       ,                        0,      0.0%
-- Royalty Cost (XRD)                                                       ,                        0,      0.0%
-Execution Cost Breakdown                                                   ,                  5440863,    100.0%
->>>>>>> e56a2ce1
+Execution Cost Breakdown                                                   ,                  5600863,    100.0%
 - AfterInvoke                                                              ,                      686,      0.0%
 - AllocateNodeId                                                           ,                     2425,      0.0%
 - BeforeInvoke                                                             ,                     2964,      0.1%
@@ -31,15 +21,9 @@
 - OpenSubstate::GlobalFungibleResourceManager                              ,                   175335,      3.1%
 - OpenSubstate::GlobalGenericComponent                                     ,                    43690,      0.8%
 - OpenSubstate::GlobalNonFungibleResourceManager                           ,                    42686,      0.8%
-<<<<<<< HEAD
 - OpenSubstate::GlobalPackage                                              ,                  2494754,     44.5%
 - OpenSubstate::GlobalPreallocatedSecp256k1Account                         ,                   772151,     13.8%
 - OpenSubstate::InternalFungibleVault                                      ,                   181670,      3.2%
-=======
-- OpenSubstate::GlobalPackage                                              ,                  2494754,     45.9%
-- OpenSubstate::GlobalPreallocatedSecp256k1Account                         ,                   772151,     14.2%
-- OpenSubstate::InternalFungibleVault                                      ,                   181670,      3.3%
->>>>>>> e56a2ce1
 - OpenSubstate::InternalGenericComponent                                   ,                    66591,      1.2%
 - OpenSubstate::InternalKeyValueStore                                      ,                    40536,      0.7%
 - PinNode                                                                  ,                      276,      0.0%
@@ -58,15 +42,9 @@
 - RunNativeCode::on_virtualize                                             ,                    34520,      0.6%
 - RunNativeCode::put_FungibleVault                                         ,                    24554,      0.4%
 - RunNativeCode::take_FungibleVault                                        ,                    42457,      0.8%
-<<<<<<< HEAD
 - RunNativeCode::try_deposit_or_abort                                      ,                    97988,      1.7%
 - RunNativeCode::withdraw                                                  ,                    57851,      1.0%
-- RunWasmCode::Faucet_lock_fee                                             ,                    27840,      0.5%
-=======
-- RunNativeCode::try_deposit_or_abort                                      ,                    97988,      1.8%
-- RunNativeCode::withdraw                                                  ,                    57851,      1.1%
 - RunWasmCode::Faucet_lock_fee                                             ,                    25290,      0.5%
->>>>>>> e56a2ce1
 - SetCallFrameData                                                         ,                      606,      0.0%
 - SetSubstate                                                              ,                      371,      0.0%
 - SwitchStack                                                              ,                     1000,      0.0%
