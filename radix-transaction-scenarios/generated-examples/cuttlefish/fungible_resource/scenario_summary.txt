--- conflicted
+++ resolved
@@ -2,13 +2,8 @@
 
 == SUMMARY HASHES ==
 These Cuttlefish hashes are permitted to change only until the scenario is deployed to a permanent network, else it can cause divergence.
-<<<<<<< HEAD
-State changes: a16e17b08b450f25 (allowed to change if not deployed to any network)
-Events       : 325e5d6a1567e5fb (allowed to change if not deployed to any network)
-=======
-State changes: 8cbc41cb3a8e9173 (allowed to change if not deployed to any network)
-Events       : d50b244443246aa7 (allowed to change if not deployed to any network)
->>>>>>> e56a2ce1
+State changes: 99a575ce65aae06d (allowed to change if not deployed to any network)
+Events       : 34bebe6de255ac4f (allowed to change if not deployed to any network)
 
 == INTERESTING ADDRESSES ==
 - user_account_1: account_sim16996e320lnez82q6430eunaz9l3n5fnwk6eh9avrmtmj22e7jmhemw
