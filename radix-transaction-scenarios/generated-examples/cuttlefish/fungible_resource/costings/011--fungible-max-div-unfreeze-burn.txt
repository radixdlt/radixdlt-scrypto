--- conflicted
+++ resolved
@@ -1,20 +1,10 @@
-<<<<<<< HEAD
-Total Cost (XRD)                                                           ,             0.2052527449,    100.0%
-- Execution Cost (XRD)                                                     ,               0.14399285,     70.2%
+Total Cost (XRD)                                                           ,             0.2051252449,    100.0%
+- Execution Cost (XRD)                                                     ,               0.14386535,     70.1%
 - Finalization Cost (XRD)                                                  ,                0.0202519,      9.9%
 - Storage Cost (XRD)                                                       ,             0.0410079949,     20.0%
 - Tipping Cost (XRD)                                                       ,                        0,      0.0%
 - Royalty Cost (XRD)                                                       ,                        0,      0.0%
-Execution Cost Breakdown                                                   ,                  2879857,    100.0%
-=======
-Total Cost (XRD)                                                           ,             0.1921252449,    100.0%
-- Execution Cost (XRD)                                                     ,               0.13586535,     70.7%
-- Finalization Cost (XRD)                                                  ,                0.0152519,      7.9%
-- Storage Cost (XRD)                                                       ,             0.0410079949,     21.3%
-- Tipping Cost (XRD)                                                       ,                        0,      0.0%
-- Royalty Cost (XRD)                                                       ,                        0,      0.0%
-Execution Cost Breakdown                                                   ,                  2717307,    100.0%
->>>>>>> e56a2ce1
+Execution Cost Breakdown                                                   ,                  2877307,    100.0%
 - AfterInvoke                                                              ,                       76,      0.0%
 - AllocateNodeId                                                           ,                      679,      0.0%
 - BeforeInvoke                                                             ,                      616,      0.0%
@@ -29,7 +19,7 @@
 - MarkSubstateAsTransient                                                  ,                       55,      0.0%
 - OpenSubstate::GlobalFungibleResourceManager                              ,                   203519,      7.1%
 - OpenSubstate::GlobalGenericComponent                                     ,                    43690,      1.5%
-- OpenSubstate::GlobalPackage                                              ,                  1253926,     43.5%
+- OpenSubstate::GlobalPackage                                              ,                  1253926,     43.6%
 - OpenSubstate::InternalFungibleVault                                      ,                   134289,      4.7%
 - OpenSubstate::InternalGenericComponent                                   ,                    10266,      0.4%
 - OpenSubstate::InternalKeyValueStore                                      ,                    40536,      1.4%
