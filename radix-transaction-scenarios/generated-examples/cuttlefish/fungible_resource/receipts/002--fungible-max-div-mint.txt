TRANSACTION STATUS: COMMITTED SUCCESS

<<<<<<< HEAD
TRANSACTION COST: 0.30496054273 XRD
├─ Network execution: 0.2161507 XRD, 4323014 execution cost units
├─ Network finalization: 0.0210036 XRD, 420072 finalization cost units
=======
TRANSACTION COST: 0.29183304273 XRD
├─ Network execution: 0.2080232 XRD, 4160464 execution cost units
├─ Network finalization: 0.0160036 XRD, 320072 finalization cost units
>>>>>>> e56a2ce1
├─ Tip: 0 XRD
├─ Network Storage: 0.06780624273 XRD
└─ Royalties: 0 XRD

LOGS: 0

EVENTS: 7
├─ Emitter: Method { node: internal_vault_sim1tz9uaalv8g3ahmwep2trlyj2m3zn7rstm9pwessa3k56me2fcduq2u, module_id: Main }
   Event: LockFeeEvent {
     amount: Decimal("5000"),
   }
├─ Emitter: Method { node: resource_sim1t5cryrd2t8xhdk3cra2flmvqydf7l5l3kschqerv7w0prljc2uhh09, module_id: Main }
   Event: MintFungibleResourceEvent {
     amount: Decimal("100"),
   }
├─ Emitter: Method { node: internal_vault_sim1tqqp6e7t3gyracm4g475nack22pmw0dq0wd3hgl8wcggz34rl8xvst, module_id: Main }
   Event: DepositEvent {
     amount: Decimal("100"),
   }
├─ Emitter: Method { node: account_sim16996e320lnez82q6430eunaz9l3n5fnwk6eh9avrmtmj22e7jmhemw, module_id: Main }
   Event: DepositEvent::Fungible(
     ResourceAddress(Reference("resource_sim1t5cryrd2t8xhdk3cra2flmvqydf7l5l3kschqerv7w0prljc2uhh09")),
     Decimal("100"),
   )
├─ Emitter: Method { node: internal_vault_sim1tz9uaalv8g3ahmwep2trlyj2m3zn7rstm9pwessa3k56me2fcduq2u, module_id: Main }
   Event: PayFeeEvent {
<<<<<<< HEAD
     amount: Decimal("0.30496054273"),
   }
├─ Emitter: Method { node: internal_vault_sim1tpsesv77qvw782kknjks9g3x2msg8cc8ldshk28pkf6m6lkhun3sel, module_id: Main }
   Event: DepositEvent {
     amount: Decimal("0.152480271365"),
   }
└─ Emitter: Method { node: resource_sim1tknxxxxxxxxxradxrdxxxxxxxxx009923554798xxxxxxxxxakj8n3, module_id: Main }
   Event: BurnFungibleResourceEvent {
     amount: Decimal("0.152480271365"),
=======
     amount: Decimal("0.29183304273"),
   }
├─ Emitter: Method { node: internal_vault_sim1tpsesv77qvw782kknjks9g3x2msg8cc8ldshk28pkf6m6lkhun3sel, module_id: Main }
   Event: DepositEvent {
     amount: Decimal("0.145916521365"),
   }
└─ Emitter: Method { node: resource_sim1tknxxxxxxxxxradxrdxxxxxxxxx009923554798xxxxxxxxxakj8n3, module_id: Main }
   Event: BurnFungibleResourceEvent {
     amount: Decimal("0.145916521365"),
>>>>>>> e56a2ce1
   }

STATE UPDATES: 6 entities
├─ consensusmanager_sim1scxxxxxxxxxxcnsmgrxxxxxxxxx000999665565xxxxxxxxxxc06cl across 1 partitions
  └─ Partition(64): 1 change
    └─ Set: Field(2)
       Value: UNLOCKED ConsensusManagerValidatorRewardsFieldPayload::V1(
         ValidatorRewardsSubstate {
           proposer_rewards: {
<<<<<<< HEAD
             0u8 => Decimal("0.25149638773"),
=======
             0u8 => Decimal("0.24493263773"),
>>>>>>> e56a2ce1
           },
           rewards_vault: Vault(Own("internal_vault_sim1tpsesv77qvw782kknjks9g3x2msg8cc8ldshk28pkf6m6lkhun3sel")),
         },
       )
├─ transactiontracker_sim1stxxxxxxxxxxtxtrakxxxxxxxxx006844685494xxxxxxxxx4d5zd2 across 2 partitions
  ├─ Partition(64): 1 change
    └─ Set: Field(0)
       Value: UNLOCKED TransactionTrackerSubstate::V1(
         TransactionTrackerSubstateV1 {
           start_epoch: 1u64,
           start_partition: 65u8,
           partition_range_start_inclusive: 65u8,
           partition_range_end_inclusive: 255u8,
           epochs_per_partition: 100u64,
         },
       )
  └─ Partition(65): 1 change
    └─ Set: Hash(hex("546bc0b529430a7f6ab7d75b8d87234405291403ca38317bb8593eafa33693dc"))
       Value: UNLOCKED TransactionStatus::V1(
         TransactionStatusV1::CommittedSuccess,
       )
├─ component_sim1cptxxxxxxxxxfaucetxxxxxxxxx000527798379xxxxxxxxxhkrefh across 1 partitions
  └─ Partition(64): 1 change
    └─ Set: Field(0)
       Value: UNLOCKED Faucet {
         vault: Vault(Own("internal_vault_sim1tz9uaalv8g3ahmwep2trlyj2m3zn7rstm9pwessa3k56me2fcduq2u")),
         transactions: KeyValueStore(Own("internal_keyvaluestore_sim1krn7clzr3qmq2zhwr77mdenksxswf00yeh8tn3vyzesg4kr3p54gv8")),
       }
├─ internal_vault_sim1tz9uaalv8g3ahmwep2trlyj2m3zn7rstm9pwessa3k56me2fcduq2u across 1 partitions
  └─ Partition(64): 1 change
    └─ Set: Field(0)
       Value: UNLOCKED FungibleVaultBalanceFieldPayload::V1(
<<<<<<< HEAD
         LiquidFungibleResource(Decimal("99999999999999998.99401444908")),
=======
         LiquidFungibleResource(Decimal("99999999999999999.02026944908")),
>>>>>>> e56a2ce1
       )
├─ internal_vault_sim1tqqp6e7t3gyracm4g475nack22pmw0dq0wd3hgl8wcggz34rl8xvst across 1 partitions
  └─ Partition(64): 1 change
    └─ Set: Field(0)
       Value: UNLOCKED FungibleVaultBalanceFieldPayload::V1(
         LiquidFungibleResource(Decimal("100100")),
       )
└─ internal_vault_sim1tpsesv77qvw782kknjks9g3x2msg8cc8ldshk28pkf6m6lkhun3sel across 1 partitions
  └─ Partition(64): 1 change
    └─ Set: Field(0)
       Value: UNLOCKED FungibleVaultBalanceFieldPayload::V1(
<<<<<<< HEAD
         LiquidFungibleResource(Decimal("0.50299277546")),
=======
         LiquidFungibleResource(Decimal("0.48986527546")),
>>>>>>> e56a2ce1
       )

OUTPUTS: 3
├─ Unit
├─ Own("internal_component_sim1lpnat68whepd27plx82ja0n4dprh55rpqsnm4jeshfpea3306fscpl")
└─ Unit

BALANCE CHANGES: 3
├─ Vault: internal_vault_sim1tz9uaalv8g3ahmwep2trlyj2m3zn7rstm9pwessa3k56me2fcduq2u
   ResAddr: resource_sim1tknxxxxxxxxxradxrdxxxxxxxxx009923554798xxxxxxxxxakj8n3
<<<<<<< HEAD
   Change: -0.30496054273
=======
   Change: -0.29183304273
>>>>>>> e56a2ce1
├─ Vault: internal_vault_sim1tqqp6e7t3gyracm4g475nack22pmw0dq0wd3hgl8wcggz34rl8xvst
   ResAddr: resource_sim1t5cryrd2t8xhdk3cra2flmvqydf7l5l3kschqerv7w0prljc2uhh09
   Change: 100
└─ Vault: internal_vault_sim1tpsesv77qvw782kknjks9g3x2msg8cc8ldshk28pkf6m6lkhun3sel
   ResAddr: resource_sim1tknxxxxxxxxxradxrdxxxxxxxxx009923554798xxxxxxxxxakj8n3
<<<<<<< HEAD
   Change: 0.152480271365
=======
   Change: 0.145916521365
>>>>>>> e56a2ce1

NEW ENTITIES: 0<|MERGE_RESOLUTION|>--- conflicted
+++ resolved
@@ -1,14 +1,8 @@
 TRANSACTION STATUS: COMMITTED SUCCESS
 
-<<<<<<< HEAD
-TRANSACTION COST: 0.30496054273 XRD
-├─ Network execution: 0.2161507 XRD, 4323014 execution cost units
+TRANSACTION COST: 0.30483304273 XRD
+├─ Network execution: 0.2160232 XRD, 4320464 execution cost units
 ├─ Network finalization: 0.0210036 XRD, 420072 finalization cost units
-=======
-TRANSACTION COST: 0.29183304273 XRD
-├─ Network execution: 0.2080232 XRD, 4160464 execution cost units
-├─ Network finalization: 0.0160036 XRD, 320072 finalization cost units
->>>>>>> e56a2ce1
 ├─ Tip: 0 XRD
 ├─ Network Storage: 0.06780624273 XRD
 └─ Royalties: 0 XRD
@@ -35,27 +29,15 @@
    )
 ├─ Emitter: Method { node: internal_vault_sim1tz9uaalv8g3ahmwep2trlyj2m3zn7rstm9pwessa3k56me2fcduq2u, module_id: Main }
    Event: PayFeeEvent {
-<<<<<<< HEAD
-     amount: Decimal("0.30496054273"),
+     amount: Decimal("0.30483304273"),
    }
 ├─ Emitter: Method { node: internal_vault_sim1tpsesv77qvw782kknjks9g3x2msg8cc8ldshk28pkf6m6lkhun3sel, module_id: Main }
    Event: DepositEvent {
-     amount: Decimal("0.152480271365"),
+     amount: Decimal("0.152416521365"),
    }
 └─ Emitter: Method { node: resource_sim1tknxxxxxxxxxradxrdxxxxxxxxx009923554798xxxxxxxxxakj8n3, module_id: Main }
    Event: BurnFungibleResourceEvent {
-     amount: Decimal("0.152480271365"),
-=======
-     amount: Decimal("0.29183304273"),
-   }
-├─ Emitter: Method { node: internal_vault_sim1tpsesv77qvw782kknjks9g3x2msg8cc8ldshk28pkf6m6lkhun3sel, module_id: Main }
-   Event: DepositEvent {
-     amount: Decimal("0.145916521365"),
-   }
-└─ Emitter: Method { node: resource_sim1tknxxxxxxxxxradxrdxxxxxxxxx009923554798xxxxxxxxxakj8n3, module_id: Main }
-   Event: BurnFungibleResourceEvent {
-     amount: Decimal("0.145916521365"),
->>>>>>> e56a2ce1
+     amount: Decimal("0.152416521365"),
    }
 
 STATE UPDATES: 6 entities
@@ -65,11 +47,7 @@
        Value: UNLOCKED ConsensusManagerValidatorRewardsFieldPayload::V1(
          ValidatorRewardsSubstate {
            proposer_rewards: {
-<<<<<<< HEAD
-             0u8 => Decimal("0.25149638773"),
-=======
-             0u8 => Decimal("0.24493263773"),
->>>>>>> e56a2ce1
+             0u8 => Decimal("0.25143263773"),
            },
            rewards_vault: Vault(Own("internal_vault_sim1tpsesv77qvw782kknjks9g3x2msg8cc8ldshk28pkf6m6lkhun3sel")),
          },
@@ -102,11 +80,7 @@
   └─ Partition(64): 1 change
     └─ Set: Field(0)
        Value: UNLOCKED FungibleVaultBalanceFieldPayload::V1(
-<<<<<<< HEAD
-         LiquidFungibleResource(Decimal("99999999999999998.99401444908")),
-=======
-         LiquidFungibleResource(Decimal("99999999999999999.02026944908")),
->>>>>>> e56a2ce1
+         LiquidFungibleResource(Decimal("99999999999999998.99426944908")),
        )
 ├─ internal_vault_sim1tqqp6e7t3gyracm4g475nack22pmw0dq0wd3hgl8wcggz34rl8xvst across 1 partitions
   └─ Partition(64): 1 change
@@ -118,11 +92,7 @@
   └─ Partition(64): 1 change
     └─ Set: Field(0)
        Value: UNLOCKED FungibleVaultBalanceFieldPayload::V1(
-<<<<<<< HEAD
-         LiquidFungibleResource(Decimal("0.50299277546")),
-=======
-         LiquidFungibleResource(Decimal("0.48986527546")),
->>>>>>> e56a2ce1
+         LiquidFungibleResource(Decimal("0.50286527546")),
        )
 
 OUTPUTS: 3
@@ -133,20 +103,12 @@
 BALANCE CHANGES: 3
 ├─ Vault: internal_vault_sim1tz9uaalv8g3ahmwep2trlyj2m3zn7rstm9pwessa3k56me2fcduq2u
    ResAddr: resource_sim1tknxxxxxxxxxradxrdxxxxxxxxx009923554798xxxxxxxxxakj8n3
-<<<<<<< HEAD
-   Change: -0.30496054273
-=======
-   Change: -0.29183304273
->>>>>>> e56a2ce1
+   Change: -0.30483304273
 ├─ Vault: internal_vault_sim1tqqp6e7t3gyracm4g475nack22pmw0dq0wd3hgl8wcggz34rl8xvst
    ResAddr: resource_sim1t5cryrd2t8xhdk3cra2flmvqydf7l5l3kschqerv7w0prljc2uhh09
    Change: 100
 └─ Vault: internal_vault_sim1tpsesv77qvw782kknjks9g3x2msg8cc8ldshk28pkf6m6lkhun3sel
    ResAddr: resource_sim1tknxxxxxxxxxradxrdxxxxxxxxx009923554798xxxxxxxxxakj8n3
-<<<<<<< HEAD
-   Change: 0.152480271365
-=======
-   Change: 0.145916521365
->>>>>>> e56a2ce1
+   Change: 0.152416521365
 
 NEW ENTITIES: 0