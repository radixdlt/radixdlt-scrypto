--- conflicted
+++ resolved
@@ -1,14 +1,8 @@
 TRANSACTION STATUS: COMMITTED SUCCESS
 
-<<<<<<< HEAD
-TRANSACTION COST: 0.31166122199 XRD
-├─ Network execution: 0.21503125 XRD, 4300625 execution cost units
+TRANSACTION COST: 0.31153372199 XRD
+├─ Network execution: 0.21490375 XRD, 4298075 execution cost units
 ├─ Network finalization: 0.0210036 XRD, 420072 finalization cost units
-=======
-TRANSACTION COST: 0.29853372199 XRD
-├─ Network execution: 0.20690375 XRD, 4138075 execution cost units
-├─ Network finalization: 0.0160036 XRD, 320072 finalization cost units
->>>>>>> e56a2ce1
 ├─ Tip: 0 XRD
 ├─ Network Storage: 0.07562637199 XRD
 └─ Royalties: 0 XRD
@@ -35,27 +29,15 @@
    }
 ├─ Emitter: Method { node: internal_vault_sim1tz9uaalv8g3ahmwep2trlyj2m3zn7rstm9pwessa3k56me2fcduq2u, module_id: Main }
    Event: PayFeeEvent {
-<<<<<<< HEAD
-     amount: Decimal("0.31166122199"),
+     amount: Decimal("0.31153372199"),
    }
 ├─ Emitter: Method { node: internal_vault_sim1tpsesv77qvw782kknjks9g3x2msg8cc8ldshk28pkf6m6lkhun3sel, module_id: Main }
    Event: DepositEvent {
-     amount: Decimal("0.155830610995"),
+     amount: Decimal("0.155766860995"),
    }
 └─ Emitter: Method { node: resource_sim1tknxxxxxxxxxradxrdxxxxxxxxx009923554798xxxxxxxxxakj8n3, module_id: Main }
    Event: BurnFungibleResourceEvent {
-     amount: Decimal("0.155830610995"),
-=======
-     amount: Decimal("0.29853372199"),
-   }
-├─ Emitter: Method { node: internal_vault_sim1tpsesv77qvw782kknjks9g3x2msg8cc8ldshk28pkf6m6lkhun3sel, module_id: Main }
-   Event: DepositEvent {
-     amount: Decimal("0.149266860995"),
-   }
-└─ Emitter: Method { node: resource_sim1tknxxxxxxxxxradxrdxxxxxxxxx009923554798xxxxxxxxxakj8n3, module_id: Main }
-   Event: BurnFungibleResourceEvent {
-     amount: Decimal("0.149266860995"),
->>>>>>> e56a2ce1
+     amount: Decimal("0.155766860995"),
    }
 
 STATE UPDATES: 6 entities
@@ -65,11 +47,7 @@
        Value: UNLOCKED ConsensusManagerValidatorRewardsFieldPayload::V1(
          ValidatorRewardsSubstate {
            proposer_rewards: {
-<<<<<<< HEAD
-             0u8 => Decimal("0.3294116932275"),
-=======
-             0u8 => Decimal("0.3195660682275"),
->>>>>>> e56a2ce1
+             0u8 => Decimal("0.3293160682275"),
            },
            rewards_vault: Vault(Own("internal_vault_sim1tpsesv77qvw782kknjks9g3x2msg8cc8ldshk28pkf6m6lkhun3sel")),
          },
@@ -102,11 +80,7 @@
   └─ Partition(64): 1 change
     └─ Set: Field(0)
        Value: UNLOCKED FungibleVaultBalanceFieldPayload::V1(
-<<<<<<< HEAD
-         LiquidFungibleResource(Decimal("99999999999999998.68235322709")),
-=======
-         LiquidFungibleResource(Decimal("99999999999999998.72173572709")),
->>>>>>> e56a2ce1
+         LiquidFungibleResource(Decimal("99999999999999998.68273572709")),
        )
 ├─ internal_vault_sim1tqqp6e7t3gyracm4g475nack22pmw0dq0wd3hgl8wcggz34rl8xvst across 1 partitions
   └─ Partition(64): 1 change
@@ -118,11 +92,7 @@
   └─ Partition(64): 1 change
     └─ Set: Field(0)
        Value: UNLOCKED FungibleVaultBalanceFieldPayload::V1(
-<<<<<<< HEAD
-         LiquidFungibleResource(Decimal("0.658823386455")),
-=======
-         LiquidFungibleResource(Decimal("0.639132136455")),
->>>>>>> e56a2ce1
+         LiquidFungibleResource(Decimal("0.658632136455")),
        )
 
 OUTPUTS: 4
@@ -134,20 +104,12 @@
 BALANCE CHANGES: 3
 ├─ Vault: internal_vault_sim1tz9uaalv8g3ahmwep2trlyj2m3zn7rstm9pwessa3k56me2fcduq2u
    ResAddr: resource_sim1tknxxxxxxxxxradxrdxxxxxxxxx009923554798xxxxxxxxxakj8n3
-<<<<<<< HEAD
-   Change: -0.31166122199
-=======
-   Change: -0.29853372199
->>>>>>> e56a2ce1
+   Change: -0.31153372199
 ├─ Vault: internal_vault_sim1tqqp6e7t3gyracm4g475nack22pmw0dq0wd3hgl8wcggz34rl8xvst
    ResAddr: resource_sim1t5cryrd2t8xhdk3cra2flmvqydf7l5l3kschqerv7w0prljc2uhh09
    Change: -10
 └─ Vault: internal_vault_sim1tpsesv77qvw782kknjks9g3x2msg8cc8ldshk28pkf6m6lkhun3sel
    ResAddr: resource_sim1tknxxxxxxxxxradxrdxxxxxxxxx009923554798xxxxxxxxxakj8n3
-<<<<<<< HEAD
-   Change: 0.155830610995
-=======
-   Change: 0.149266860995
->>>>>>> e56a2ce1
+   Change: 0.155766860995
 
 NEW ENTITIES: 0