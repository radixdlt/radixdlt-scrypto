--- conflicted
+++ resolved
@@ -1,14 +1,8 @@
 TRANSACTION STATUS: COMMITTED SUCCESS
 
-<<<<<<< HEAD
-TRANSACTION COST: 0.70102500819 XRD
-├─ Network execution: 0.2609725 XRD, 5219450 execution cost units
+TRANSACTION COST: 0.70089750819 XRD
+├─ Network execution: 0.260845 XRD, 5216900 execution cost units
 ├─ Network finalization: 0.14126635 XRD, 2825327 finalization cost units
-=======
-TRANSACTION COST: 0.68789750819 XRD
-├─ Network execution: 0.252845 XRD, 5056900 execution cost units
-├─ Network finalization: 0.13626635 XRD, 2725327 finalization cost units
->>>>>>> e56a2ce1
 ├─ Tip: 0 XRD
 ├─ Network Storage: 0.29878615819 XRD
 └─ Royalties: 0 XRD
@@ -39,27 +33,15 @@
    )
 ├─ Emitter: Method { node: internal_vault_sim1tz9uaalv8g3ahmwep2trlyj2m3zn7rstm9pwessa3k56me2fcduq2u, module_id: Main }
    Event: PayFeeEvent {
-<<<<<<< HEAD
-     amount: Decimal("0.70102500819"),
+     amount: Decimal("0.70089750819"),
    }
 ├─ Emitter: Method { node: internal_vault_sim1tpsesv77qvw782kknjks9g3x2msg8cc8ldshk28pkf6m6lkhun3sel, module_id: Main }
    Event: DepositEvent {
-     amount: Decimal("0.350512504095"),
+     amount: Decimal("0.350448754095"),
    }
 └─ Emitter: Method { node: resource_sim1tknxxxxxxxxxradxrdxxxxxxxxx009923554798xxxxxxxxxakj8n3, module_id: Main }
    Event: BurnFungibleResourceEvent {
-     amount: Decimal("0.350512504095"),
-=======
-     amount: Decimal("0.68789750819"),
-   }
-├─ Emitter: Method { node: internal_vault_sim1tpsesv77qvw782kknjks9g3x2msg8cc8ldshk28pkf6m6lkhun3sel, module_id: Main }
-   Event: DepositEvent {
-     amount: Decimal("0.343948754095"),
-   }
-└─ Emitter: Method { node: resource_sim1tknxxxxxxxxxradxrdxxxxxxxxx009923554798xxxxxxxxxakj8n3, module_id: Main }
-   Event: BurnFungibleResourceEvent {
-     amount: Decimal("0.343948754095"),
->>>>>>> e56a2ce1
+     amount: Decimal("0.350448754095"),
    }
 
 STATE UPDATES: 8 entities
@@ -69,11 +51,7 @@
        Value: UNLOCKED ConsensusManagerValidatorRewardsFieldPayload::V1(
          ValidatorRewardsSubstate {
            proposer_rewards: {
-<<<<<<< HEAD
-             0u8 => Decimal("0.1752562520475"),
-=======
-             0u8 => Decimal("0.1719743770475"),
->>>>>>> e56a2ce1
+             0u8 => Decimal("0.1752243770475"),
            },
            rewards_vault: Vault(Own("internal_vault_sim1tpsesv77qvw782kknjks9g3x2msg8cc8ldshk28pkf6m6lkhun3sel")),
          },
@@ -106,11 +84,7 @@
   └─ Partition(64): 1 change
     └─ Set: Field(0)
        Value: UNLOCKED FungibleVaultBalanceFieldPayload::V1(
-<<<<<<< HEAD
-         LiquidFungibleResource(Decimal("99999999999999999.29897499181")),
-=======
-         LiquidFungibleResource(Decimal("99999999999999999.31210249181")),
->>>>>>> e56a2ce1
+         LiquidFungibleResource(Decimal("99999999999999999.29910249181")),
        )
 ├─ resource_sim1t5cryrd2t8xhdk3cra2flmvqydf7l5l3kschqerv7w0prljc2uhh09 across 4 partitions
   ├─ Partition(5): 1 change
@@ -352,11 +326,7 @@
   └─ Partition(64): 1 change
     └─ Set: Field(0)
        Value: UNLOCKED FungibleVaultBalanceFieldPayload::V1(
-<<<<<<< HEAD
-         LiquidFungibleResource(Decimal("0.350512504095")),
-=======
-         LiquidFungibleResource(Decimal("0.343948754095")),
->>>>>>> e56a2ce1
+         LiquidFungibleResource(Decimal("0.350448754095")),
        )
 
 OUTPUTS: 3
@@ -370,21 +340,13 @@
 BALANCE CHANGES: 3
 ├─ Vault: internal_vault_sim1tz9uaalv8g3ahmwep2trlyj2m3zn7rstm9pwessa3k56me2fcduq2u
    ResAddr: resource_sim1tknxxxxxxxxxradxrdxxxxxxxxx009923554798xxxxxxxxxakj8n3
-<<<<<<< HEAD
-   Change: -0.70102500819
-=======
-   Change: -0.68789750819
->>>>>>> e56a2ce1
+   Change: -0.70089750819
 ├─ Vault: internal_vault_sim1tqqp6e7t3gyracm4g475nack22pmw0dq0wd3hgl8wcggz34rl8xvst
    ResAddr: resource_sim1t5cryrd2t8xhdk3cra2flmvqydf7l5l3kschqerv7w0prljc2uhh09
    Change: 100000
 └─ Vault: internal_vault_sim1tpsesv77qvw782kknjks9g3x2msg8cc8ldshk28pkf6m6lkhun3sel
    ResAddr: resource_sim1tknxxxxxxxxxradxrdxxxxxxxxx009923554798xxxxxxxxxakj8n3
-<<<<<<< HEAD
-   Change: 0.350512504095
-=======
-   Change: 0.343948754095
->>>>>>> e56a2ce1
+   Change: 0.350448754095
 
 NEW ENTITIES: 2
 └─ Component: account_sim16996e320lnez82q6430eunaz9l3n5fnwk6eh9avrmtmj22e7jmhemw
