--- conflicted
+++ resolved
@@ -103,13 +103,8 @@
 
     pub fn new_account_advanced(&mut self, owner_role: OwnerRole) -> ComponentAddress {
         let manifest = ManifestBuilder::new()
-<<<<<<< HEAD
-            .lock_fee(self.faucet_component(), 500u32.into())
+            .lock_fee_from_faucet()
             .new_account_advanced(owner_role)
-=======
-            .lock_fee_from_faucet()
-            .new_account_advanced(owner_rule)
->>>>>>> 32409873
             .build();
         let receipt = self.execute_manifest(manifest, vec![]);
         receipt.expect_commit_success();
@@ -166,13 +161,8 @@
         owner_role: OwnerRole,
     ) -> PackageAddress {
         let manifest = ManifestBuilder::new()
-<<<<<<< HEAD
-            .lock_fee(self.faucet_component(), 5000u32.into())
+            .lock_fee_from_faucet()
             .publish_package_advanced(None, code, definition, metadata, owner_role)
-=======
-            .lock_fee_from_faucet()
-            .publish_package_advanced(None, code, definition, metadata, owner_rule)
->>>>>>> 32409873
             .build();
 
         let receipt = self.execute_manifest(manifest, vec![]);
