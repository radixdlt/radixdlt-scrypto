// Ideally, only the types listed below can be used by Radix Engine.
// We need a better strategy to enforce this.

pub use crate::component::ComponentAddress;
pub use crate::component::PackageAddress;
pub use crate::core::Level;
pub use crate::core::ScryptoActorInfo;
pub use crate::crypto::EcdsaPublicKey;
pub use crate::crypto::EcdsaSignature;
pub use crate::crypto::Hash;
pub use crate::math::Decimal;
pub use crate::resource::MintParams;
pub use crate::resource::NonFungibleAddress;
pub use crate::resource::NonFungibleId;
pub use crate::resource::ResourceAddress;
pub use crate::resource::ResourceType;
pub use crate::sbor::*;

pub type KeyValueStoreId = (Hash, u32);
pub type VaultId = (Hash, u32);
pub type BucketId = u32;
pub type ProofId = u32;

#[derive(Debug, Clone, Copy, PartialEq, Eq, Hash, Encode, Decode)]
pub enum ValueId {
    Bucket(BucketId),
    Proof(ProofId),
<<<<<<< HEAD
    KeyValueStore(KeyValueStoreId),
=======
    Worktop,
}

#[derive(Debug, Clone, Copy, PartialEq, Eq, Hash, Encode, Decode)]
pub enum StoredValueId {
    KeyValueStoreId(KeyValueStoreId),
>>>>>>> 2352f2d2
    Component(ComponentAddress),
    Vault(VaultId),
    Resource(ResourceAddress),
    NonFungibles(ResourceAddress),
    Package(PackageAddress),
}

impl Into<(Hash, u32)> for ValueId {
    fn into(self) -> KeyValueStoreId {
        match self {
            ValueId::KeyValueStore(id) => id,
            ValueId::Vault(id) => id,
            _ => panic!("Not a stored id"),
        }
    }
}

impl Into<u32> for ValueId {
    fn into(self) -> u32 {
        match self {
            ValueId::Bucket(id) => id,
            ValueId::Proof(id) => id,
            _ => panic!("Not a transient id"),
        }
    }
}

impl Into<ComponentAddress> for ValueId {
    fn into(self) -> ComponentAddress {
        match self {
            ValueId::Component(component_address) => component_address,
            _ => panic!("Not a component address"),
        }
    }
}

impl Into<PackageAddress> for ValueId {
    fn into(self) -> PackageAddress {
        match self {
            ValueId::Package(package_address) => package_address,
            _ => panic!("Not a package address"),
        }
    }
}

impl Into<ResourceAddress> for ValueId {
    fn into(self) -> ResourceAddress {
        match self {
            ValueId::Resource(resource_address) => resource_address,
            _ => panic!("Not a resource address"),
        }
    }
}

pub use crate::constants::*;<|MERGE_RESOLUTION|>--- conflicted
+++ resolved
@@ -25,16 +25,8 @@
 pub enum ValueId {
     Bucket(BucketId),
     Proof(ProofId),
-<<<<<<< HEAD
     KeyValueStore(KeyValueStoreId),
-=======
     Worktop,
-}
-
-#[derive(Debug, Clone, Copy, PartialEq, Eq, Hash, Encode, Decode)]
-pub enum StoredValueId {
-    KeyValueStoreId(KeyValueStoreId),
->>>>>>> 2352f2d2
     Component(ComponentAddress),
     Vault(VaultId),
     Resource(ResourceAddress),
