use sbor::type_id::*;
use sbor::{any::*, *};
use sbor::path::{MutableSborPath, SborPath};

use crate::buffer::*;
use crate::component::*;
use crate::crypto::*;
use crate::engine::types::*;
use crate::math::*;
use crate::resource::*;
use crate::rust::borrow::Borrow;
use crate::rust::collections::HashMap;
use crate::rust::collections::HashSet;
use crate::rust::fmt;
use crate::rust::format;
use crate::rust::string::String;
use crate::rust::string::ToString;
use crate::rust::vec::Vec;
use crate::types::*;

/// Represents an error when parsing a Scrypto value.
#[derive(Debug, Clone, PartialEq, Eq)]
pub enum ParseScryptoValueError {
    DecodeError(DecodeError),
    CustomValueCheckError(ScryptoCustomValueCheckError),
}

pub enum ScryptoValueReplaceError {
    ProofIdNotFound(ProofId),
    BucketIdNotFound(BucketId),
}

/// A Scrypto value is a SBOR value of which the custom types are the ones defined by `ScryptoType`.
#[derive(Clone, PartialEq, Eq)]
pub struct ScryptoValue {
    pub raw: Vec<u8>,
    pub dom: Value,
    pub bucket_ids: HashMap<BucketId, SborPath>,
    pub proof_ids: HashMap<ProofId, SborPath>,
    pub vault_ids: HashSet<VaultId>,
    pub lazy_map_ids: HashSet<LazyMapId>,
}

impl ScryptoValue {
    pub fn from_slice(slice: &[u8]) -> Result<Self, ParseScryptoValueError> {
        // Decode with SBOR
        let value = decode_any(slice).map_err(ParseScryptoValueError::DecodeError)?;

        // Scrypto specific types checking
        let mut checker = ScryptoCustomValueChecker::new();
        traverse_any(&mut MutableSborPath::new(), &value, &mut checker)
            .map_err(ParseScryptoValueError::CustomValueCheckError)?;

        Ok(ScryptoValue {
            raw: slice.to_vec(),
            dom: value,
            bucket_ids: checker.buckets.drain().map(|(e, path)| (e.0, path)).collect(),
            proof_ids: checker.proofs.drain().map(|(e, path)| (e.0, path)).collect(),
            vault_ids: checker.vaults.iter().map(|e| e.0).collect(),
            lazy_map_ids: checker.lazy_maps.iter().map(|e| e.id).collect(),
        })
    }

    pub fn replace_ids(
        &mut self,
        proof_replacements: &mut HashMap<ProofId, ProofId>,
        bucket_replacements: &mut HashMap<BucketId, BucketId>
    ) -> Result<(), ScryptoValueReplaceError>{
        let mut new_proof_ids = HashMap::new();
        for (proof_id, path) in self.proof_ids.drain() {
            let next_id = proof_replacements.remove(&proof_id)
                .ok_or(ScryptoValueReplaceError::ProofIdNotFound(proof_id))?;
            let value = path.get_from_value_mut(&mut self.dom).unwrap();
            if let Value::Custom { type_id: _, ref mut bytes} = value {
                *bytes = scrypto::resource::Proof(next_id).to_vec();
            } else {
                panic!("Proof Id should be custom type");
            }

            new_proof_ids.insert(next_id, path);
        }
        self.proof_ids = new_proof_ids;

        let mut new_bucket_ids = HashMap::new();
        for (bucket_id, path) in self.bucket_ids.drain() {
            let next_id = bucket_replacements.remove(&bucket_id)
                .ok_or(ScryptoValueReplaceError::BucketIdNotFound(bucket_id))?;
            let value = path.get_from_value_mut(&mut self.dom).unwrap();
            if let Value::Custom { type_id: _, ref mut bytes} = value {
                *bytes = scrypto::resource::Bucket(next_id).to_vec();
            } else {
                panic!("Bucket should be custom type");
            }

            new_bucket_ids.insert(next_id, path);
        }
        self.bucket_ids = new_bucket_ids;

        let mut bytes = Vec::new();
        let mut enc = Encoder::with_type(&mut bytes);
        encode_any(None, &self.dom, &mut enc);
        self.raw = bytes;

        Ok(())
    }

    pub fn from_value<T: Encode>(value: &T) -> Self {
        ScryptoValue::from_slice(&scrypto_encode(value)).unwrap()
    }

    pub fn to_string(&self) -> String {
        ScryptoValueFormatter::format_value(&self.dom, &HashMap::new(), &HashMap::new())
    }

    pub fn to_string_with_context(
        &self,
        bucket_ids: &HashMap<BucketId, String>,
        proof_ids: &HashMap<ProofId, String>,
    ) -> String {
        ScryptoValueFormatter::format_value(&self.dom, bucket_ids, proof_ids)
    }
}

impl fmt::Debug for ScryptoValue {
    fn fmt(&self, f: &mut fmt::Formatter<'_>) -> fmt::Result {
        write!(f, "{}", self.to_string())
    }
}

impl fmt::Display for ScryptoValue {
    fn fmt(&self, f: &mut fmt::Formatter<'_>) -> fmt::Result {
        write!(f, "{}", self.to_string())
    }
}

/// A checker the check a Scrypto-specific value.
pub struct ScryptoCustomValueChecker {
    pub buckets: HashMap<Bucket, SborPath>,
    pub proofs: HashMap<Proof, SborPath>,
    pub vaults: HashSet<Vault>,
    pub lazy_maps: HashSet<LazyMap<(), ()>>,
}

/// Represents an error when validating a Scrypto-specific value.
#[derive(Debug, Clone, PartialEq, Eq)]
pub enum ScryptoCustomValueCheckError {
    DecodeError(DecodeError),
    InvalidTypeId(u8),
    InvalidDecimal(ParseDecimalError),
    InvalidPackageAddress(ParsePackageAddressError),
    InvalidComponentAddress(ParseComponentAddressError),
    InvalidResourceAddress(ParseResourceAddressError),
    InvalidHash(ParseHashError),
    InvalidEcdsaPublicKey(ParseEcdsaPublicKeyError),
    InvalidEcdsaSignature(ParseEcdsaSignatureError),
    InvalidBucket(ParseBucketError),
    InvalidProof(ParseProofError),
    InvalidLazyMap(ParseLazyMapError),
    InvalidVault(ParseVaultError),
    InvalidNonFungibleId(ParseNonFungibleIdError),
    InvalidNonFungibleAddress(ParseNonFungibleAddressError),
    DuplicateIds,
}

impl ScryptoCustomValueChecker {
    pub fn new() -> Self {
        Self {
            buckets: HashMap::new(),
            proofs: HashMap::new(),
            vaults: HashSet::new(),
            lazy_maps: HashSet::new(),
        }
    }
}

impl CustomValueVisitor for ScryptoCustomValueChecker {
    type Err = ScryptoCustomValueCheckError;

    fn visit(&mut self, path: &mut MutableSborPath, type_id: u8, data: &[u8]) -> Result<(), Self::Err> {
        match ScryptoType::from_id(type_id).ok_or(Self::Err::InvalidTypeId(type_id))? {
            ScryptoType::PackageAddress => {
                PackageAddress::try_from(data)
                    .map_err(ScryptoCustomValueCheckError::InvalidPackageAddress)?;
            }
            ScryptoType::ComponentAddress => {
                ComponentAddress::try_from(data)
                    .map_err(ScryptoCustomValueCheckError::InvalidComponentAddress)?;
            }
            ScryptoType::LazyMap => {
                let map = LazyMap::try_from(data)
                    .map_err(ScryptoCustomValueCheckError::InvalidLazyMap)?;
                if !self.lazy_maps.insert(map) {
                    return Err(ScryptoCustomValueCheckError::DuplicateIds);
                }
            }
            ScryptoType::Hash => {
                Hash::try_from(data).map_err(ScryptoCustomValueCheckError::InvalidHash)?;
            }
            ScryptoType::EcdsaPublicKey => {
                EcdsaPublicKey::try_from(data)
                    .map_err(ScryptoCustomValueCheckError::InvalidEcdsaPublicKey)?;
            }
            ScryptoType::EcdsaSignature => {
                EcdsaSignature::try_from(data)
                    .map_err(ScryptoCustomValueCheckError::InvalidEcdsaSignature)?;
            }
            ScryptoType::Decimal => {
                Decimal::try_from(data).map_err(ScryptoCustomValueCheckError::InvalidDecimal)?;
            }
            ScryptoType::Bucket => {
<<<<<<< HEAD
                let bucket = Bucket::try_from(data).map_err(ScryptoCustomValueCheckError::InvalidBucket)?;
                if self.buckets.insert(bucket, path.clone().into()).is_some() {
                    return Err(ScryptoCustomValueCheckError::DuplicateIds)
                }
            }
            ScryptoType::Proof => {
                let proof = Proof::try_from(data).map_err(ScryptoCustomValueCheckError::InvalidProof)?;
                if self.proofs.insert(proof, path.clone().into()).is_some() {
                    return Err(ScryptoCustomValueCheckError::DuplicateIds)
=======
                let bucket =
                    Bucket::try_from(data).map_err(ScryptoCustomValueCheckError::InvalidBucket)?;
                if !self.buckets.insert(bucket) {
                    return Err(ScryptoCustomValueCheckError::DuplicateIds);
                }
            }
            ScryptoType::Proof => {
                let proof =
                    Proof::try_from(data).map_err(ScryptoCustomValueCheckError::InvalidProof)?;
                if !self.proofs.insert(proof) {
                    return Err(ScryptoCustomValueCheckError::DuplicateIds);
>>>>>>> c84dcb74
                }
            }
            ScryptoType::Vault => {
                let vault =
                    Vault::try_from(data).map_err(ScryptoCustomValueCheckError::InvalidVault)?;
                if !self.vaults.insert(vault) {
                    return Err(ScryptoCustomValueCheckError::DuplicateIds);
                }
            }
            ScryptoType::NonFungibleId => {
                NonFungibleId::try_from(data)
                    .map_err(ScryptoCustomValueCheckError::InvalidNonFungibleId)?;
            }
            ScryptoType::NonFungibleAddress => {
                NonFungibleAddress::try_from(data)
                    .map_err(ScryptoCustomValueCheckError::InvalidNonFungibleAddress)?;
            }
            ScryptoType::ResourceAddress => {
                ResourceAddress::try_from(data)
                    .map_err(ScryptoCustomValueCheckError::InvalidResourceAddress)?;
            }
        }
        Ok(())
    }
}

/// Utility that formats any Scrypto value.
pub struct ScryptoValueFormatter {}

impl ScryptoValueFormatter {
    pub fn format_value(
        value: &Value,
        bucket_ids: &HashMap<BucketId, String>,
        proof_ids: &HashMap<ProofId, String>,
    ) -> String {
        match value {
            // primitive types
            Value::Unit => "()".to_string(),
            Value::Bool { value } => value.to_string(),
            Value::I8 { value } => format!("{}i8", value),
            Value::I16 { value } => format!("{}i16", value),
            Value::I32 { value } => format!("{}i32", value),
            Value::I64 { value } => format!("{}i64", value),
            Value::I128 { value } => format!("{}i128", value),
            Value::U8 { value } => format!("{}u8", value),
            Value::U16 { value } => format!("{}u16", value),
            Value::U32 { value } => format!("{}u32", value),
            Value::U64 { value } => format!("{}u64", value),
            Value::U128 { value } => format!("{}u128", value),
            Value::String { value } => format!("\"{}\"", value),
            // struct & enum
            Value::Struct { fields } => {
                format!(
                    "Struct({})",
                    Self::format_elements(fields, bucket_ids, proof_ids)
                )
            }
            Value::Enum { index, fields } => {
                format!(
                    "Enum({}u8{}{})",
                    index,
                    if fields.is_empty() { "" } else { ", " },
                    Self::format_elements(fields, bucket_ids, proof_ids)
                )
            }
            // rust types
            Value::Option { value } => match value.borrow() {
                Some(x) => format!("Some({})", Self::format_value(x, bucket_ids, proof_ids)),
                None => "None".to_string(),
            },
            Value::Array {
                element_type_id,
                elements,
            } => format!(
                "Array<{}>({})",
                Self::format_type_id(*element_type_id),
                Self::format_elements(elements, bucket_ids, proof_ids)
            ),
            Value::Tuple { elements } => format!(
                "Tuple({})",
                Self::format_elements(elements, bucket_ids, proof_ids)
            ),
            Value::Result { value } => match value.borrow() {
                Ok(x) => format!("Ok({})", Self::format_value(x, bucket_ids, proof_ids)),
                Err(x) => format!("Err({})", Self::format_value(x, bucket_ids, proof_ids)),
            },
            // collections
            Value::Vec {
                element_type_id,
                elements,
            } => {
                if *element_type_id == TYPE_U8 {
                    let bytes = elements
                        .iter()
                        .map(|e| match e {
                            Value::U8 { value } => *value,
                            _ => panic!("Unexpected element value"),
                        })
                        .collect::<Vec<u8>>();
                    format!("Bytes(\"{}\")", hex::encode(bytes))
                } else {
                    format!(
                        "Vec<{}>({})",
                        Self::format_type_id(*element_type_id),
                        Self::format_elements(elements, bucket_ids, proof_ids)
                    )
                }
            }
            Value::TreeSet {
                element_type_id,
                elements,
            } => format!(
                "TreeSet<{}>({})",
                Self::format_type_id(*element_type_id),
                Self::format_elements(elements, bucket_ids, proof_ids)
            ),
            Value::HashSet {
                element_type_id,
                elements,
            } => format!(
                "HashSet<{}>({})",
                Self::format_type_id(*element_type_id),
                Self::format_elements(elements, bucket_ids, proof_ids)
            ),
            Value::TreeMap {
                key_type_id,
                value_type_id,
                elements,
            } => format!(
                "TreeMap<{}, {}>({})",
                Self::format_type_id(*key_type_id),
                Self::format_type_id(*value_type_id),
                Self::format_elements(elements, bucket_ids, proof_ids)
            ),
            Value::HashMap {
                key_type_id,
                value_type_id,
                elements,
            } => format!(
                "HashMap<{}, {}>({})",
                Self::format_type_id(*key_type_id),
                Self::format_type_id(*value_type_id),
                Self::format_elements(elements, bucket_ids, proof_ids)
            ),
            // custom types
            Value::Custom { type_id, bytes } => {
                Self::from_custom_value(*type_id, bytes, bucket_ids, proof_ids)
            }
        }
    }

    pub fn format_type_id(type_id: u8) -> String {
        if let Some(ty) = ScryptoType::from_id(type_id) {
            return ty.name();
        }

        match type_id {
            // primitive types
            TYPE_UNIT => "Unit",
            TYPE_BOOL => "Bool",
            TYPE_I8 => "I8",
            TYPE_I16 => "I16",
            TYPE_I32 => "I32",
            TYPE_I64 => "I64",
            TYPE_I128 => "I128",
            TYPE_U8 => "U8",
            TYPE_U16 => "U16",
            TYPE_U32 => "U32",
            TYPE_U64 => "U64",
            TYPE_U128 => "U128",
            TYPE_STRING => "String",
            // struct & enum
            TYPE_STRUCT => "Struct",
            TYPE_ENUM => "Enum",
            TYPE_OPTION => "Option",
            TYPE_ARRAY => "Array",
            TYPE_TUPLE => "Tuple",
            TYPE_RESULT => "Result",
            // collections
            TYPE_VEC => "Vec",
            TYPE_TREE_SET => "TreeSet",
            TYPE_TREE_MAP => "TreeMap",
            TYPE_HASH_SET => "HashSet",
            TYPE_HASH_MAP => "HashMap",
            //
            _ => panic!("Illegal state"),
        }
        .to_string()
    }

    pub fn format_elements(
        values: &[Value],
        bucket_ids: &HashMap<BucketId, String>,
        proof_ids: &HashMap<ProofId, String>,
    ) -> String {
        let mut buf = String::new();
        for (i, x) in values.iter().enumerate() {
            if i != 0 {
                buf.push_str(", ");
            }
            buf.push_str(Self::format_value(x, bucket_ids, proof_ids).as_str());
        }
        buf
    }
    pub fn from_custom_value(
        type_id: u8,
        data: &[u8],
        bucket_ids: &HashMap<BucketId, String>,
        proof_ids: &HashMap<ProofId, String>,
    ) -> String {
        match ScryptoType::from_id(type_id).unwrap() {
            ScryptoType::Decimal => format!("Decimal(\"{}\")", Decimal::try_from(data).unwrap()),
            ScryptoType::PackageAddress => {
                format!(
                    "PackageAddress(\"{}\")",
                    PackageAddress::try_from(data).unwrap()
                )
            }
            ScryptoType::ComponentAddress => {
                format!(
                    "ComponentAddress(\"{}\")",
                    ComponentAddress::try_from(data).unwrap()
                )
            }
            ScryptoType::LazyMap => format!(
                "LazyMap(\"{}\")",
                LazyMap::<(), ()>::try_from(data).unwrap()
            ),
            ScryptoType::Hash => format!("Hash(\"{}\")", Hash::try_from(data).unwrap()),
            ScryptoType::EcdsaPublicKey => {
                format!(
                    "EcdsaPublicKey(\"{}\")",
                    EcdsaPublicKey::try_from(data).unwrap()
                )
            }
            ScryptoType::EcdsaSignature => {
                format!(
                    "EcdsaSignature(\"{}\")",
                    EcdsaSignature::try_from(data).unwrap()
                )
            }
            ScryptoType::Bucket => {
                let bucket = Bucket::try_from(data).unwrap();
                if let Some(name) = bucket_ids.get(&bucket.0) {
                    format!("Bucket(\"{}\")", name)
                } else {
                    format!("Bucket({}u32)", bucket.0)
                }
            }
            ScryptoType::Proof => {
                let proof = Proof::try_from(data).unwrap();
                if let Some(name) = proof_ids.get(&proof.0) {
                    format!("Proof(\"{}\")", name)
                } else {
                    format!("Proof({}u32)", proof.0)
                }
            }
            ScryptoType::Vault => format!("Vault(\"{}\")", Vault::try_from(data).unwrap()),
            ScryptoType::NonFungibleId => format!(
                "NonFungibleId(\"{}\")",
                NonFungibleId::try_from(data).unwrap()
            ),
            ScryptoType::NonFungibleAddress => format!(
                "NonFungibleAddress(\"{}\")",
                NonFungibleAddress::try_from(data).unwrap()
            ),
            ScryptoType::ResourceAddress => format!(
                "ResourceAddress(\"{}\")",
                ResourceAddress::try_from(data).unwrap()
            ),
        }
    }
}

#[cfg(test)]
mod tests {
    // Note this useful idiom: importing names from outer (for mod tests) scope.
    use super::rust::vec;
    use super::*;

    #[test]
    fn should_reject_duplicate_ids() {
        let buckets = scrypto_encode(&vec![
            scrypto::resource::Bucket(0),
            scrypto::resource::Bucket(0),
        ]);
        let error = ScryptoValue::from_slice(&buckets).expect_err("Should be an error");
        assert_eq!(
            error,
            ParseScryptoValueError::CustomValueCheckError(
                ScryptoCustomValueCheckError::DuplicateIds
            )
        );
    }
}<|MERGE_RESOLUTION|>--- conflicted
+++ resolved
@@ -208,7 +208,6 @@
                 Decimal::try_from(data).map_err(ScryptoCustomValueCheckError::InvalidDecimal)?;
             }
             ScryptoType::Bucket => {
-<<<<<<< HEAD
                 let bucket = Bucket::try_from(data).map_err(ScryptoCustomValueCheckError::InvalidBucket)?;
                 if self.buckets.insert(bucket, path.clone().into()).is_some() {
                     return Err(ScryptoCustomValueCheckError::DuplicateIds)
@@ -218,19 +217,6 @@
                 let proof = Proof::try_from(data).map_err(ScryptoCustomValueCheckError::InvalidProof)?;
                 if self.proofs.insert(proof, path.clone().into()).is_some() {
                     return Err(ScryptoCustomValueCheckError::DuplicateIds)
-=======
-                let bucket =
-                    Bucket::try_from(data).map_err(ScryptoCustomValueCheckError::InvalidBucket)?;
-                if !self.buckets.insert(bucket) {
-                    return Err(ScryptoCustomValueCheckError::DuplicateIds);
-                }
-            }
-            ScryptoType::Proof => {
-                let proof =
-                    Proof::try_from(data).map_err(ScryptoCustomValueCheckError::InvalidProof)?;
-                if !self.proofs.insert(proof) {
-                    return Err(ScryptoCustomValueCheckError::DuplicateIds);
->>>>>>> c84dcb74
                 }
             }
             ScryptoType::Vault => {
