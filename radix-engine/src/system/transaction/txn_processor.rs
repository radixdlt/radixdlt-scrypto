use crate::blueprints::resource::WorktopSubstate;
use crate::blueprints::transaction_processor::{TxnInstruction, Yield};
use crate::errors::ApplicationError;
use crate::errors::RuntimeError;
use crate::internal_prelude::*;
use crate::kernel::kernel_api::KernelNodeApi;
use crate::kernel::kernel_api::KernelSubstateApi;
use crate::system::node_init::type_info_partition;
use crate::system::type_info::TypeInfoBlueprint;
use crate::system::type_info::TypeInfoSubstate;
use radix_engine_interface::api::SystemApi;
use radix_engine_interface::blueprints::package::BlueprintVersion;
use radix_engine_interface::blueprints::resource::*;
use radix_engine_interface::blueprints::transaction_processor::*;
use radix_native_sdk::resource::Worktop;
use radix_native_sdk::runtime::LocalAuthZone;
use radix_transactions::data::TransformHandler;
use radix_transactions::model::*;
use radix_transactions::validation::*;
use sbor::rust::prelude::*;

#[derive(Debug, Clone, PartialEq, Eq, ScryptoSbor)]
pub enum TransactionProcessorError {
    BucketNotFound(u32),
    ProofNotFound(u32),
    AddressReservationNotFound(u32),
    AddressNotFound(u32),
    BlobNotFound(Hash),
    InvalidCallData(DecodeError),
    InvalidPackageSchema(DecodeError),
    NotPackageAddress(NodeId),
    NotGlobalAddress(NodeId),
    AuthZoneIsEmpty,
    InvocationOutputDecodeError(DecodeError),
    ArgsEncodeError(EncodeError),
    TotalBlobSizeLimitExceeded,
}

impl From<TransactionProcessorError> for RuntimeError {
    fn from(value: TransactionProcessorError) -> Self {
        Self::ApplicationError(ApplicationError::TransactionProcessorError(value))
    }
}

pub enum ResumeResult {
    YieldToChild(usize, IndexedScryptoValue),
    YieldToParent(IndexedScryptoValue),
    Done,
}

pub struct TxnProcessorThread<I: TxnInstruction + ManifestDecode + ManifestCategorize> {
    instructions: VecDeque<I>,
    worktop: Worktop,
    objects: TxnProcessorObjects,
    pub instruction_index: usize,
    pub outputs: Vec<InstructionOutput>,
}

impl<I: TxnInstruction + ManifestDecode + ManifestCategorize> TxnProcessorThread<I> {
    pub fn init<Y: SystemApi<RuntimeError> + KernelNodeApi + KernelSubstateApi<L>, L: Default>(
        manifest_encoded_instructions: Rc<Vec<u8>>,
        global_address_reservations: Vec<GlobalAddressReservation>,
        blobs: Rc<IndexMap<Hash, Vec<u8>>>,
        max_total_size_of_blobs: usize,
        api: &mut Y,
    ) -> Result<Self, RuntimeError> {
        // Create a worktop
        let worktop_node_id = api.kernel_allocate_node_id(EntityType::InternalGenericComponent)?;
        api.kernel_create_node(
            worktop_node_id,
            btreemap!(
                MAIN_BASE_PARTITION => btreemap!(
                    WorktopField::Worktop.into() => IndexedScryptoValue::from_typed(&FieldSubstate::new_unlocked_field(WorktopSubstate::new()))
                ),
                TYPE_INFO_FIELD_PARTITION => type_info_partition(
                    TypeInfoSubstate::Object(ObjectInfo {
                        blueprint_info: BlueprintInfo {
                            blueprint_id: BlueprintId::new(&RESOURCE_PACKAGE, WORKTOP_BLUEPRINT),
                            blueprint_version: BlueprintVersion::default(),
                            generic_substitutions: Vec::new(),
                            outer_obj_info: OuterObjectInfo::default(),
                            features: indexset!(),
                        },
                        object_type: ObjectType::Owned,
                    })
                )
            ),
        )?;
        api.kernel_pin_node(worktop_node_id)?;

        let worktop = Worktop(Own(worktop_node_id));
        let instructions =
            manifest_decode::<Vec<I>>(&manifest_encoded_instructions).map_err(|e| {
                // This error should never occur if being called from root since this is constructed
                // by the transaction executor. This error is more to protect against application
                // space calling this function if/when possible
                RuntimeError::ApplicationError(ApplicationError::InputDecodeError(e))
            })?;
        let objects =
            TxnProcessorObjects::new(blobs, global_address_reservations, max_total_size_of_blobs);
        let outputs = Vec::new();

        Ok(Self {
            instructions: instructions.into_iter().collect(),
            instruction_index: 0usize,
            worktop,
            objects,
            outputs,
        })
    }

    pub fn resume<Y: SystemApi<RuntimeError> + KernelNodeApi + KernelSubstateApi<L>, L: Default>(
        &mut self,
        received_value: Option<IndexedScryptoValue>,
        api: &mut Y,
    ) -> Result<ResumeResult, RuntimeError> {
        if let Some(received_value) = received_value {
            self.objects
                .handle_call_return_data(&received_value, &self.worktop, api)?;
        }

        while let Some(instruction) = self.instructions.pop_front() {
            api.update_instruction_index(self.instruction_index)?;
            let (output, yield_instruction) =
                instruction.execute(&mut self.worktop, &mut self.objects, api)?;
            self.outputs.push(output);
            self.instruction_index += 1;
            if let Some(yield_instruction) = yield_instruction {
                let result = match yield_instruction {
<<<<<<< HEAD
                    Yield::ToChild(child, value) => ResumeResult::YieldToChild(
                        child,
                        IndexedScryptoValue::from_scrypto_value(value),
                    ),
                    Yield::ToParent(value) => {
                        ResumeResult::YieldToParent(IndexedScryptoValue::from_scrypto_value(value))
=======
                    Yield::ToChild(child) => ResumeResult::YieldToChild(child),
                    Yield::ToParent => {
                        // TODO: The below is a David workaround to get tests to pass.
                        // We should fix this better to have a separate processor for main
                        // intent and subintents and require subintents to end with a yield to parent.
                        // They can then return a ResumeResult::DoneYieldToParent or something.
                        if self.instructions.is_empty() {
                            // Drop worktop and return ResumeResult::Done
                            break;
                        } else {
                            ResumeResult::YieldToParent
                        }
>>>>>>> a9cc7445
                    }
                };
                return Ok(result);
            }
        }

        self.worktop.drop(api)?;

        Ok(ResumeResult::Done)
    }
}

pub struct TxnProcessorObjects {
    bucket_mapping: NonIterMap<ManifestBucket, NodeId>,
    pub proof_mapping: IndexMap<ManifestProof, NodeId>,
    address_reservation_mapping: NonIterMap<ManifestAddressReservation, NodeId>,
    address_mapping: NonIterMap<ManifestNamedAddress, NodeId>,
    id_allocator: ManifestIdAllocator,
    blobs_by_hash: Rc<IndexMap<Hash, Vec<u8>>>,
    max_total_size_of_blobs: usize,
}

impl TxnProcessorObjects {
    fn new(
        blobs_by_hash: Rc<IndexMap<Hash, Vec<u8>>>,
        global_address_reservations: Vec<GlobalAddressReservation>,
        max_total_size_of_blobs: usize,
    ) -> Self {
        let mut processor = Self {
            blobs_by_hash,
            proof_mapping: index_map_new(),
            bucket_mapping: NonIterMap::new(),
            address_reservation_mapping: NonIterMap::new(),
            address_mapping: NonIterMap::new(),
            id_allocator: ManifestIdAllocator::new(),
            max_total_size_of_blobs,
        };

        for address_reservation in global_address_reservations {
            processor
                .create_manifest_address_reservation(address_reservation)
                .unwrap();
        }
        processor
    }

    pub fn get_bucket(&mut self, bucket_id: &ManifestBucket) -> Result<Bucket, RuntimeError> {
        let real_id =
            self.bucket_mapping
                .get(bucket_id)
                .cloned()
                .ok_or(RuntimeError::ApplicationError(
                    ApplicationError::TransactionProcessorError(
                        TransactionProcessorError::BucketNotFound(bucket_id.0),
                    ),
                ))?;
        Ok(Bucket(Own(real_id)))
    }

    pub fn take_bucket(&mut self, bucket_id: &ManifestBucket) -> Result<Bucket, RuntimeError> {
        let real_id =
            self.bucket_mapping
                .remove(bucket_id)
                .ok_or(RuntimeError::ApplicationError(
                    ApplicationError::TransactionProcessorError(
                        TransactionProcessorError::BucketNotFound(bucket_id.0),
                    ),
                ))?;
        Ok(Bucket(Own(real_id)))
    }

    pub fn get_blob(&mut self, blob_ref: &ManifestBlobRef) -> Result<&[u8], RuntimeError> {
        let hash = Hash(blob_ref.0);
        self.blobs_by_hash
            .get(&hash)
            .map(|x| x.as_ref())
            .ok_or(RuntimeError::ApplicationError(
                ApplicationError::TransactionProcessorError(
                    TransactionProcessorError::BlobNotFound(hash),
                ),
            ))
    }

    pub fn get_proof(&mut self, proof_id: &ManifestProof) -> Result<Proof, RuntimeError> {
        let real_id =
            self.proof_mapping
                .get(proof_id)
                .cloned()
                .ok_or(RuntimeError::ApplicationError(
                    ApplicationError::TransactionProcessorError(
                        TransactionProcessorError::ProofNotFound(proof_id.0),
                    ),
                ))?;
        Ok(Proof(Own(real_id)))
    }

    pub fn get_address(
        &mut self,
        address_id: &ManifestNamedAddress,
    ) -> Result<NodeId, RuntimeError> {
        let real_id =
            self.address_mapping
                .get(address_id)
                .cloned()
                .ok_or(RuntimeError::ApplicationError(
                    ApplicationError::TransactionProcessorError(
                        TransactionProcessorError::AddressNotFound(address_id.0),
                    ),
                ))?;
        Ok(real_id)
    }

    pub fn take_proof(&mut self, proof_id: &ManifestProof) -> Result<Proof, RuntimeError> {
        let real_id =
            self.proof_mapping
                .swap_remove(proof_id)
                .ok_or(RuntimeError::ApplicationError(
                    ApplicationError::TransactionProcessorError(
                        TransactionProcessorError::ProofNotFound(proof_id.0),
                    ),
                ))?;
        Ok(Proof(Own(real_id)))
    }

    pub fn take_address_reservation(
        &mut self,
        address_reservation_id: &ManifestAddressReservation,
    ) -> Result<GlobalAddressReservation, RuntimeError> {
        let real_id = self
            .address_reservation_mapping
            .remove(address_reservation_id)
            .ok_or(RuntimeError::ApplicationError(
                ApplicationError::TransactionProcessorError(
                    TransactionProcessorError::AddressReservationNotFound(address_reservation_id.0),
                ),
            ))?;
        Ok(GlobalAddressReservation(Own(real_id)))
    }

    pub fn create_manifest_bucket(&mut self, bucket: Bucket) -> Result<(), RuntimeError> {
        let new_id = self.id_allocator.new_bucket_id();
        self.bucket_mapping.insert(new_id.clone(), bucket.0.into());
        Ok(())
    }

    pub fn create_manifest_proof(&mut self, proof: Proof) -> Result<(), RuntimeError> {
        let new_id = self.id_allocator.new_proof_id();
        self.proof_mapping.insert(new_id.clone(), proof.0.into());
        Ok(())
    }

    pub fn create_manifest_address_reservation(
        &mut self,
        address_reservation: GlobalAddressReservation,
    ) -> Result<(), RuntimeError> {
        let new_id = self.id_allocator.new_address_reservation_id();
        self.address_reservation_mapping
            .insert(new_id, address_reservation.0.into());
        Ok(())
    }

    pub fn create_manifest_address(&mut self, address: GlobalAddress) -> Result<(), RuntimeError> {
        let new_id = self.id_allocator.new_address_id();
        self.address_mapping.insert(new_id, address.into());
        Ok(())
    }

    pub fn resolve_package_address(
        &mut self,
        address: DynamicPackageAddress,
    ) -> Result<PackageAddress, RuntimeError> {
        match address {
            DynamicPackageAddress::Static(address) => Ok(address),
            DynamicPackageAddress::Named(name) => {
                let node_id = self.get_address(&name)?;
                PackageAddress::try_from(node_id.0).map_err(|_| {
                    RuntimeError::ApplicationError(ApplicationError::TransactionProcessorError(
                        TransactionProcessorError::NotPackageAddress(node_id),
                    ))
                })
            }
        }
    }

    pub fn resolve_global_address(
        &mut self,
        address: DynamicGlobalAddress,
    ) -> Result<GlobalAddress, RuntimeError> {
        match address {
            DynamicGlobalAddress::Static(address) => Ok(address),
            DynamicGlobalAddress::Named(name) => {
                let node_id = self.get_address(&name)?;
                GlobalAddress::try_from(node_id.0).map_err(|_| {
                    RuntimeError::ApplicationError(ApplicationError::TransactionProcessorError(
                        TransactionProcessorError::NotGlobalAddress(node_id),
                    ))
                })
            }
        }
    }

    pub fn handle_call_return_data<
        Y: SystemApi<RuntimeError> + KernelSubstateApi<L>,
        L: Default,
    >(
        &mut self,
        value: &IndexedScryptoValue,
        worktop: &Worktop,
        api: &mut Y,
    ) -> Result<(), RuntimeError> {
        // Auto move into worktop & auth_zone
        for node_id in value.owned_nodes() {
            let info = TypeInfoBlueprint::get_type(node_id, api)?;
            match info {
                TypeInfoSubstate::Object(info) => match (
                    info.blueprint_info.blueprint_id.package_address,
                    info.blueprint_info.blueprint_id.blueprint_name.as_str(),
                ) {
                    (RESOURCE_PACKAGE, FUNGIBLE_BUCKET_BLUEPRINT)
                    | (RESOURCE_PACKAGE, NON_FUNGIBLE_BUCKET_BLUEPRINT) => {
                        let bucket = Bucket(Own(node_id.clone()));
                        worktop.put(bucket, api)?;
                    }
                    (RESOURCE_PACKAGE, FUNGIBLE_PROOF_BLUEPRINT)
                    | (RESOURCE_PACKAGE, NON_FUNGIBLE_PROOF_BLUEPRINT) => {
                        let proof = Proof(Own(node_id.clone()));
                        LocalAuthZone::push(proof, api)?;
                    }
                    _ => {
                        // No-op, but can be extended
                    }
                },
                TypeInfoSubstate::KeyValueStore(_)
                | TypeInfoSubstate::GlobalAddressReservation(_)
                | TypeInfoSubstate::GlobalAddressPhantom(_) => {
                    // No-op, but can be extended
                }
            }
        }

        Ok(())
    }
}

pub struct TxnProcessorObjectsWithApi<'a, 'p, 'w, Y: SystemApi<RuntimeError>> {
    pub(crate) worktop: &'w mut Worktop,
    pub(crate) objects: &'p mut TxnProcessorObjects,
    pub(crate) api: &'a mut Y,
    pub(crate) current_total_size_of_blobs: usize,
}

impl<'a, 'p, 'w, Y: SystemApi<RuntimeError>> TransformHandler<RuntimeError>
    for TxnProcessorObjectsWithApi<'a, 'p, 'w, Y>
{
    fn replace_bucket(&mut self, b: ManifestBucket) -> Result<Own, RuntimeError> {
        self.objects.take_bucket(&b).map(|x| x.0)
    }

    fn replace_proof(&mut self, p: ManifestProof) -> Result<Own, RuntimeError> {
        self.objects.take_proof(&p).map(|x| x.0)
    }

    fn replace_address_reservation(
        &mut self,
        r: ManifestAddressReservation,
    ) -> Result<Own, RuntimeError> {
        self.objects.take_address_reservation(&r).map(|x| x.0)
    }

    fn replace_named_address(
        &mut self,
        a: ManifestNamedAddress,
    ) -> Result<Reference, RuntimeError> {
        self.objects.get_address(&a).map(|x| Reference(x))
    }

    fn replace_expression(&mut self, e: ManifestExpression) -> Result<Vec<Own>, RuntimeError> {
        match e {
            ManifestExpression::EntireWorktop => {
                let buckets = self.worktop.drain(self.api)?;
                Ok(buckets.into_iter().map(|b| b.0).collect())
            }
            ManifestExpression::EntireAuthZone => {
                let proofs = LocalAuthZone::drain(self.api)?;
                Ok(proofs.into_iter().map(|p| p.0).collect())
            }
        }
    }

    fn replace_blob(&mut self, b: ManifestBlobRef) -> Result<Vec<u8>, RuntimeError> {
        let max_total_size_of_blobs = self.objects.max_total_size_of_blobs;
        let blob = self.objects.get_blob(&b)?;

        if let Some(new_total) = self.current_total_size_of_blobs.checked_add(blob.len()) {
            if new_total <= max_total_size_of_blobs {
                self.current_total_size_of_blobs = new_total;
                return Ok(blob.to_vec());
            }
        }

        Err(RuntimeError::ApplicationError(
            ApplicationError::TransactionProcessorError(
                TransactionProcessorError::TotalBlobSizeLimitExceeded,
            ),
        ))
    }
}<|MERGE_RESOLUTION|>--- conflicted
+++ resolved
@@ -45,7 +45,7 @@
 pub enum ResumeResult {
     YieldToChild(usize, IndexedScryptoValue),
     YieldToParent(IndexedScryptoValue),
-    Done,
+    Done(IndexedScryptoValue),
 }
 
 pub struct TxnProcessorThread<I: TxnInstruction + ManifestDecode + ManifestCategorize> {
@@ -119,6 +119,8 @@
                 .handle_call_return_data(&received_value, &self.worktop, api)?;
         }
 
+        let mut done_return_value = None;
+
         while let Some(instruction) = self.instructions.pop_front() {
             api.update_instruction_index(self.instruction_index)?;
             let (output, yield_instruction) =
@@ -127,27 +129,18 @@
             self.instruction_index += 1;
             if let Some(yield_instruction) = yield_instruction {
                 let result = match yield_instruction {
-<<<<<<< HEAD
                     Yield::ToChild(child, value) => ResumeResult::YieldToChild(
                         child,
                         IndexedScryptoValue::from_scrypto_value(value),
                     ),
                     Yield::ToParent(value) => {
+                        // Child subintents must end with a yield to parent
+                        if self.instructions.is_empty() {
+                            done_return_value = Some(IndexedScryptoValue::from_scrypto_value(value));
+                            break;
+                        }
+
                         ResumeResult::YieldToParent(IndexedScryptoValue::from_scrypto_value(value))
-=======
-                    Yield::ToChild(child) => ResumeResult::YieldToChild(child),
-                    Yield::ToParent => {
-                        // TODO: The below is a David workaround to get tests to pass.
-                        // We should fix this better to have a separate processor for main
-                        // intent and subintents and require subintents to end with a yield to parent.
-                        // They can then return a ResumeResult::DoneYieldToParent or something.
-                        if self.instructions.is_empty() {
-                            // Drop worktop and return ResumeResult::Done
-                            break;
-                        } else {
-                            ResumeResult::YieldToParent
-                        }
->>>>>>> a9cc7445
                     }
                 };
                 return Ok(result);
@@ -155,8 +148,7 @@
         }
 
         self.worktop.drop(api)?;
-
-        Ok(ResumeResult::Done)
+        Ok(ResumeResult::Done(done_return_value.unwrap_or(IndexedScryptoValue::unit())))
     }
 }
 
