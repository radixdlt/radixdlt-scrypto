use crate::errors::RuntimeError;
use crate::kernel::actor::Actor;
use crate::kernel::call_frame::CallFrameMessage;
use crate::kernel::kernel_api::KernelInvocation;
use crate::kernel::kernel_api::{KernelApi, KernelInternalApi};
use crate::kernel::kernel_callback_api::{
    CloseSubstateEvent, CreateNodeEvent, DrainSubstatesEvent, DropNodeEvent, KernelCallbackObject,
    MoveModuleEvent, OpenSubstateEvent, ReadSubstateEvent, RemoveSubstateEvent, ScanKeysEvent,
    ScanSortedSubstatesEvent, SetSubstateEvent, WriteSubstateEvent,
};
use crate::types::*;

pub trait SystemModule<M: KernelCallbackObject> {
    //======================
    // System module setup
    //======================
    #[inline(always)]
    fn on_init<Y: KernelApi<M>>(_api: &mut Y) -> Result<(), RuntimeError> {
        Ok(())
    }

    #[inline(always)]
    fn on_teardown<Y: KernelApi<M>>(_api: &mut Y) -> Result<(), RuntimeError> {
        Ok(())
    }

    //======================
    // Invocation events
    //
    // -> BeforeInvoke
    // -> BeforePushFrame
    //        -> ExecutionStart
    //        -> ExecutionFinish
    // -> AfterPopFrame
    // -> AfterInvoke
    //======================

    #[inline(always)]
    fn before_invoke<Y: KernelApi<M>>(
        _api: &mut Y,
        _invocation: &KernelInvocation<Actor>,
    ) -> Result<(), RuntimeError> {
        Ok(())
    }

    #[inline(always)]
    fn before_push_frame<Y: KernelApi<M>>(
        _api: &mut Y,
        _callee: &Actor,
        _message: &mut CallFrameMessage,
        _args: &IndexedScryptoValue,
    ) -> Result<(), RuntimeError> {
        Ok(())
    }

    #[inline(always)]
    fn on_execution_start<Y: KernelApi<M>>(_api: &mut Y) -> Result<(), RuntimeError> {
        Ok(())
    }

    #[inline(always)]
    fn on_execution_finish<Y: KernelApi<M>>(
        _api: &mut Y,
        _message: &CallFrameMessage,
    ) -> Result<(), RuntimeError> {
        Ok(())
    }

    #[inline(always)]
    fn after_pop_frame<Y: KernelApi<M>>(
        _api: &mut Y,
        _dropped_actor: &Actor,
        _message: &CallFrameMessage,
    ) -> Result<(), RuntimeError> {
        Ok(())
    }

    #[inline(always)]
    fn after_invoke<Y: KernelApi<M>>(
        _api: &mut Y,
        _output_size: usize,
    ) -> Result<(), RuntimeError> {
        Ok(())
    }

    //======================
    // RENode events
    //======================

    #[inline(always)]
    fn on_allocate_node_id<Y: KernelApi<M>>(
        _api: &mut Y,
        _entity_type: EntityType,
    ) -> Result<(), RuntimeError> {
        Ok(())
    }

    #[inline(always)]
    fn on_create_node<Y: KernelInternalApi<M>>(
        _api: &mut Y,
        _event: &CreateNodeEvent,
    ) -> Result<(), RuntimeError> {
        Ok(())
    }

    #[inline(always)]
    fn on_move_module<Y: KernelInternalApi<M>>(
        _api: &mut Y,
        _event: &MoveModuleEvent,
    ) -> Result<(), RuntimeError> {
        Ok(())
    }

    #[inline(always)]
    fn on_drop_node<Y: KernelInternalApi<M>>(
        _api: &mut Y,
        _event: &DropNodeEvent,
    ) -> Result<(), RuntimeError> {
        Ok(())
    }

    //======================
    // Substate events
    //======================

    #[inline(always)]
    fn on_open_substate<Y: KernelInternalApi<M>>(
        _api: &mut Y,
        _event: &OpenSubstateEvent,
    ) -> Result<(), RuntimeError> {
        Ok(())
    }

    #[inline(always)]
    fn on_read_substate<Y: KernelInternalApi<M>>(
        _api: &mut Y,
        _event: &ReadSubstateEvent,
    ) -> Result<(), RuntimeError> {
        Ok(())
    }

    #[inline(always)]
    fn on_write_substate<Y: KernelInternalApi<M>>(
        _api: &mut Y,
        _event: &WriteSubstateEvent,
    ) -> Result<(), RuntimeError> {
        Ok(())
    }

    #[inline(always)]
    fn on_close_substate<Y: KernelInternalApi<M>>(
        _api: &mut Y,
        _event: &CloseSubstateEvent,
    ) -> Result<(), RuntimeError> {
        Ok(())
    }

    #[inline(always)]
    fn on_set_substate(_system: &mut M, _event: &SetSubstateEvent) -> Result<(), RuntimeError> {
        Ok(())
    }

    #[inline(always)]
    fn on_remove_substate(
        _system: &mut M,
        _event: &RemoveSubstateEvent,
    ) -> Result<(), RuntimeError> {
        Ok(())
    }

    #[inline(always)]
    fn on_scan_keys(_system: &mut M, _event: &ScanKeysEvent) -> Result<(), RuntimeError> {
        Ok(())
    }

    #[inline(always)]
    fn on_drain_substates(
        _system: &mut M,
        _event: &DrainSubstatesEvent,
    ) -> Result<(), RuntimeError> {
        Ok(())
    }

    #[inline(always)]
<<<<<<< HEAD
    fn after_drain_substates<Y: KernelApi<M>>(
        _api: &mut Y,
        _count: u32,
        _store_access: &StoreAccessInfo,
    ) -> Result<(), RuntimeError> {
        Ok(())
    }

    #[inline(always)]
    fn on_remove_substate<Y: KernelApi<M>>(
        _api: &mut Y,
        _store_access: &StoreAccessInfo,
=======
    fn on_scan_sorted_substates(
        _system: &mut M,
        _event: &ScanSortedSubstatesEvent,
>>>>>>> 34c447e1
    ) -> Result<(), RuntimeError> {
        Ok(())
    }
}<|MERGE_RESOLUTION|>--- conflicted
+++ resolved
@@ -182,24 +182,9 @@
     }
 
     #[inline(always)]
-<<<<<<< HEAD
-    fn after_drain_substates<Y: KernelApi<M>>(
-        _api: &mut Y,
-        _count: u32,
-        _store_access: &StoreAccessInfo,
-    ) -> Result<(), RuntimeError> {
-        Ok(())
-    }
-
-    #[inline(always)]
-    fn on_remove_substate<Y: KernelApi<M>>(
-        _api: &mut Y,
-        _store_access: &StoreAccessInfo,
-=======
     fn on_scan_sorted_substates(
         _system: &mut M,
         _event: &ScanSortedSubstatesEvent,
->>>>>>> 34c447e1
     ) -> Result<(), RuntimeError> {
         Ok(())
     }
