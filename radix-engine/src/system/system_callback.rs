use super::system_modules::costing::{CostingModuleConfig, ExecutionCostingEntry};
use super::type_info::{TypeInfoBlueprint, TypeInfoSubstate};
use crate::blueprints::account::ACCOUNT_CREATE_PREALLOCATED_ED25519_ID;
use crate::blueprints::account::ACCOUNT_CREATE_PREALLOCATED_SECP256K1_ID;
use crate::blueprints::consensus_manager::{
    ConsensusManagerField, ConsensusManagerStateFieldPayload,
    ConsensusManagerValidatorRewardsFieldPayload,
};
use crate::blueprints::identity::IDENTITY_CREATE_PREALLOCATED_ED25519_ID;
use crate::blueprints::identity::IDENTITY_CREATE_PREALLOCATED_SECP256K1_ID;
use crate::blueprints::resource::fungible_vault::{DepositEvent, PayFeeEvent};
use crate::blueprints::resource::{
    BurnFungibleResourceEvent, FungibleVaultBalanceFieldPayload, FungibleVaultBalanceFieldSubstate,
    FungibleVaultField,
};
use crate::blueprints::transaction_processor::TransactionProcessorRunInputEfficientEncodable;
use crate::blueprints::transaction_tracker::{
    TransactionStatus, TransactionStatusV1, TransactionTrackerSubstate,
};
use crate::errors::*;
use crate::internal_prelude::*;
use crate::kernel::call_frame::{CallFrameMessage, StableReferenceType};
use crate::kernel::kernel_api::{KernelApi, KernelInvocation};
use crate::kernel::kernel_api::{KernelInternalApi, KernelSubstateApi};
use crate::kernel::kernel_callback_api::RefCheckEvent;
use crate::kernel::kernel_callback_api::{
    CloseSubstateEvent, CreateNodeEvent, DrainSubstatesEvent, DropNodeEvent, KernelCallbackObject,
    MoveModuleEvent, OpenSubstateEvent, ReadSubstateEvent, RemoveSubstateEvent, ScanKeysEvent,
    ScanSortedSubstatesEvent, SetSubstateEvent, WriteSubstateEvent,
};
use crate::system::actor::Actor;
use crate::system::actor::BlueprintHookActor;
use crate::system::actor::FunctionActor;
use crate::system::actor::MethodActor;
use crate::system::module::{InitSystemModule, SystemModule};
use crate::system::system::SystemService;
use crate::system::system_callback_api::SystemCallbackObject;
use crate::system::system_db_reader::SystemDatabaseReader;
use crate::system::system_modules::auth::AuthModule;
use crate::system::system_modules::costing::{
    CostingModule, FeeReserveFinalizationSummary, FeeTable, FinalizationCostingEntry,
    FinalizingFeeReserve, StorageType, SystemLoanFeeReserve,
};
use crate::system::system_modules::execution_trace::ExecutionTraceModule;
use crate::system::system_modules::kernel_trace::KernelTraceModule;
use crate::system::system_modules::limits::LimitsModule;
use crate::system::system_modules::transaction_runtime::TransactionRuntimeModule;
use crate::system::system_modules::{EnabledModules, SystemModuleMixer};
use crate::system::system_substates::KeyValueEntrySubstate;
use crate::system::system_type_checker::{BlueprintTypeTarget, KVStoreTypeTarget};
use crate::track::{
    to_state_updates, BootStore, CanonicalSubstateKey, CommitableSubstateStore, IOAccess,
    StoreCommitInfo, Track, TrackFinalizeError,
};
use crate::transaction::*;
use radix_blueprint_schema_init::RefTypes;
use radix_engine_interface::api::field_api::LockFlags;
use radix_engine_interface::api::SystemObjectApi;
use radix_engine_interface::api::{CollectionIndex, SystemBlueprintApi};
use radix_engine_interface::blueprints::account::ACCOUNT_BLUEPRINT;
use radix_engine_interface::blueprints::hooks::OnDropInput;
use radix_engine_interface::blueprints::hooks::OnDropOutput;
use radix_engine_interface::blueprints::hooks::OnMoveInput;
use radix_engine_interface::blueprints::hooks::OnMoveOutput;
use radix_engine_interface::blueprints::hooks::OnVirtualizeInput;
use radix_engine_interface::blueprints::hooks::OnVirtualizeOutput;
use radix_engine_interface::blueprints::identity::IDENTITY_BLUEPRINT;
use radix_engine_interface::blueprints::package::*;
use radix_engine_interface::blueprints::transaction_processor::{
    InstructionOutput, TRANSACTION_PROCESSOR_BLUEPRINT, TRANSACTION_PROCESSOR_RUN_IDENT,
};
use radix_substate_store_interface::{db_key_mapper::SpreadPrefixKeyMapper, interface::*};
use radix_transactions::model::{Executable, PreAllocatedAddress, TransactionIntentHash};

pub const BOOT_LOADER_SYSTEM_SUBSTATE_FIELD_KEY: FieldKey = 1u8;

#[derive(Debug, Clone, PartialEq, Eq, ScryptoSbor)]
pub struct SystemParameters {
    pub network_definition: NetworkDefinition,
    pub costing_module_config: CostingModuleConfig,
    pub costing_parameters: CostingParameters,
    pub limit_parameters: LimitParameters,
}

pub type SystemBootSubstate = SystemBoot;

#[derive(Debug, Clone, PartialEq, Eq, ScryptoSbor)]
pub enum SystemBoot {
    V1(SystemParameters),
}

#[derive(Clone)]
pub enum SystemLockData {
    KeyValueEntry(KeyValueEntryLockData),
    Field(FieldLockData),
    Default,
}

impl Default for SystemLockData {
    fn default() -> Self {
        SystemLockData::Default
    }
}

#[derive(Clone)]
pub enum KeyValueEntryLockData {
    Read,
    KVStoreWrite {
        kv_store_validation_target: KVStoreTypeTarget,
    },
    KVCollectionWrite {
        target: BlueprintTypeTarget,
        collection_index: CollectionIndex,
    },
}

#[derive(Clone)]
pub enum FieldLockData {
    Read,
    Write {
        target: BlueprintTypeTarget,
        field_index: u8,
    },
}

impl SystemLockData {
    pub fn is_kv_entry(&self) -> bool {
        matches!(self, SystemLockData::KeyValueEntry(..))
    }

    pub fn is_kv_entry_with_write(&self) -> bool {
        match self {
            SystemLockData::KeyValueEntry(KeyValueEntryLockData::KVCollectionWrite { .. })
            | SystemLockData::KeyValueEntry(KeyValueEntryLockData::KVStoreWrite { .. }) => true,
            _ => false,
        }
    }
}

#[derive(Clone)]
pub struct SystemInit<C> {
    // These fields only affect side effects and do not affect ledger state execution
    pub enable_kernel_trace: bool,
    pub enable_cost_breakdown: bool,
    pub execution_trace: Option<usize>,
    pub enable_debug_information: bool,

    // Higher layer initialization object
    pub callback_init: C,

    // An override of system configuration
    pub system_overrides: Option<SystemOverrides>,
}

pub struct System<C: SystemCallbackObject> {
    pub callback: C,
    pub blueprint_cache: NonIterMap<CanonicalBlueprintId, Rc<BlueprintDefinition>>,
    pub schema_cache: NonIterMap<SchemaHash, Rc<VersionedScryptoSchema>>,
    pub auth_cache: NonIterMap<CanonicalBlueprintId, AuthConfig>,
    pub modules: SystemModuleMixer,
}

impl<C: SystemCallbackObject> System<C> {
    #[cfg(not(feature = "alloc"))]
    fn print_executable(executable: &Executable) {
        println!("{:-^120}", "Executable");
        println!("Intent hash: {}", executable.intent_hash().as_hash());
        println!("Payload size: {}", executable.payload_size());
        println!(
            "Transaction costing parameters: {:?}",
            executable.costing_parameters()
        );
        println!(
            "Pre-allocated addresses: {:?}",
            executable.pre_allocated_addresses()
        );
        println!("Blobs: {:?}", executable.blobs().keys());
        println!("References: {:?}", executable.references());
    }

    fn read_epoch<S: CommitableSubstateStore>(store: &mut S) -> Option<Epoch> {
        // TODO - Instead of doing a check of the exact epoch, we could do a check in range [X, Y]
        //        Which could allow for better caching of transaction validity over epoch boundaries
        match store.read_substate(
            CONSENSUS_MANAGER.as_node_id(),
            MAIN_BASE_PARTITION,
            &ConsensusManagerField::State.into(),
        ) {
            Some(x) => {
                let substate: FieldSubstate<ConsensusManagerStateFieldPayload> =
                    x.into_typed().unwrap();
                Some(substate.into_payload().into_unique_version().epoch)
            }
            None => None,
        }
    }

    fn validate_epoch_range(
        current_epoch: Epoch,
        start_epoch_inclusive: Epoch,
        end_epoch_exclusive: Epoch,
    ) -> Result<(), RejectionReason> {
        if current_epoch < start_epoch_inclusive {
            return Err(RejectionReason::TransactionEpochNotYetValid {
                valid_from: start_epoch_inclusive,
                current_epoch,
            });
        }
        if current_epoch >= end_epoch_exclusive {
            return Err(RejectionReason::TransactionEpochNoLongerValid {
                valid_until: end_epoch_exclusive.previous(),
                current_epoch,
            });
        }

        Ok(())
    }

    fn validate_intent_hash<S: CommitableSubstateStore>(
        track: &mut S,
        intent_hash: Hash,
        expiry_epoch: Epoch,
    ) -> Result<(), RejectionReason> {
        let substate: FieldSubstate<TransactionTrackerSubstate> = track
            .read_substate(
                TRANSACTION_TRACKER.as_node_id(),
                MAIN_BASE_PARTITION,
                &TransactionTrackerField::TransactionTracker.into(),
            )
            .unwrap()
            .into_typed()
            .unwrap();

        let partition_number = substate
            .into_payload()
            .v1()
            .partition_for_expiry_epoch(expiry_epoch)
            .expect("Transaction tracker should cover all valid epoch ranges");

        let substate = track.read_substate(
            TRANSACTION_TRACKER.as_node_id(),
            PartitionNumber(partition_number),
            &SubstateKey::Map(scrypto_encode_to_payload(&intent_hash).unwrap()),
        );

        match substate {
            Some(value) => {
                let substate: KeyValueEntrySubstate<TransactionStatus> =
                    value.into_typed().unwrap();
                match substate.into_value() {
                    Some(status) => match status.into_v1() {
                        TransactionStatusV1::CommittedSuccess
                        | TransactionStatusV1::CommittedFailure => {
                            return Err(RejectionReason::IntentHashPreviouslyCommitted);
                        }
                        TransactionStatusV1::Cancelled => {
                            return Err(RejectionReason::IntentHashPreviouslyCancelled);
                        }
                    },
                    None => {}
                }
            }
            None => {}
        }

        Ok(())
    }

    fn determine_result_type(
        interpretation_result: Result<Vec<InstructionOutput>, TransactionExecutionError>,
        fee_reserve: &mut SystemLoanFeeReserve,
    ) -> TransactionResultType {
        // A `SuccessButFeeLoanNotRepaid` error is issued if a transaction finishes before
        // the SYSTEM_LOAN_AMOUNT is reached (which trigger a repay event) and even though
        // enough fee has been locked.
        //
        // Do another `repay` try during finalization to remedy it.
        let final_repay_result = fee_reserve.repay_all();

        match interpretation_result {
            Ok(output) => match final_repay_result {
                Ok(_) => TransactionResultType::Commit(Ok(output)), // success and system loan repaid fully
                Err(e) => {
                    if let Some(abort_reason) = e.abortion() {
                        TransactionResultType::Abort(abort_reason.clone())
                    } else {
                        TransactionResultType::Reject(RejectionReason::SuccessButFeeLoanNotRepaid)
                    }
                }
            },
            Err(e) => match e {
                TransactionExecutionError::BootloadingError(e) => {
                    TransactionResultType::Reject(RejectionReason::BootloadingError(e))
                }
                TransactionExecutionError::RuntimeError(e) => {
                    if let Some(abort_reason) = e.abortion() {
                        TransactionResultType::Abort(abort_reason.clone())
                    } else {
                        if fee_reserve.fully_repaid() {
                            TransactionResultType::Commit(Err(e))
                        } else {
                            TransactionResultType::Reject(
                                RejectionReason::ErrorBeforeLoanAndDeferredCostsRepaid(e),
                            )
                        }
                    }
                }
            },
        }
    }

    fn finalize_fees<S: SubstateDatabase>(
        track: &mut Track<S, SpreadPrefixKeyMapper>,
        fee_reserve: SystemLoanFeeReserve,
        is_success: bool,
        free_credit: Decimal,
    ) -> (
        FeeReserveFinalizationSummary,
        IndexMap<NodeId, Decimal>,
        Vec<(EventTypeIdentifier, ScryptoOwnedRawPayload)>,
    ) {
        let mut events = Vec::<(EventTypeIdentifier, ScryptoOwnedRawPayload)>::new();

        // Distribute royalty
        for (recipient, amount) in fee_reserve.royalty_cost_breakdown().clone() {
            let node_id = recipient.vault_id();
            let substate_key = FungibleVaultField::Balance.into();
            let mut vault_balance = track
                .read_substate(&node_id, MAIN_BASE_PARTITION, &substate_key)
                .unwrap()
                .into_typed::<FungibleVaultBalanceFieldSubstate>()
                .unwrap()
                .into_payload()
                .into_unique_version();
            vault_balance.put(LiquidFungibleResource::new(amount));
            let updated_substate_content =
                FungibleVaultBalanceFieldPayload::from_content_source(vault_balance)
                    .into_unlocked_substate();
            track
                .set_substate(
                    node_id,
                    MAIN_BASE_PARTITION,
                    substate_key,
                    IndexedScryptoValue::from_typed(&updated_substate_content),
                    &mut |_| -> Result<(), ()> { Ok(()) },
                )
                .unwrap();
            events.push((
                EventTypeIdentifier(
                    Emitter::Method(node_id, ModuleId::Main),
                    DepositEvent::EVENT_NAME.to_string(),
                ),
                scrypto_encode_to_payload(&DepositEvent { amount }).unwrap(),
            ));
        }

        // Take fee payments
        let fee_reserve_finalization = fee_reserve.finalize();
        let mut fee_payments: IndexMap<NodeId, Decimal> = index_map_new();
        let mut required = fee_reserve_finalization.total_cost();
        let mut collected_fees = LiquidFungibleResource::new(Decimal::ZERO);
        for (vault_id, mut locked, contingent) in
            fee_reserve_finalization.locked_fees.iter().cloned().rev()
        {
            let amount = if contingent {
                if is_success {
                    Decimal::min(locked.amount(), required)
                } else {
                    Decimal::zero()
                }
            } else {
                Decimal::min(locked.amount(), required)
            };

            // NOTE: Decimal arithmetic operation safe unwrap.
            // No chance to overflow considering current costing parameters

            // Take fees
            collected_fees.put(locked.take_by_amount(amount).unwrap());
            required = required.checked_sub(amount).unwrap();

            // Refund overpayment
            let mut vault_balance = track
                .read_substate(
                    &vault_id,
                    MAIN_BASE_PARTITION,
                    &FungibleVaultField::Balance.into(),
                )
                .unwrap()
                .into_typed::<FungibleVaultBalanceFieldSubstate>()
                .unwrap()
                .into_payload()
                .into_unique_version();
            vault_balance.put(locked);
            let updated_substate_content =
                FungibleVaultBalanceFieldPayload::from_content_source(vault_balance)
                    .into_unlocked_substate();
            track
                .set_substate(
                    vault_id,
                    MAIN_BASE_PARTITION,
                    FungibleVaultField::Balance.into(),
                    IndexedScryptoValue::from_typed(&updated_substate_content),
                    &mut |_| -> Result<(), ()> { Ok(()) },
                )
                .unwrap();

            // Record final payments
            let entry = fee_payments.entry(vault_id).or_default();
            *entry = entry.checked_add(amount).unwrap();

            events.push((
                EventTypeIdentifier(
                    Emitter::Method(vault_id, ModuleId::Main),
                    PayFeeEvent::EVENT_NAME.to_string(),
                ),
                scrypto_encode_to_payload(&PayFeeEvent { amount }).unwrap(),
            ));
        }
        // Free credit is locked first and thus used last
        if free_credit.is_positive() {
            let amount = Decimal::min(free_credit, required);
            collected_fees.put(LiquidFungibleResource::new(amount));
            required = required.checked_sub(amount).unwrap();
        }

        let to_proposer = fee_reserve_finalization.to_proposer_amount();
        let to_validator_set = fee_reserve_finalization.to_validator_set_amount();
        let to_burn = fee_reserve_finalization.to_burn_amount();

        // Sanity checks
        assert!(
            fee_reserve_finalization.total_bad_debt_in_xrd == Decimal::ZERO,
            "Bad debt is non-zero: {}",
            fee_reserve_finalization.total_bad_debt_in_xrd
        );
        assert!(
            required == Decimal::ZERO,
            "Locked fee does not cover transaction cost: {} required",
            required
        );
        let remaining_collected_fees = collected_fees.amount().checked_sub(fee_reserve_finalization.total_royalty_cost_in_xrd /* royalty already distributed */).unwrap();
        let to_distribute = to_proposer
            .checked_add(to_validator_set)
            .unwrap()
            .checked_add(to_burn)
            .unwrap();
        assert!(
            remaining_collected_fees  == to_distribute,
            "Remaining collected fee isn't equal to amount to distribute (proposer/validator set/burn): {} != {}",
            remaining_collected_fees,
            to_distribute,
        );

        if !to_proposer.is_zero() || !to_validator_set.is_zero() {
            // Fetch current leader
            // TODO: maybe we should move current leader into validator rewards?
            let substate: FieldSubstate<ConsensusManagerStateFieldPayload> = track
                .read_substate(
                    CONSENSUS_MANAGER.as_node_id(),
                    MAIN_BASE_PARTITION,
                    &ConsensusManagerField::State.into(),
                )
                .unwrap()
                .into_typed()
                .unwrap();
            let current_leader = substate.into_payload().into_unique_version().current_leader;

            // Update validator rewards
            let substate: FieldSubstate<ConsensusManagerValidatorRewardsFieldPayload> = track
                .read_substate(
                    CONSENSUS_MANAGER.as_node_id(),
                    MAIN_BASE_PARTITION,
                    &ConsensusManagerField::ValidatorRewards.into(),
                )
                .unwrap()
                .into_typed()
                .unwrap();

            let mut rewards = substate.into_payload().into_unique_version();

            if let Some(current_leader) = current_leader {
                let entry = rewards.proposer_rewards.entry(current_leader).or_default();
                *entry = entry.checked_add(to_proposer).unwrap()
            } else {
                // If there is no current leader, the rewards go to the pool
            };
            let vault_node_id = rewards.rewards_vault.0 .0;

            track
                .set_substate(
                    CONSENSUS_MANAGER.into_node_id(),
                    MAIN_BASE_PARTITION,
                    ConsensusManagerField::ValidatorRewards.into(),
                    IndexedScryptoValue::from_typed(&FieldSubstate::new_unlocked_field(
                        ConsensusManagerValidatorRewardsFieldPayload::from_content_source(rewards),
                    )),
                    &mut |_| -> Result<(), ()> { Ok(()) },
                )
                .unwrap();

            // Put validator rewards into the vault
            let total_amount = to_proposer.checked_add(to_validator_set).unwrap();
            let mut vault_balance = track
                .read_substate(
                    &vault_node_id,
                    MAIN_BASE_PARTITION,
                    &FungibleVaultField::Balance.into(),
                )
                .unwrap()
                .into_typed::<FungibleVaultBalanceFieldSubstate>()
                .unwrap()
                .into_payload()
                .into_unique_version();
            vault_balance.put(collected_fees.take_by_amount(total_amount).unwrap());
            let updated_substate_content =
                FungibleVaultBalanceFieldPayload::from_content_source(vault_balance)
                    .into_unlocked_substate();
            track
                .set_substate(
                    vault_node_id,
                    MAIN_BASE_PARTITION,
                    FungibleVaultField::Balance.into(),
                    IndexedScryptoValue::from_typed(&updated_substate_content),
                    &mut |_| -> Result<(), ()> { Ok(()) },
                )
                .unwrap();

            events.push((
                EventTypeIdentifier(
                    Emitter::Method(vault_node_id, ModuleId::Main),
                    DepositEvent::EVENT_NAME.to_string(),
                ),
                scrypto_encode_to_payload(&DepositEvent {
                    amount: total_amount,
                })
                .unwrap(),
            ));
        }

        if to_burn.is_positive() {
            events.push((
                EventTypeIdentifier(
                    Emitter::Method(XRD.into_node_id(), ModuleId::Main),
                    "BurnFungibleResourceEvent".to_string(),
                ),
                scrypto_encode_to_payload(&BurnFungibleResourceEvent { amount: to_burn }).unwrap(),
            ));
        }

        (fee_reserve_finalization, fee_payments, events)
    }

    fn update_transaction_tracker<S: SubstateDatabase>(
        track: &mut Track<S, SpreadPrefixKeyMapper>,
        next_epoch: Epoch,
        intent_hash: &TransactionIntentHash,
        is_success: bool,
    ) {
        // Read the intent hash store
        let transaction_tracker = track
            .read_substate(
                TRANSACTION_TRACKER.as_node_id(),
                MAIN_BASE_PARTITION,
                &TransactionTrackerField::TransactionTracker.into(),
            )
            .unwrap()
            .into_typed::<FieldSubstate<TransactionTrackerSubstate>>()
            .unwrap()
            .into_payload();

        let mut transaction_tracker = transaction_tracker.into_v1();

        // Update the status of the intent hash
        if let TransactionIntentHash::ToCheck {
            expiry_epoch,
            intent_hash,
        } = intent_hash
        {
            if let Some(partition_number) =
                transaction_tracker.partition_for_expiry_epoch(*expiry_epoch)
            {
                track
                    .set_substate(
                        TRANSACTION_TRACKER.into_node_id(),
                        PartitionNumber(partition_number),
                        SubstateKey::Map(scrypto_encode_to_payload(intent_hash).unwrap()),
                        IndexedScryptoValue::from_typed(&KeyValueEntrySubstate::V1(
                            KeyValueEntrySubstateV1 {
                                value: Some(if is_success {
                                    TransactionStatus::V1(TransactionStatusV1::CommittedSuccess)
                                } else {
                                    TransactionStatus::V1(TransactionStatusV1::CommittedFailure)
                                }),
                                // TODO: maybe make it immutable, but how does this affect partition deletion?
                                lock_status: LockStatus::Unlocked,
                            },
                        )),
                        &mut |_| -> Result<(), ()> { Ok(()) },
                    )
                    .unwrap();
            } else {
                panic!("No partition for an expiry epoch")
            }
        }

        // Check if all intent hashes in the first epoch have expired, based on the `next_epoch`.
        //
        // In this particular implementation, because the transaction tracker coverage is greater than
        // the max epoch range in transaction header, we must check epoch range first to
        // ensure we don't store intent hash too far into the future.
        //
        // Also, we need to make sure epoch doesn't jump by a large distance.
        if next_epoch.number()
            >= transaction_tracker.start_epoch + transaction_tracker.epochs_per_partition
        {
            let discarded_partition = transaction_tracker.advance();
            track.delete_partition(
                TRANSACTION_TRACKER.as_node_id(),
                PartitionNumber(discarded_partition),
            );
        }
        track
            .set_substate(
                TRANSACTION_TRACKER.into_node_id(),
                MAIN_BASE_PARTITION,
                TransactionTrackerField::TransactionTracker.into(),
                IndexedScryptoValue::from_typed(&FieldSubstate::new_unlocked_field(
                    TransactionTrackerSubstate::V1(transaction_tracker),
                )),
                &mut |_| -> Result<(), ()> { Ok(()) },
            )
            .unwrap();
    }

    #[cfg(not(feature = "alloc"))]
    fn print_execution_summary(receipt: &TransactionReceipt) {
        // NB - we use "to_string" to ensure they align correctly

        if let Some(fee_details) = &receipt.fee_details {
            println!("{:-^120}", "Execution Cost Breakdown");
            for (k, v) in &fee_details.execution_cost_breakdown {
                println!("{:<75}: {:>25}", k, v.to_string());
            }

            println!("{:-^120}", "Finalization Cost Breakdown");
            for (k, v) in &fee_details.finalization_cost_breakdown {
                println!("{:<75}: {:>25}", k, v.to_string());
            }
        }

        println!("{:-^120}", "Fee Summary");
        println!(
            "{:<40}: {:>25}",
            "Execution Cost Units Consumed",
            receipt
                .fee_summary
                .total_execution_cost_units_consumed
                .to_string()
        );
        println!(
            "{:<40}: {:>25}",
            "Finalization Cost Units Consumed",
            receipt
                .fee_summary
                .total_finalization_cost_units_consumed
                .to_string()
        );
        println!(
            "{:<40}: {:>25}",
            "Execution Cost in XRD",
            receipt.fee_summary.total_execution_cost_in_xrd.to_string()
        );
        println!(
            "{:<40}: {:>25}",
            "Finalization Cost in XRD",
            receipt
                .fee_summary
                .total_finalization_cost_in_xrd
                .to_string()
        );
        println!(
            "{:<40}: {:>25}",
            "Tipping Cost in XRD",
            receipt.fee_summary.total_tipping_cost_in_xrd.to_string()
        );
        println!(
            "{:<40}: {:>25}",
            "Storage Cost in XRD",
            receipt.fee_summary.total_storage_cost_in_xrd.to_string()
        );
        println!(
            "{:<40}: {:>25}",
            "Royalty Costs in XRD",
            receipt.fee_summary.total_royalty_cost_in_xrd.to_string()
        );

        match &receipt.result {
            TransactionResult::Commit(commit) => {
                println!("{:-^120}", "Application Logs");
                for (level, message) in &commit.application_logs {
                    println!("[{}] {}", level, message);
                }

                println!("{:-^120}", "Outcome");
                println!(
                    "{}",
                    match &commit.outcome {
                        TransactionOutcome::Success(_) => "Success".to_string(),
                        TransactionOutcome::Failure(error) => format!("Failure: {:?}", error),
                    }
                );
            }
            TransactionResult::Reject(e) => {
                println!("{:-^120}", "Transaction Rejected");
                println!("{:?}", e.reason);
            }
            TransactionResult::Abort(e) => {
                println!("{:-^120}", "Transaction Aborted");
                println!("{:?}", e);
            }
        }
        println!("{:-^120}", "Finish");
    }

    fn on_move_node<Y: KernelApi<Self>>(
        node_id: &NodeId,
        is_moving_down: bool,
        is_to_barrier: bool,
        destination_blueprint_id: Option<BlueprintId>,
        api: &mut Y,
    ) -> Result<(), RuntimeError> {
        let type_info = TypeInfoBlueprint::get_type(&node_id, api)?;

        match type_info {
            TypeInfoSubstate::Object(object_info) => {
                let mut service = SystemService::new(api);
                let definition = service.load_blueprint_definition(
                    object_info.blueprint_info.blueprint_id.package_address,
                    &BlueprintVersionKey {
                        blueprint: object_info
                            .blueprint_info
                            .blueprint_id
                            .blueprint_name
                            .clone(),
                        version: BlueprintVersion::default(),
                    },
                )?;
                if definition.hook_exports.contains_key(&BlueprintHook::OnMove) {
                    api.kernel_invoke(Box::new(KernelInvocation {
                        call_frame_data: Actor::BlueprintHook(BlueprintHookActor {
                            receiver: Some(node_id.clone()),
                            blueprint_id: object_info.blueprint_info.blueprint_id.clone(),
                            hook: BlueprintHook::OnMove,
                        }),
                        args: IndexedScryptoValue::from_typed(&OnMoveInput {
                            is_moving_down,
                            is_to_barrier,
                            destination_blueprint_id,
                        }),
                    }))
                    .map(|_| ())
                } else {
                    Ok(())
                }
            }
            TypeInfoSubstate::KeyValueStore(_)
            | TypeInfoSubstate::GlobalAddressReservation(_)
            | TypeInfoSubstate::GlobalAddressPhantom(_) => Ok(()),
        }
    }
}

impl<C: SystemCallbackObject> KernelCallbackObject for System<C> {
    type LockData = SystemLockData;
    type CallFrameData = Actor;
    type Init = SystemInit<C::Init>;
    type ExecutionOutput = Vec<InstructionOutput>;
    type Receipt = TransactionReceipt;

    fn init<S: BootStore + CommitableSubstateStore>(
        store: &mut S,
        executable: &Executable,
        init_input: SystemInit<C::Init>,
    ) -> Result<Self, RejectionReason> {
        // Dump executable
        #[cfg(not(feature = "alloc"))]
        if init_input.enable_kernel_trace {
            Self::print_executable(&executable);
        }

        let mut system_parameters = {
            let system_boot = store
                .read_boot_substate(
                    TRANSACTION_TRACKER.as_node_id(),
                    BOOT_LOADER_PARTITION,
                    &SubstateKey::Field(BOOT_LOADER_SYSTEM_SUBSTATE_FIELD_KEY),
                )
                .map(|v| v.into_typed().unwrap())
                .unwrap_or(SystemBoot::V1(SystemParameters {
                    network_definition: NetworkDefinition::mainnet(),
                    costing_parameters: CostingParameters::babylon_genesis(),
                    costing_module_config: CostingModuleConfig::babylon_genesis(),
                    limit_parameters: LimitParameters::babylon_genesis(),
                }));

            match system_boot {
                SystemBoot::V1(system_parameters) => system_parameters,
            }
        };

        let callback =
            C::init(store, init_input.callback_init).map_err(RejectionReason::BootloadingError)?;

        let mut enabled_modules = {
            let mut enabled_modules = EnabledModules::AUTH | EnabledModules::TRANSACTION_RUNTIME;
            if !executable.is_system() {
                enabled_modules |= EnabledModules::LIMITS;
                enabled_modules |= EnabledModules::COSTING;
            };

            if init_input.enable_kernel_trace {
                enabled_modules |= EnabledModules::KERNEL_TRACE;
            }
            if init_input.execution_trace.is_some() {
                enabled_modules |= EnabledModules::EXECUTION_TRACE;
            }

            enabled_modules
        };

        // Override system configuration
        if let Some(system_overrides) = init_input.system_overrides {
            if let Some(costing_override) = system_overrides.costing_parameters {
                system_parameters.costing_parameters = costing_override;
            }

            if let Some(limits_override) = system_overrides.limit_parameters {
                system_parameters.limit_parameters = limits_override;
            }

            if let Some(network_definition) = system_overrides.network_definition {
                system_parameters.network_definition = network_definition;
            }

            if system_overrides.disable_auth {
                enabled_modules.remove(EnabledModules::AUTH);
            }

            if system_overrides.disable_costing {
                enabled_modules.remove(EnabledModules::COSTING);
            }

            if system_overrides.disable_limits {
                enabled_modules.remove(EnabledModules::LIMITS);
            }
        }

        let txn_runtime_module = TransactionRuntimeModule::new(
            system_parameters.network_definition,
            executable.intent_hash().to_hash(),
        );

        let auth_module = AuthModule::new(executable.auth_zone_params().clone());
        let limits_module = { LimitsModule::from_params(system_parameters.limit_parameters) };

        let costing_module = CostingModule {
            // The current depth is set to zero since at the start of the execution of transactions
            // there are no callframes expect for the root callframe.
            current_depth: 0,
            fee_reserve: SystemLoanFeeReserve::new(
                &system_parameters.costing_parameters,
                executable.costing_parameters(),
            ),
            fee_table: FeeTable::new(),
            tx_payload_len: executable.payload_size(),
            tx_num_of_signature_validations: executable.num_of_signature_validations(),
            config: system_parameters.costing_module_config,
            cost_breakdown: if init_input.enable_cost_breakdown {
                Some(Default::default())
            } else {
                None
            },
            detailed_cost_breakdown: if init_input.enable_debug_information {
                Some(Default::default())
            } else {
                None
            },
            on_apply_cost: Default::default(),
        };

        let mut modules = SystemModuleMixer::new(
            enabled_modules,
            KernelTraceModule,
            txn_runtime_module,
            auth_module,
            limits_module,
            costing_module,
            ExecutionTraceModule::new(init_input.execution_trace.unwrap_or(0)),
        );

        modules.init().map_err(RejectionReason::BootloadingError)?;

        // Perform runtime validation.
        // TODO: the following assumptions can be removed with better interface.
        // We are assuming that intent hash store is ready when epoch manager is ready.
        let current_epoch = Self::read_epoch(store);
        if let Some(current_epoch) = current_epoch {
            if let Some(range) = executable.epoch_range() {
                Self::validate_epoch_range(
                    current_epoch,
                    range.start_epoch_inclusive,
                    range.end_epoch_exclusive,
                )?;
                Self::validate_intent_hash(
                    store,
                    executable.intent_hash().to_hash(),
                    range.end_epoch_exclusive,
                )?;
            }
        }

        let system = System {
            blueprint_cache: NonIterMap::new(),
            auth_cache: NonIterMap::new(),
            schema_cache: NonIterMap::new(),
            callback,
            modules,
        };
        Ok(system)
    }

    fn verify_boot_ref_value(
        &mut self,
        node_id: &NodeId,
        ref_value: &IndexedScryptoValue,
    ) -> Result<StableReferenceType, BootloadingError> {
        if let Some(costing) = self.modules.costing_mut() {
            let io_access = IOAccess::ReadFromDb(
                CanonicalSubstateKey {
                    node_id: *node_id,
                    partition_number: TYPE_INFO_FIELD_PARTITION,
                    substate_key: SubstateKey::Field(TypeInfoField::TypeInfo.field_index()),
                },
                ref_value.payload_len(),
            );
            let event = RefCheckEvent::IOAccess(&io_access);

            costing
                .apply_deferred_execution_cost(ExecutionCostingEntry::RefCheck { event: &event })
                .map_err(|e| BootloadingError::FailedToApplyDeferredCosts(e))?;
        }

        let type_substate: TypeInfoSubstate = ref_value.into_typed().unwrap();
        return match &type_substate {
            TypeInfoSubstate::Object(
                info @ ObjectInfo {
                    blueprint_info: BlueprintInfo { blueprint_id, .. },
                    ..
                },
            ) => {
                if info.is_global() {
                    Ok(StableReferenceType::Global)
                } else if blueprint_id.package_address.eq(&RESOURCE_PACKAGE)
                    && (blueprint_id.blueprint_name.eq(FUNGIBLE_VAULT_BLUEPRINT)
                        || blueprint_id.blueprint_name.eq(NON_FUNGIBLE_VAULT_BLUEPRINT))
                {
                    Ok(StableReferenceType::DirectAccess)
                } else {
                    Err(BootloadingError::ReferencedNodeDoesNotAllowDirectAccess(
                        node_id.clone(),
                    ))
                }
            }
            _ => Err(BootloadingError::ReferencedNodeIsNotAnObject(
                node_id.clone(),
            )),
        };
    }

    fn start<Y: KernelApi<Self>>(
        api: &mut Y,
        manifest_encoded_instructions: &[u8],
        pre_allocated_addresses: &Vec<PreAllocatedAddress>,
        references: &IndexSet<Reference>,
        blobs: &IndexMap<Hash, Vec<u8>>,
    ) -> Result<Vec<InstructionOutput>, RuntimeError> {
        let mut system = SystemService::new(api);

        // Allocate global addresses
        let mut global_address_reservations = Vec::new();
        for PreAllocatedAddress {
            blueprint_id,
            address,
        } in pre_allocated_addresses
        {
            let global_address_reservation =
                system.prepare_global_address(blueprint_id.clone(), address.clone())?;
            global_address_reservations.push(global_address_reservation);
        }

        // Call TX processor
        let rtn = system.call_function(
            TRANSACTION_PROCESSOR_PACKAGE,
            TRANSACTION_PROCESSOR_BLUEPRINT,
            TRANSACTION_PROCESSOR_RUN_IDENT,
            scrypto_encode(&TransactionProcessorRunInputEfficientEncodable {
                manifest_encoded_instructions,
                global_address_reservations,
                references,
                blobs,
            })
            .unwrap(),
        )?;

        let output: Vec<InstructionOutput> = scrypto_decode(&rtn).unwrap();

        Ok(output)
    }

    fn finish(&mut self, info: StoreCommitInfo) -> Result<(), RuntimeError> {
        self.modules.on_teardown()?;

        // Note that if a transactions fails during this phase, the costing is
        // done as if it would succeed.
        for store_commit in &info {
            self.modules
                .apply_finalization_cost(FinalizationCostingEntry::CommitStateUpdates {
                    store_commit,
                })
                .map_err(|e| RuntimeError::FinalizationCostingError(e))?;
        }
        self.modules
            .apply_finalization_cost(FinalizationCostingEntry::CommitEvents {
                events: &self.modules.events().clone(),
            })
            .map_err(|e| RuntimeError::FinalizationCostingError(e))?;
        self.modules
            .apply_finalization_cost(FinalizationCostingEntry::CommitLogs {
                logs: &self.modules.logs().clone(),
            })
            .map_err(|e| RuntimeError::FinalizationCostingError(e))?;

        /* state storage costs */
        for store_commit in &info {
            self.modules
                .apply_storage_cost(StorageType::State, store_commit.len_increase())
                .map_err(|e| RuntimeError::FinalizationCostingError(e))?;
        }

        /* archive storage costs */
        let total_event_size = self.modules.events().iter().map(|x| x.len()).sum();
        self.modules
            .apply_storage_cost(StorageType::Archive, total_event_size)
            .map_err(|e| RuntimeError::FinalizationCostingError(e))?;

        let total_log_size = self.modules.logs().iter().map(|x| x.1.len()).sum();
        self.modules
            .apply_storage_cost(StorageType::Archive, total_log_size)
            .map_err(|e| RuntimeError::FinalizationCostingError(e))?;

        Ok(())
    }

    fn create_receipt<S: SubstateDatabase>(
        self,
        mut track: Track<S, SpreadPrefixKeyMapper>,
        executable: &Executable,
        interpretation_result: Result<Vec<InstructionOutput>, TransactionExecutionError>,
    ) -> TransactionReceipt {
        // Panic if an error is encountered in the system layer or below. The following code
        // is only enabled when compiling with the standard library since the panic catching
        // machinery and `SystemPanic` errors are only implemented in `std`.
        #[cfg(feature = "std")]
        if let Err(TransactionExecutionError::RuntimeError(RuntimeError::SystemError(
            SystemError::SystemPanic(..),
        ))) = interpretation_result
        {
            panic!("An error has occurred in the system layer or below and thus the transaction executor has panicked. Error: \"{interpretation_result:?}\"")
        }

        #[cfg(not(feature = "alloc"))]
        if self
            .modules
            .enabled_modules
            .contains(EnabledModules::KERNEL_TRACE)
        {
            println!("{:-^120}", "Interpretation Results");
            println!("{:?}", interpretation_result);
        }

        let execution_trace_enabled = self
            .modules
            .enabled_modules
            .contains(EnabledModules::EXECUTION_TRACE);

        #[cfg(not(feature = "alloc"))]
        let kernel_trace_enabled = self
            .modules
            .enabled_modules
            .contains(EnabledModules::KERNEL_TRACE);

        let (mut costing_module, runtime_module, execution_trace_module) = self.modules.unpack();

        let costing_parameters = costing_module.fee_reserve.costing_parameters();

        let fee_details = if let Some(cost_breakdown) = &costing_module.cost_breakdown {
            let cost_breakdown = cost_breakdown.clone();
            let execution_cost_breakdown = cost_breakdown
                .execution_cost_breakdown
                .into_iter()
                .map(|(k, v)| (k.to_string(), v))
                .collect();
            let finalization_cost_breakdown = cost_breakdown
                .finalization_cost_breakdown
                .into_iter()
                .map(|(k, v)| (k.to_string(), v))
                .collect();
            Some(TransactionFeeDetails {
                execution_cost_breakdown,
                finalization_cost_breakdown,
            })
        } else {
            None
        };

        let debug_information = match (costing_module.detailed_cost_breakdown,) {
            (Some(detailed_cost_breakdown),) => Some(TransactionDebugInformation {
                detailed_execution_cost_breakdown: detailed_cost_breakdown
                    .detailed_execution_cost_breakdown,
            }),
            _ => None,
        };

        let result_type =
            Self::determine_result_type(interpretation_result, &mut costing_module.fee_reserve);
        let (fee_summary, fee_details, result) = match result_type {
            TransactionResultType::Commit(outcome) => {
                let is_success = outcome.is_ok();

                // Commit/revert
                if !is_success {
                    costing_module.fee_reserve.revert_royalty();
                    track.revert_non_force_write_changes();
                }

                // Distribute fees
                let (fee_reserve_finalization, paying_vaults, finalization_events) =
                    Self::finalize_fees(
                        &mut track,
                        costing_module.fee_reserve,
                        is_success,
                        executable.costing_parameters().free_credit_in_xrd,
                    );
                let fee_destination = FeeDestination {
                    to_proposer: fee_reserve_finalization.to_proposer_amount(),
                    to_validator_set: fee_reserve_finalization.to_validator_set_amount(),
                    to_burn: fee_reserve_finalization.to_burn_amount(),
                    to_royalty_recipients: fee_reserve_finalization.royalty_cost_breakdown.clone(),
                };

                // Update intent hash status
                if let Some(next_epoch) = Self::read_epoch(&mut track) {
                    Self::update_transaction_tracker(
                        &mut track,
                        next_epoch,
                        executable.intent_hash(),
                        is_success,
                    );
                }

                // Finalize events and logs
                let (mut application_events, application_logs) =
                    runtime_module.finalize(is_success);
                application_events.extend(finalization_events);

                // Finalize execution trace
                let execution_trace = execution_trace_module.finalize(&paying_vaults, is_success);

                // Finalize track
                let (tracked_substates, substate_db) = {
                    match track.finalize() {
                        Ok(result) => result,
                        Err(TrackFinalizeError::TransientSubstateOwnsNode) => {
                            panic!("System invariants should prevent transient substate from owning nodes");
                        }
                    }
                };

                // Generate state updates from tracked substates
                // Note that this process will prune invalid reads
                let (new_node_ids, state_updates) =
                    to_state_updates::<SpreadPrefixKeyMapper>(tracked_substates);

                // Summarizes state updates
                let system_structure =
                    SystemStructure::resolve(substate_db, &state_updates, &application_events);
                let state_update_summary =
                    StateUpdateSummary::new(substate_db, new_node_ids, &state_updates);

                // Resource reconciliation does not currently work in preview mode
                if executable.costing_parameters().free_credit_in_xrd.is_zero() {
                    let system_reader =
                        SystemDatabaseReader::new_with_overlay(substate_db, &state_updates);
                    reconcile_resource_state_and_events(
                        &state_update_summary,
                        &application_events,
                        system_reader,
                    );
                }

                (
                    fee_reserve_finalization.into(),
                    fee_details,
                    TransactionResult::Commit(CommitResult {
                        state_updates,
                        state_update_summary,
                        fee_source: FeeSource { paying_vaults },
                        fee_destination,
                        outcome: match outcome {
                            Ok(o) => TransactionOutcome::Success(o),
                            Err(e) => TransactionOutcome::Failure(e),
                        },
                        application_events,
                        application_logs,
                        system_structure,
                        execution_trace: if execution_trace_enabled {
                            Some(execution_trace)
                        } else {
                            None
                        },
                    }),
                )
            }
            TransactionResultType::Reject(reason) => (
                costing_module.fee_reserve.finalize().into(),
                fee_details,
                TransactionResult::Reject(RejectResult { reason }),
            ),
            TransactionResultType::Abort(reason) => (
                costing_module.fee_reserve.finalize().into(),
                fee_details,
                TransactionResult::Abort(AbortResult { reason }),
            ),
        };

        let receipt = TransactionReceipt {
            costing_parameters,
            transaction_costing_parameters: executable.costing_parameters().clone().into(),
            fee_summary,
            fee_details,
            result,
            resources_usage: None,
            debug_information,
        };

        // Dump summary
        #[cfg(not(feature = "alloc"))]
        if kernel_trace_enabled {
            Self::print_execution_summary(&receipt);
        }

        receipt
    }

    fn on_pin_node(&mut self, node_id: &NodeId) -> Result<(), RuntimeError> {
        SystemModuleMixer::on_pin_node(self, node_id)
    }

    fn on_create_node<Y: KernelInternalApi<Self>>(
        api: &mut Y,
        event: CreateNodeEvent,
    ) -> Result<(), RuntimeError> {
        SystemModuleMixer::on_create_node(api, &event)
    }

    fn on_drop_node<Y: KernelInternalApi<Self>>(
        api: &mut Y,
        event: DropNodeEvent,
    ) -> Result<(), RuntimeError> {
        SystemModuleMixer::on_drop_node(api, &event)
    }

    fn on_move_module<Y: KernelInternalApi<Self>>(
        api: &mut Y,
        event: MoveModuleEvent,
    ) -> Result<(), RuntimeError> {
        SystemModuleMixer::on_move_module(api, &event)
    }

    fn on_open_substate<Y: KernelInternalApi<Self>>(
        api: &mut Y,
        event: OpenSubstateEvent,
    ) -> Result<(), RuntimeError> {
        SystemModuleMixer::on_open_substate(api, &event)
    }

    fn on_close_substate<Y: KernelInternalApi<Self>>(
        api: &mut Y,
        event: CloseSubstateEvent,
    ) -> Result<(), RuntimeError> {
        SystemModuleMixer::on_close_substate(api, &event)
    }

    fn on_read_substate<Y: KernelInternalApi<Self>>(
        api: &mut Y,
        event: ReadSubstateEvent,
    ) -> Result<(), RuntimeError> {
        SystemModuleMixer::on_read_substate(api, &event)
    }

    fn on_write_substate<Y: KernelInternalApi<Self>>(
        api: &mut Y,
        event: WriteSubstateEvent,
    ) -> Result<(), RuntimeError> {
        SystemModuleMixer::on_write_substate(api, &event)
    }

    fn on_set_substate(&mut self, event: SetSubstateEvent) -> Result<(), RuntimeError> {
        SystemModuleMixer::on_set_substate(self, &event)
    }

    fn on_remove_substate(&mut self, event: RemoveSubstateEvent) -> Result<(), RuntimeError> {
        SystemModuleMixer::on_remove_substate(self, &event)
    }

    fn on_scan_keys(&mut self, event: ScanKeysEvent) -> Result<(), RuntimeError> {
        SystemModuleMixer::on_scan_keys(self, &event)
    }

    fn on_drain_substates(&mut self, event: DrainSubstatesEvent) -> Result<(), RuntimeError> {
        SystemModuleMixer::on_drain_substates(self, &event)
    }

    fn on_scan_sorted_substates(
        &mut self,
        event: ScanSortedSubstatesEvent,
    ) -> Result<(), RuntimeError> {
        SystemModuleMixer::on_scan_sorted_substates(self, &event)
    }

    fn before_invoke<Y: KernelApi<Self>>(
        invocation: &KernelInvocation<Actor>,
        api: &mut Y,
    ) -> Result<(), RuntimeError> {
        let is_to_barrier = invocation.call_frame_data.is_barrier();
        let destination_blueprint_id = invocation.call_frame_data.blueprint_id();

        for node_id in invocation.args.owned_nodes() {
            Self::on_move_node(
                node_id,
                true,
                is_to_barrier,
                destination_blueprint_id.clone(),
                api,
            )?;
        }

        SystemModuleMixer::before_invoke(api, invocation)
    }

    fn after_invoke<Y: KernelApi<Self>>(
        output: &IndexedScryptoValue,
        api: &mut Y,
    ) -> Result<(), RuntimeError> {
        let current_actor = api.kernel_get_system_state().current_call_frame;
        let is_to_barrier = current_actor.is_barrier();
        let destination_blueprint_id = current_actor.blueprint_id();
        for node_id in output.owned_nodes() {
            Self::on_move_node(
                node_id,
                false,
                is_to_barrier,
                destination_blueprint_id.clone(),
                api,
            )?;
        }

        SystemModuleMixer::after_invoke(api, output)
    }

    fn on_execution_start<Y: KernelApi<Self>>(api: &mut Y) -> Result<(), RuntimeError> {
        SystemModuleMixer::on_execution_start(api)
    }

    fn on_execution_finish<Y: KernelApi<Self>>(
        message: &CallFrameMessage,
        api: &mut Y,
    ) -> Result<(), RuntimeError> {
        SystemModuleMixer::on_execution_finish(api, message)?;

        Ok(())
    }

    fn on_allocate_node_id<Y: KernelApi<Self>>(
        entity_type: EntityType,
        api: &mut Y,
    ) -> Result<(), RuntimeError> {
        SystemModuleMixer::on_allocate_node_id(api, entity_type)
    }

    //--------------------------------------------------------------------------
    // Note that the following logic doesn't go through mixer and is not costed
    //--------------------------------------------------------------------------

    fn invoke_upstream<Y: KernelApi<System<C>>>(
        input: &IndexedScryptoValue,
        api: &mut Y,
<<<<<<< HEAD
    ) -> Result<IndexedOwnedScryptoValue, RuntimeError>
    where
        Y: KernelApi<System<C>>,
    {
=======
    ) -> Result<IndexedScryptoValue, RuntimeError> {
>>>>>>> 9141df7f
        let mut system = SystemService::new(api);
        let actor = system.current_actor();
        let node_id = actor.node_id();
        let is_direct_access = actor.is_direct_access();

        // Make dependent resources/components visible
        if let Some(blueprint_id) = actor.blueprint_id() {
            let key = BlueprintVersionKey {
                blueprint: blueprint_id.blueprint_name.clone(),
                version: BlueprintVersion::default(),
            };

            let handle = system.kernel_open_substate_with_default(
                blueprint_id.package_address.as_node_id(),
                MAIN_BASE_PARTITION
                    .at_offset(PACKAGE_BLUEPRINT_DEPENDENCIES_PARTITION_OFFSET)
                    .unwrap(),
                &SubstateKey::Map(scrypto_encode_to_payload(&key).unwrap()),
                LockFlags::read_only(),
                Some(|| {
                    let kv_entry = KeyValueEntrySubstate::<()>::default();
                    IndexedScryptoValue::from_typed(&kv_entry)
                }),
                SystemLockData::default(),
            )?;
            system.kernel_read_substate(handle)?;
            system.kernel_close_substate(handle)?;
        }

        match &actor {
            Actor::Root => panic!("Root is invoked"),
            actor @ Actor::Method(MethodActor { ident, .. })
            | actor @ Actor::Function(FunctionActor { ident, .. }) => {
                let blueprint_id = actor.blueprint_id().unwrap();

                //  Validate input
                let definition = system.load_blueprint_definition(
                    blueprint_id.package_address,
                    &BlueprintVersionKey::new_default(blueprint_id.blueprint_name.as_str()),
                )?;

                let target = system.get_actor_type_target()?;

                // Validate input
                system.validate_blueprint_payload(
                    &target,
                    BlueprintPayloadIdentifier::Function(ident.clone(), InputOrOutput::Input),
                    input.as_unvalidated(),
                )?;

                // Validate receiver type
                let function_schema = definition
                    .interface
                    .functions
                    .get(ident)
                    .expect("Should exist due to schema check");
                match (&function_schema.receiver, node_id) {
                    (Some(receiver_info), Some(_)) => {
                        if is_direct_access
                            != receiver_info.ref_types.contains(RefTypes::DIRECT_ACCESS)
                        {
                            return Err(RuntimeError::SystemUpstreamError(
                                SystemUpstreamError::ReceiverNotMatch(ident.to_string()),
                            ));
                        }
                    }
                    (None, None) => {}
                    _ => {
                        return Err(RuntimeError::SystemUpstreamError(
                            SystemUpstreamError::ReceiverNotMatch(ident.to_string()),
                        ));
                    }
                }

                // Execute
                let export = definition
                    .function_exports
                    .get(ident)
                    .expect("Schema should have validated this exists")
                    .clone();
                let output =
                    { C::invoke(&blueprint_id.package_address, export, input, &mut system)? };

                // Validate output
                system.validate_blueprint_payload(
                    &target,
                    BlueprintPayloadIdentifier::Function(ident.clone(), InputOrOutput::Output),
                    output.as_unvalidated(),
                )?;

                Ok(output)
            }
            Actor::BlueprintHook(BlueprintHookActor {
                blueprint_id, hook, ..
            }) => {
                // Find the export
                let definition = system.load_blueprint_definition(
                    blueprint_id.package_address,
                    &BlueprintVersionKey::new_default(blueprint_id.blueprint_name.as_str()),
                )?;
                let export =
                    definition
                        .hook_exports
                        .get(hook)
                        .ok_or(RuntimeError::SystemUpstreamError(
                            SystemUpstreamError::HookNotFound(hook.clone()),
                        ))?;

                // Input is not validated as they're created by system.

                // Invoke the export
                let output = C::invoke(
                    &blueprint_id.package_address,
                    export.clone(),
                    &input,
                    &mut system,
                )?;

                // Check output against well-known schema
                match hook {
                    BlueprintHook::OnVirtualize => {
                        output.into_typed::<OnVirtualizeOutput>().map(|_| ())
                    }
                    BlueprintHook::OnDrop => output.into_typed::<OnDropOutput>().map(|_| ()),
                    BlueprintHook::OnMove => output.into_typed::<OnMoveOutput>().map(|_| ()),
                }
                .map_err(|e| {
                    RuntimeError::SystemUpstreamError(SystemUpstreamError::OutputDecodeError(e))
                })?;

                Ok(output)
            }
        }
    }

    // Note: we check dangling nodes, in kernel, after auto-drop
    fn auto_drop<Y: KernelApi<Self>>(nodes: Vec<NodeId>, api: &mut Y) -> Result<(), RuntimeError> {
        // Round 1 - drop all proofs
        for node_id in nodes {
            let type_info = TypeInfoBlueprint::get_type(&node_id, api)?;

            match type_info {
                TypeInfoSubstate::Object(ObjectInfo {
                    blueprint_info: BlueprintInfo { blueprint_id, .. },
                    ..
                }) => {
                    match (
                        blueprint_id.package_address,
                        blueprint_id.blueprint_name.as_str(),
                    ) {
                        (RESOURCE_PACKAGE, FUNGIBLE_PROOF_BLUEPRINT) => {
                            let mut system = SystemService::new(api);
                            system.call_function(
                                RESOURCE_PACKAGE,
                                FUNGIBLE_PROOF_BLUEPRINT,
                                PROOF_DROP_IDENT,
                                scrypto_encode(&ProofDropInput {
                                    proof: Proof(Own(node_id)),
                                })
                                .unwrap(),
                            )?;
                        }
                        (RESOURCE_PACKAGE, NON_FUNGIBLE_PROOF_BLUEPRINT) => {
                            let mut system = SystemService::new(api);
                            system.call_function(
                                RESOURCE_PACKAGE,
                                NON_FUNGIBLE_PROOF_BLUEPRINT,
                                PROOF_DROP_IDENT,
                                scrypto_encode(&ProofDropInput {
                                    proof: Proof(Own(node_id)),
                                })
                                .unwrap(),
                            )?;
                        }
                        _ => {
                            // no-op
                        }
                    }
                }
                _ => {}
            }
        }

        Ok(())
    }

    fn on_mark_substate_as_transient(
        &mut self,
        node_id: &NodeId,
        partition_number: &PartitionNumber,
        substate_key: &SubstateKey,
    ) -> Result<(), RuntimeError> {
        SystemModuleMixer::on_mark_substate_as_transient(
            self,
            node_id,
            partition_number,
            substate_key,
        )
    }

    fn on_substate_lock_fault<Y: KernelApi<Self>>(
        node_id: NodeId,
        partition_num: PartitionNumber,
        offset: &SubstateKey,
        api: &mut Y,
    ) -> Result<bool, RuntimeError> {
        // As currently implemented, this should always be called with partition_num=0 and offset=0
        // since all nodes are access by accessing their type info first
        // This check is simply a sanity check that this invariant remain true
        if !partition_num.eq(&TYPE_INFO_FIELD_PARTITION)
            || !offset.eq(&TypeInfoField::TypeInfo.into())
        {
            return Ok(false);
        }

        let (blueprint_id, variant_id) = match node_id.entity_type() {
            Some(EntityType::GlobalPreallocatedSecp256k1Account) => (
                BlueprintId::new(&ACCOUNT_PACKAGE, ACCOUNT_BLUEPRINT),
                ACCOUNT_CREATE_PREALLOCATED_SECP256K1_ID,
            ),
            Some(EntityType::GlobalPreallocatedEd25519Account) => (
                BlueprintId::new(&ACCOUNT_PACKAGE, ACCOUNT_BLUEPRINT),
                ACCOUNT_CREATE_PREALLOCATED_ED25519_ID,
            ),
            Some(EntityType::GlobalPreallocatedSecp256k1Identity) => (
                BlueprintId::new(&IDENTITY_PACKAGE, IDENTITY_BLUEPRINT),
                IDENTITY_CREATE_PREALLOCATED_SECP256K1_ID,
            ),
            Some(EntityType::GlobalPreallocatedEd25519Identity) => (
                BlueprintId::new(&IDENTITY_PACKAGE, IDENTITY_BLUEPRINT),
                IDENTITY_CREATE_PREALLOCATED_ED25519_ID,
            ),
            _ => return Ok(false),
        };

        let mut service = SystemService::new(api);
        let definition = service.load_blueprint_definition(
            blueprint_id.package_address,
            &BlueprintVersionKey {
                blueprint: blueprint_id.blueprint_name.clone(),
                version: BlueprintVersion::default(),
            },
        )?;
        if definition
            .hook_exports
            .contains_key(&BlueprintHook::OnVirtualize)
        {
            let mut system = SystemService::new(api);
            let address = GlobalAddress::new_or_panic(node_id.into());
            let address_reservation =
                system.allocate_virtual_global_address(blueprint_id.clone(), address)?;

            api.kernel_invoke(Box::new(KernelInvocation {
                call_frame_data: Actor::BlueprintHook(BlueprintHookActor {
                    blueprint_id: blueprint_id.clone(),
                    hook: BlueprintHook::OnVirtualize,
                    receiver: None,
                }),
                args: IndexedScryptoValue::from_typed(&OnVirtualizeInput {
                    variant_id,
                    rid: copy_u8_array(&node_id.as_bytes()[1..]),
                    address_reservation,
                }),
            }))?;
            Ok(true)
        } else {
            Ok(false)
        }
    }

    fn on_drop_node_mut<Y: KernelApi<Self>>(
        node_id: &NodeId,
        api: &mut Y,
    ) -> Result<(), RuntimeError> {
        let type_info = TypeInfoBlueprint::get_type(&node_id, api)?;

        match type_info {
            TypeInfoSubstate::Object(node_object_info) => {
                let mut service = SystemService::new(api);
                let definition = service.load_blueprint_definition(
                    node_object_info.blueprint_info.blueprint_id.package_address,
                    &BlueprintVersionKey {
                        blueprint: node_object_info
                            .blueprint_info
                            .blueprint_id
                            .blueprint_name
                            .clone(),
                        version: BlueprintVersion::default(),
                    },
                )?;
                if definition.hook_exports.contains_key(&BlueprintHook::OnDrop) {
                    api.kernel_invoke(Box::new(KernelInvocation {
                        call_frame_data: Actor::BlueprintHook(BlueprintHookActor {
                            blueprint_id: node_object_info.blueprint_info.blueprint_id.clone(),
                            hook: BlueprintHook::OnDrop,
                            receiver: Some(node_id.clone()),
                        }),
                        args: IndexedScryptoValue::from_typed(&OnDropInput {}),
                    }))
                    .map(|_| ())
                } else {
                    Ok(())
                }
            }
            TypeInfoSubstate::KeyValueStore(_)
            | TypeInfoSubstate::GlobalAddressReservation(_)
            | TypeInfoSubstate::GlobalAddressPhantom(_) => {
                // There is no way to drop a non-object through system API, triggering `NotAnObject` error.
                Ok(())
            }
        }
    }
}<|MERGE_RESOLUTION|>--- conflicted
+++ resolved
@@ -1406,14 +1406,7 @@
     fn invoke_upstream<Y: KernelApi<System<C>>>(
         input: &IndexedScryptoValue,
         api: &mut Y,
-<<<<<<< HEAD
-    ) -> Result<IndexedOwnedScryptoValue, RuntimeError>
-    where
-        Y: KernelApi<System<C>>,
-    {
-=======
-    ) -> Result<IndexedScryptoValue, RuntimeError> {
->>>>>>> 9141df7f
+    ) -> Result<IndexedOwnedScryptoValue, RuntimeError> {
         let mut system = SystemService::new(api);
         let actor = system.current_actor();
         let node_id = actor.node_id();
