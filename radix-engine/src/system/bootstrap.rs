--- conflicted
+++ resolved
@@ -505,11 +505,7 @@
         (
             TRANSACTION_PROCESSOR_PACKAGE,
             TransactionProcessorNativePackage::definition(),
-<<<<<<< HEAD
-            TRANSACTION_PROCESSOR_V1_0_CODE_ID,
-=======
             NativeCodeId::TransactionProcessorCode1 as u64,
->>>>>>> dd879709
             metadata_init! {
                 "name" => "Transaction Processor Package".to_owned(), locked;
                 "description" => "A native package that defines the logic of the processing of manifest instructions and transaction runtime.".to_owned(), locked;
