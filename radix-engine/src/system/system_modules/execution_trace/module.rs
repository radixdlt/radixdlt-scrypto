use crate::blueprints::resource::VaultUtil;
use crate::errors::*;
use crate::kernel::actor::{Actor, FunctionActor, MethodActor};
use crate::kernel::call_frame::Message;
use crate::kernel::kernel_api::KernelApi;
use crate::kernel::kernel_callback_api::KernelCallbackObject;
use crate::system::module::SystemModule;
use crate::system::system_callback::SystemConfig;
use crate::system::system_callback_api::SystemCallbackObject;
use crate::track::interface::{NodeSubstates, StoreAccessInfo};
use crate::transaction::{FeeLocks, TransactionExecutionTrace};
use crate::types::*;
use radix_engine_interface::blueprints::resource::*;
use radix_engine_interface::math::Decimal;
use sbor::rust::collections::*;
use sbor::rust::fmt::Debug;

//===================================================================================
// Note: ExecutionTrace must not produce any error or transactional side effect!
//===================================================================================

#[derive(Debug, Clone)]
pub struct ExecutionTraceModule {
    /// Maximum depth up to which kernel calls are being traced.
    max_kernel_call_depth_traced: usize,

    /// Current transaction index
    current_instruction_index: usize,

    /// Current kernel calls depth. Note that this doesn't necessarily correspond to the
    /// call frame depth, as there can be nested kernel calls within a single call frame
    /// (e.g. open_substate call inside drop_node).
    current_kernel_call_depth: usize,

    /// A stack of traced kernel call inputs, their origin, and the instruction index.
    traced_kernel_call_inputs_stack: Vec<(ResourceSummary, TraceOrigin, usize)>,

    /// A mapping of complete KernelCallTrace stacks (\w both inputs and outputs), indexed by depth.
    kernel_call_traces_stacks: IndexMap<usize, Vec<ExecutionTrace>>,

    /// Vault operations: (Caller, Vault ID, operation, instruction index)
    vault_ops: Vec<(TraceActor, NodeId, VaultOp, usize)>,
}

impl ExecutionTraceModule {
    pub fn update_instruction_index(&mut self, new_index: usize) {
        self.current_instruction_index = new_index;
    }
}

#[derive(Debug, Clone, PartialEq, Eq, ScryptoSbor)]
pub struct ResourceChange {
    pub node_id: NodeId,
    pub vault_id: NodeId,
    pub resource_address: ResourceAddress,
    pub amount: Decimal,
}

#[derive(Debug, Clone, PartialEq, Eq, ScryptoSbor)]
pub enum WorktopChange {
    Take(ResourceSpecifier),
    Put(ResourceSpecifier),
}

#[derive(Debug, Clone, PartialEq, Eq, ScryptoSbor)]
pub enum ResourceSpecifier {
    Amount(ResourceAddress, Decimal),
    Ids(ResourceAddress, BTreeSet<NonFungibleLocalId>),
}

impl From<&BucketSnapshot> for ResourceSpecifier {
    fn from(value: &BucketSnapshot) -> Self {
        match value {
            BucketSnapshot::Fungible {
                resource_address,
                liquid,
                ..
            } => Self::Amount(*resource_address, *liquid),
            BucketSnapshot::NonFungible {
                resource_address,
                liquid,
                ..
            } => Self::Ids(*resource_address, liquid.clone()),
        }
    }
}

#[derive(Debug, Clone)]
pub enum VaultOp {
    Create(Decimal),               // TODO: add trace of vault creation
    Put(ResourceAddress, Decimal), // TODO: add non-fungible support
    Take(ResourceAddress, Decimal),
    LockFee(Decimal, bool),
}

#[derive(Clone, Debug, PartialEq, Eq, ScryptoSbor)]
pub enum BucketSnapshot {
    Fungible {
        resource_address: ResourceAddress,
        liquid: Decimal,
    },
    NonFungible {
        resource_address: ResourceAddress,
        liquid: BTreeSet<NonFungibleLocalId>,
    },
}

impl BucketSnapshot {
    pub fn resource_address(&self) -> ResourceAddress {
        match self {
            BucketSnapshot::Fungible {
                resource_address, ..
            } => resource_address.clone(),
            BucketSnapshot::NonFungible {
                resource_address, ..
            } => resource_address.clone(),
        }
    }
    pub fn amount(&self) -> Decimal {
        match self {
            BucketSnapshot::Fungible { liquid, .. } => liquid.clone(),
            BucketSnapshot::NonFungible { liquid, .. } => liquid.len().into(),
        }
    }
}

#[derive(Clone, Debug, PartialEq, Eq, ScryptoSbor)]
pub enum ProofSnapshot {
    Fungible {
        resource_address: ResourceAddress,
        total_locked: Decimal,
    },
    NonFungible {
        resource_address: ResourceAddress,
        total_locked: BTreeSet<NonFungibleLocalId>,
    },
}

impl ProofSnapshot {
    pub fn resource_address(&self) -> ResourceAddress {
        match self {
            ProofSnapshot::Fungible {
                resource_address, ..
            } => resource_address.clone(),
            ProofSnapshot::NonFungible {
                resource_address, ..
            } => resource_address.clone(),
        }
    }
    pub fn amount(&self) -> Decimal {
        match self {
            ProofSnapshot::Fungible { total_locked, .. } => total_locked.clone(),
            ProofSnapshot::NonFungible { total_locked, .. } => total_locked.len().into(),
        }
    }
}

#[derive(Debug, Clone, ScryptoSbor)]
pub struct ResourceSummary {
    pub buckets: IndexMap<NodeId, BucketSnapshot>,
    pub proofs: IndexMap<NodeId, ProofSnapshot>,
}

// TODO: Clean up
#[derive(Debug, Clone, ScryptoSbor)]
pub enum TraceActor {
    Method(NodeId),
    NonMethod,
}

impl TraceActor {
    pub fn from_actor(actor: &Actor) -> TraceActor {
        match actor {
            Actor::Method(MethodActor { node_id, .. }) => TraceActor::Method(node_id.clone()),
            _ => TraceActor::NonMethod,
        }
    }
}

#[derive(Debug, Clone, ScryptoSbor)]
pub struct ExecutionTrace {
    pub origin: TraceOrigin,
    pub kernel_call_depth: usize,
    pub current_frame_actor: TraceActor,
    pub current_frame_depth: usize,
    pub instruction_index: usize,
    pub input: ResourceSummary,
    pub output: ResourceSummary,
    pub children: Vec<ExecutionTrace>,
}

#[derive(Debug, Clone, Eq, PartialEq, ScryptoSbor)]
pub struct ApplicationFnIdentifier {
    pub blueprint_id: BlueprintId,
    pub ident: String,
}

#[derive(Debug, Clone, Eq, PartialEq, ScryptoSbor)]
pub enum TraceOrigin {
    ScryptoFunction(ApplicationFnIdentifier),
    ScryptoMethod(ApplicationFnIdentifier),
    CreateNode,
    DropNode,
}

impl ExecutionTrace {
    pub fn worktop_changes(
        &self,
        worktop_changes_aggregator: &mut IndexMap<usize, Vec<WorktopChange>>,
    ) {
        if let TraceOrigin::ScryptoMethod(fn_identifier) = &self.origin {
            if fn_identifier.blueprint_id == BlueprintId::new(&RESOURCE_PACKAGE, WORKTOP_BLUEPRINT)
            {
                if fn_identifier.ident == WORKTOP_PUT_IDENT {
                    for (_, bucket_snapshot) in self.input.buckets.iter() {
                        worktop_changes_aggregator
                            .entry(self.instruction_index)
                            .or_default()
                            .push(WorktopChange::Put(bucket_snapshot.into()))
                    }
                } else if fn_identifier.ident == WORKTOP_TAKE_IDENT
                    || fn_identifier.ident == WORKTOP_TAKE_ALL_IDENT
                    || fn_identifier.ident == WORKTOP_TAKE_NON_FUNGIBLES_IDENT
                    || fn_identifier.ident == WORKTOP_DRAIN_IDENT
                {
                    for (_, bucket_snapshot) in self.output.buckets.iter() {
                        worktop_changes_aggregator
                            .entry(self.instruction_index)
                            .or_default()
                            .push(WorktopChange::Take(bucket_snapshot.into()))
                    }
                }
            }
        }

        // Aggregate the worktop changes for all children traces
        for child in self.children.iter() {
            child.worktop_changes(worktop_changes_aggregator)
        }
    }
}

impl ResourceSummary {
    pub fn default() -> Self {
        Self {
            buckets: index_map_new(),
            proofs: index_map_new(),
        }
    }

    pub fn is_empty(&self) -> bool {
        self.buckets.is_empty() && self.proofs.is_empty()
    }

    pub fn from_message<Y: KernelApi<M>, M: KernelCallbackObject>(
        api: &mut Y,
        message: &Message,
    ) -> Self {
        let mut buckets = index_map_new();
        let mut proofs = index_map_new();
        for node_id in &message.move_nodes {
            if let Some(x) = api.kernel_read_bucket(node_id) {
                buckets.insert(*node_id, x);
            }
            if let Some(x) = api.kernel_read_proof(node_id) {
                proofs.insert(*node_id, x);
            }
        }
        Self { buckets, proofs }
    }

    pub fn from_node_id<Y: KernelApi<M>, M: KernelCallbackObject>(
        api: &mut Y,
        node_id: &NodeId,
    ) -> Self {
        let mut buckets = index_map_new();
        let mut proofs = index_map_new();
        if let Some(x) = api.kernel_read_bucket(node_id) {
            buckets.insert(*node_id, x);
        }
        if let Some(x) = api.kernel_read_proof(node_id) {
            proofs.insert(*node_id, x);
        }
        Self { buckets, proofs }
    }
}

impl<V: SystemCallbackObject> SystemModule<SystemConfig<V>> for ExecutionTraceModule {
    fn before_create_node<Y: KernelApi<SystemConfig<V>>>(
        api: &mut Y,
        _node_id: &NodeId,
        _node_substates: &NodeSubstates,
    ) -> Result<(), RuntimeError> {
        api.kernel_get_system_state()
            .system
            .modules
            .execution_trace
            .handle_before_create_node();
        Ok(())
    }

    fn after_create_node<Y: KernelApi<SystemConfig<V>>>(
        api: &mut Y,
        node_id: &NodeId,
        _total_substate_size: usize,
        _store_access: &StoreAccessInfo,
    ) -> Result<(), RuntimeError> {
        let current_depth = api.kernel_get_current_depth();
        let resource_summary = ResourceSummary::from_node_id(api, node_id);
        let system_state = api.kernel_get_system_state();
        system_state
            .system
            .modules
            .execution_trace
            .handle_after_create_node(
                system_state.current_call_frame,
                current_depth,
                resource_summary,
            );
        Ok(())
    }

    fn before_drop_node<Y: KernelApi<SystemConfig<V>>>(
        api: &mut Y,
        node_id: &NodeId,
    ) -> Result<(), RuntimeError> {
        let resource_summary = ResourceSummary::from_node_id(api, node_id);
        api.kernel_get_system_state()
            .system
            .modules
            .execution_trace
            .handle_before_drop_node(resource_summary);
        Ok(())
    }

    fn after_drop_node<Y: KernelApi<SystemConfig<V>>>(
        api: &mut Y,
        _total_substate_size: usize,
    ) -> Result<(), RuntimeError> {
        let current_depth = api.kernel_get_current_depth();
        let system_state = api.kernel_get_system_state();
        system_state
            .system
            .modules
            .execution_trace
            .handle_after_drop_node(system_state.current_call_frame, current_depth);
        Ok(())
    }

    fn before_push_frame<Y: KernelApi<SystemConfig<V>>>(
        api: &mut Y,
        callee: &Actor,
<<<<<<< HEAD
        update: &Message,
=======
        message: &mut Message,
>>>>>>> e17ce86c
        args: &IndexedScryptoValue,
    ) -> Result<(), RuntimeError> {
        let resource_summary = ResourceSummary::from_message(api, message);
        let system_state = api.kernel_get_system_state();
        system_state
            .system
            .modules
            .execution_trace
            .handle_before_push_frame(
                system_state.current_call_frame,
                callee,
                resource_summary,
                args,
            );
        Ok(())
    }

    fn on_execution_finish<Y: KernelApi<SystemConfig<V>>>(
        api: &mut Y,
        message: &Message,
    ) -> Result<(), RuntimeError> {
        let current_depth = api.kernel_get_current_depth();
        let resource_summary = ResourceSummary::from_message(api, message);

        let system_state = api.kernel_get_system_state();

        let caller = TraceActor::from_actor(system_state.caller_call_frame);

        system_state
            .system
            .modules
            .execution_trace
            .handle_on_execution_finish(
                system_state.current_call_frame,
                current_depth,
                &caller,
                resource_summary,
            );

        Ok(())
    }
}

impl ExecutionTraceModule {
    pub fn new(max_kernel_call_depth_traced: usize) -> ExecutionTraceModule {
        Self {
            max_kernel_call_depth_traced,
            current_instruction_index: 0,
            current_kernel_call_depth: 0,
            traced_kernel_call_inputs_stack: vec![],
            kernel_call_traces_stacks: index_map_new(),
            vault_ops: Vec::new(),
        }
    }

    fn handle_before_create_node(&mut self) {
        // Important to always update the counter (even if we're over the depth limit).
        self.current_kernel_call_depth += 1;
        if self.current_kernel_call_depth - 1 > self.max_kernel_call_depth_traced {
            return;
        }

        let instruction_index = self.instruction_index();
        let traced_input = (
            ResourceSummary::default(),
            TraceOrigin::CreateNode,
            instruction_index,
        );
        self.traced_kernel_call_inputs_stack.push(traced_input);
    }

    fn handle_after_create_node(
        &mut self,
        current_actor: &Actor,
        current_depth: usize,
        resource_summary: ResourceSummary,
    ) {
        // Important to always update the counter (even if we're over the depth limit).
        self.current_kernel_call_depth -= 1;
        if self.current_kernel_call_depth > self.max_kernel_call_depth_traced {
            return;
        }

        let current_actor = TraceActor::from_actor(current_actor);
        self.finalize_kernel_call_trace(resource_summary, current_actor, current_depth)
    }

    fn handle_before_drop_node(&mut self, resource_summary: ResourceSummary) {
        // Important to always update the counter (even if we're over the depth limit).
        self.current_kernel_call_depth += 1;
        if self.current_kernel_call_depth - 1 > self.max_kernel_call_depth_traced {
            return;
        }

        let instruction_index = self.instruction_index();
        let traced_input = (resource_summary, TraceOrigin::DropNode, instruction_index);
        self.traced_kernel_call_inputs_stack.push(traced_input);
    }

    fn handle_after_drop_node(&mut self, current_actor: &Actor, current_depth: usize) {
        // Important to always update the counter (even if we're over the depth limit).
        self.current_kernel_call_depth -= 1;
        if self.current_kernel_call_depth > self.max_kernel_call_depth_traced {
            return;
        }

        let traced_output = ResourceSummary::default();
        let current_actor = TraceActor::from_actor(current_actor);
        self.finalize_kernel_call_trace(traced_output, current_actor, current_depth)
    }

    fn handle_before_push_frame(
        &mut self,
        current_actor: &Actor,
        callee: &Actor,
        resource_summary: ResourceSummary,
        args: &IndexedScryptoValue,
    ) {
        // Important to always update the counter (even if we're over the depth limit).
        self.current_kernel_call_depth += 1;
        if self.current_kernel_call_depth - 1 > self.max_kernel_call_depth_traced {
            return;
        }

        let origin = match &callee {
            Actor::Method(actor @ MethodActor { ident, .. }) => {
                TraceOrigin::ScryptoMethod(ApplicationFnIdentifier {
                    blueprint_id: actor.get_blueprint_id(),
                    ident: ident.clone(),
                })
            }
            Actor::Function(FunctionActor {
                blueprint_id,
                ident,
                ..
            }) => TraceOrigin::ScryptoFunction(ApplicationFnIdentifier {
                blueprint_id: blueprint_id.clone(),
                ident: ident.clone(),
            }),
            Actor::BlueprintHook(..) | Actor::Root => {
                return;
            }
        };
        let instruction_index = self.instruction_index();
        self.traced_kernel_call_inputs_stack.push((
            resource_summary.clone(),
            origin,
            instruction_index,
        ));

        match &callee {
            Actor::Method(actor @ MethodActor { node_id, ident, .. })
                if VaultUtil::is_vault_blueprint(&actor.get_blueprint_id())
                    && ident.eq(VAULT_PUT_IDENT) =>
            {
                self.handle_vault_put_input(&resource_summary, current_actor, node_id)
            }
            Actor::Method(actor @ MethodActor { node_id, ident, .. })
                if VaultUtil::is_vault_blueprint(&actor.get_blueprint_id())
                    && ident.eq(FUNGIBLE_VAULT_LOCK_FEE_IDENT) =>
            {
                self.handle_vault_lock_fee_input(current_actor, node_id, args)
            }
            _ => {}
        }
    }

    fn handle_on_execution_finish(
        &mut self,
        current_actor: &Actor,
        current_depth: usize,
        caller: &TraceActor,
        resource_summary: ResourceSummary,
    ) {
        // Important to always update the counter (even if we're over the depth limit).
        self.current_kernel_call_depth -= 1;
        if self.current_kernel_call_depth > self.max_kernel_call_depth_traced {
            return;
        }

        match current_actor {
            Actor::Method(actor @ MethodActor { node_id, ident, .. }) => {
                if VaultUtil::is_vault_blueprint(&actor.get_blueprint_id())
                    && ident.eq(VAULT_TAKE_IDENT)
                {
                    self.handle_vault_take_output(&resource_summary, &caller, node_id)
                }
            }
            Actor::Function(_) => {}
            Actor::BlueprintHook(..) | Actor::Root => return,
        }

        let current_actor = TraceActor::from_actor(current_actor);
        self.finalize_kernel_call_trace(resource_summary, current_actor, current_depth)
    }

    fn finalize_kernel_call_trace(
        &mut self,
        traced_output: ResourceSummary,
        current_actor: TraceActor,
        current_depth: usize,
    ) {
        let child_traces = self
            .kernel_call_traces_stacks
            .remove(&(self.current_kernel_call_depth + 1))
            .unwrap_or(vec![]);

        let (traced_input, origin, instruction_index) = self
            .traced_kernel_call_inputs_stack
            .pop()
            .expect("kernel call input stack underflow");

        // Only include the trace if:
        // * there's a non-empty traced input or output
        // * OR there are any child traces: they need a parent regardless of whether it traces any inputs/outputs.
        //   At some depth (up to the tracing limit) there must have been at least one traced input/output
        //   so we need to include the full path up to the root.
        if !traced_input.is_empty() || !traced_output.is_empty() || !child_traces.is_empty() {
            let trace = ExecutionTrace {
                origin,
                kernel_call_depth: self.current_kernel_call_depth,
                current_frame_actor: current_actor,
                current_frame_depth: current_depth,
                instruction_index,
                input: traced_input,
                output: traced_output,
                children: child_traces,
            };

            let siblings = self
                .kernel_call_traces_stacks
                .entry(self.current_kernel_call_depth)
                .or_insert(vec![]);
            siblings.push(trace);
        }
    }

    pub fn finalize(
        mut self,
        fee_payments: &IndexMap<NodeId, Decimal>,
        is_success: bool,
    ) -> TransactionExecutionTrace {
        let mut execution_traces = Vec::new();
        for (_, traces) in self.kernel_call_traces_stacks.drain(..) {
            execution_traces.extend(traces);
        }

        let fee_locks = calculate_fee_locks(&self.vault_ops);
        let resource_changes = calculate_resource_changes(self.vault_ops, fee_payments, is_success);

        TransactionExecutionTrace {
            execution_traces,
            resource_changes,
            fee_locks,
        }
    }

    fn instruction_index(&self) -> usize {
        self.current_instruction_index
    }

    fn handle_vault_put_input<'s>(
        &mut self,
        resource_summary: &ResourceSummary,
        caller: &Actor,
        vault_id: &NodeId,
    ) {
        let actor = TraceActor::from_actor(caller);
        for (_, resource) in &resource_summary.buckets {
            self.vault_ops.push((
                actor.clone(),
                vault_id.clone(),
                VaultOp::Put(resource.resource_address(), resource.amount()),
                self.instruction_index(),
            ));
        }
    }

    fn handle_vault_lock_fee_input<'s>(
        &mut self,
        caller: &Actor,
        vault_id: &NodeId,
        args: &IndexedScryptoValue,
    ) {
        let actor = TraceActor::from_actor(caller);
        let FungibleVaultLockFeeInput { amount, contingent } = args.as_typed().unwrap();
        self.vault_ops.push((
            actor,
            vault_id.clone(),
            VaultOp::LockFee(amount, contingent),
            self.instruction_index(),
        ));
    }

    fn handle_vault_take_output<'s>(
        &mut self,
        resource_summary: &ResourceSummary,
        actor: &TraceActor,
        vault_id: &NodeId,
    ) {
        for (_, resource) in &resource_summary.buckets {
            self.vault_ops.push((
                actor.clone(),
                vault_id.clone(),
                VaultOp::Take(resource.resource_address(), resource.amount()),
                self.instruction_index(),
            ));
        }
    }
}

pub fn calculate_resource_changes(
    mut vault_ops: Vec<(TraceActor, NodeId, VaultOp, usize)>,
    fee_payments: &IndexMap<NodeId, Decimal>,
    is_commit_success: bool,
) -> IndexMap<usize, Vec<ResourceChange>> {
    // Retain lock fee only if the transaction fails.
    if !is_commit_success {
        vault_ops.retain(|x| matches!(x.2, VaultOp::LockFee(..)));
    }

    // Calculate per instruction index, actor, vault resource changes.
    let mut vault_changes =
        index_map_new::<usize, IndexMap<NodeId, IndexMap<NodeId, (ResourceAddress, Decimal)>>>();
    for (actor, vault_id, vault_op, instruction_index) in vault_ops {
        if let TraceActor::Method(node_id) = actor {
            match vault_op {
                VaultOp::Create(_) => todo!("Not supported yet!"),
                VaultOp::Put(resource_address, amount) => {
                    vault_changes
                        .entry(instruction_index)
                        .or_default()
                        .entry(node_id)
                        .or_default()
                        .entry(vault_id)
                        .or_insert((resource_address, Decimal::zero()))
                        .1 += amount;
                }
                VaultOp::Take(resource_address, amount) => {
                    vault_changes
                        .entry(instruction_index)
                        .or_default()
                        .entry(node_id)
                        .or_default()
                        .entry(vault_id)
                        .or_insert((resource_address, Decimal::zero()))
                        .1 -= amount;
                }
                VaultOp::LockFee(..) => {
                    vault_changes
                        .entry(instruction_index)
                        .or_default()
                        .entry(node_id)
                        .or_default()
                        .entry(vault_id)
                        .or_insert((XRD, Decimal::zero()))
                        .1 -= fee_payments.get(&vault_id).cloned().unwrap_or_default();
                }
            }
        }
    }

    // Convert into a vec for ease of consumption.
    let mut resource_changes = index_map_new::<usize, Vec<ResourceChange>>();
    for (instruction_index, instruction_resource_changes) in vault_changes {
        for (node_id, map) in instruction_resource_changes {
            for (vault_id, (resource_address, delta)) in map {
                // Add a resource change log if non-zero
                if !delta.is_zero() {
                    resource_changes
                        .entry(instruction_index)
                        .or_default()
                        .push(ResourceChange {
                            resource_address,
                            node_id,
                            vault_id,
                            amount: delta,
                        });
                }
            }
        }
    }

    resource_changes
}

pub fn calculate_fee_locks(vault_ops: &Vec<(TraceActor, NodeId, VaultOp, usize)>) -> FeeLocks {
    let mut fee_locks = FeeLocks {
        lock: Decimal::ZERO,
        contingent_lock: Decimal::ZERO,
    };
    for (_, _, vault_op, _) in vault_ops {
        if let VaultOp::LockFee(amount, is_contingent) = vault_op {
            if !is_contingent {
                fee_locks.lock += *amount
            } else {
                fee_locks.contingent_lock += *amount;
            }
        };
    }
    fee_locks
}<|MERGE_RESOLUTION|>--- conflicted
+++ resolved
@@ -350,11 +350,7 @@
     fn before_push_frame<Y: KernelApi<SystemConfig<V>>>(
         api: &mut Y,
         callee: &Actor,
-<<<<<<< HEAD
-        update: &Message,
-=======
-        message: &mut Message,
->>>>>>> e17ce86c
+        message: &Message,
         args: &IndexedScryptoValue,
     ) -> Result<(), RuntimeError> {
         let resource_summary = ResourceSummary::from_message(api, message);
