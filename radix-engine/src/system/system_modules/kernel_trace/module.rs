--- conflicted
+++ resolved
@@ -26,21 +26,12 @@
 impl<V: SystemCallbackObject> SystemModule<SystemConfig<V>> for KernelTraceModule {
     fn before_invoke<Y: KernelApi<SystemConfig<V>>>(
         api: &mut Y,
-<<<<<<< HEAD
-        invocation: &KernelInvocation<SystemInvocation>,
+        invocation: &KernelInvocation,
     ) -> Result<(), RuntimeError> {
         let message = format!(
             "Invoking: fn = {:?}, input size = {}",
-            invocation.resolved_actor,
+            invocation.actor,
             invocation.len(),
-=======
-        invocation: &KernelInvocation<Actor>,
-        input_size: usize,
-    ) -> Result<(), RuntimeError> {
-        let message = format!(
-            "Invoking: fn = {:?}, input size = {}",
-            invocation.call_frame_data, input_size
->>>>>>> 6ab8e1dd
         )
         .green();
 
@@ -109,7 +100,7 @@
             node_id,
             node_id.entity_type(),
             module_substate_keys,
-            node_module_init.get(&ModuleNumber(0))
+            node_module_init.get(&PartitionNumber(0))
         )
         .red();
         log!(api, "{}", message);
