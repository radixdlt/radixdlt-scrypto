--- conflicted
+++ resolved
@@ -2880,22 +2880,21 @@
         pub_keys_and_msgs: &[(Bls12381G1PublicKey, Vec<u8>)],
         signature: &Bls12381G2Signature,
     ) -> Result<u32, RuntimeError> {
-<<<<<<< HEAD
-        if !messages.is_empty() && !public_keys.is_empty() {
+        if !pub_keys_and_msgs.is_empty() {
             self.api.kernel_get_system().modules.apply_execution_cost(
                 ExecutionCostingEntry::Bls12381V1AggregateVerify {
-                    size: messages.iter().map(|m| m.len()).sum::<usize>() / messages.len(),
-                    keys_cnt: public_keys.len(),
+                    size: pub_keys_and_msgs
+                        .iter()
+                        .map(|(_, msg)| msg.len())
+                        .sum::<usize>()
+                        / pub_keys_and_msgs.len(),
+                    keys_cnt: pub_keys_and_msgs.len(),
                 },
             )?;
-            Ok(aggregate_verify_bls12381_v1(messages, public_keys, signature) as u32)
+            Ok(aggregate_verify_bls12381_v1(pub_keys_and_msgs, signature) as u32)
         } else {
             Err(RuntimeError::SystemError(SystemError::InputDataEmpty))
         }
-=======
-        // TODO costing
-        Ok(aggregate_verify_bls12381_v1(pub_keys_and_msgs, signature) as u32)
->>>>>>> a080ac64
     }
 
     #[trace_resources(log=message.len(), log=public_keys.len())]
