--- conflicted
+++ resolved
@@ -11,13 +11,8 @@
     transaction::AbortReason,
 };
 use radix_engine_interface::api::types::{
-<<<<<<< HEAD
-    GlobalAddress, GlobalOffset, InvocationIdentifier, LockHandle, MethodReceiver, NodeModuleId,
+    Address, GlobalOffset, InvocationIdentifier, LockHandle, MethodReceiver, NodeModuleId,
     RoyaltyOffset, SubstateOffset, VaultId, VaultOffset,
-=======
-    Address, FnIdentifier, GlobalOffset, LockHandle, NodeModuleId, RoyaltyOffset, SubstateOffset,
-    VaultId, VaultOffset,
->>>>>>> 7b5f5b11
 };
 use radix_engine_interface::api::unsafe_api::ClientCostingReason;
 use radix_engine_interface::blueprints::resource::Resource;
@@ -130,13 +125,8 @@
                 let maybe_component = match &receiver {
                     Some(ResolvedReceiver {
                         derefed_from:
-<<<<<<< HEAD
-                            Some((RENodeId::Global(GlobalAddress::Component(component_address)), ..)),
+                            Some((RENodeId::Global(Address::Component(component_address)), ..)),
                         receiver: MethodReceiver(RENodeId::Component(component_id), ..),
-=======
-                            Some((RENodeId::Global(Address::Component(component_address)), ..)),
-                        receiver: RENodeId::Component(component_id),
->>>>>>> 7b5f5b11
                     }) => Some((*component_address, *component_id)),
                     _ => None,
                 };
