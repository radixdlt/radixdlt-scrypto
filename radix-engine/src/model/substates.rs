use crate::engine::{KernelError, RuntimeError};
use crate::model::*;
use crate::types::*;
use radix_engine_interface::api::types::{
    ComponentOffset, GlobalAddress, KeyValueStoreOffset, NonFungibleStoreOffset, RENodeId,
    SubstateOffset,
};
use radix_engine_interface::data::IndexedScryptoValue;

#[derive(Debug, Clone, PartialEq, Eq, ScryptoCategorize, ScryptoEncode, ScryptoDecode)]
pub enum PersistedSubstate {
    Global(GlobalAddressSubstate),
    EpochManager(EpochManagerSubstate),
    ValidatorSet(ValidatorSetSubstate),
    Validator(ValidatorSubstate),
    CurrentTimeRoundedToMinutes(CurrentTimeRoundedToMinutesSubstate),
    ResourceManager(ResourceManagerSubstate),
    AccessRulesChain(AccessRulesChainSubstate),
    Metadata(MetadataSubstate),
    ComponentInfo(ComponentInfoSubstate),
    ComponentState(ComponentStateSubstate),
    ComponentRoyaltyConfig(ComponentRoyaltyConfigSubstate),
    ComponentRoyaltyAccumulator(ComponentRoyaltyAccumulatorSubstate),
    PackageInfo(PackageInfoSubstate),
    PackageRoyaltyConfig(PackageRoyaltyConfigSubstate),
    PackageRoyaltyAccumulator(PackageRoyaltyAccumulatorSubstate),
    Vault(VaultSubstate),
    NonFungible(NonFungibleSubstate),
    KeyValueStoreEntry(KeyValueStoreEntrySubstate),
<<<<<<< HEAD
    Account(AccountSubstate),
=======
    AccessController(AccessControllerSubstate),
>>>>>>> 1d6bf4d1
}

impl PersistedSubstate {
    pub fn vault(&self) -> &VaultSubstate {
        if let PersistedSubstate::Vault(vault) = self {
            vault
        } else {
            panic!("Not a vault");
        }
    }

    pub fn vault_mut(&mut self) -> &mut VaultSubstate {
        if let PersistedSubstate::Vault(vault) = self {
            vault
        } else {
            panic!("Not a vault");
        }
    }

    pub fn component_royalty_accumulator(&self) -> &ComponentRoyaltyAccumulatorSubstate {
        if let PersistedSubstate::ComponentRoyaltyAccumulator(state) = self {
            state
        } else {
            panic!("Not a component royalty accumulator");
        }
    }

    pub fn package_royalty_accumulator(&self) -> &PackageRoyaltyAccumulatorSubstate {
        if let PersistedSubstate::PackageRoyaltyAccumulator(state) = self {
            state
        } else {
            panic!("Not a package royalty accumulator");
        }
    }

    pub fn global(&self) -> &GlobalAddressSubstate {
        if let PersistedSubstate::Global(state) = self {
            state
        } else {
            panic!("Not a global address substate");
        }
    }

    pub fn resource_manager(&self) -> &ResourceManagerSubstate {
        if let PersistedSubstate::ResourceManager(state) = self {
            state
        } else {
            panic!("Not a resource manager substate");
        }
    }
}

impl Into<VaultSubstate> for PersistedSubstate {
    fn into(self) -> VaultSubstate {
        if let PersistedSubstate::Vault(vault) = self {
            vault
        } else {
            panic!("Not a vault");
        }
    }
}

impl PersistedSubstate {
    pub fn to_runtime(self) -> RuntimeSubstate {
        match self {
            PersistedSubstate::Global(value) => RuntimeSubstate::Global(value),
            PersistedSubstate::EpochManager(value) => RuntimeSubstate::EpochManager(value),
            PersistedSubstate::ValidatorSet(value) => RuntimeSubstate::ValidatorSet(value),
            PersistedSubstate::Validator(value) => RuntimeSubstate::Validator(value),
            PersistedSubstate::CurrentTimeRoundedToMinutes(value) => {
                RuntimeSubstate::CurrentTimeRoundedToMinutes(value)
            }
            PersistedSubstate::AccessRulesChain(value) => RuntimeSubstate::AccessRulesChain(value),
            PersistedSubstate::Metadata(value) => RuntimeSubstate::Metadata(value),
            PersistedSubstate::ResourceManager(value) => RuntimeSubstate::ResourceManager(value),
            PersistedSubstate::ComponentInfo(value) => RuntimeSubstate::ComponentInfo(value),
            PersistedSubstate::ComponentState(value) => RuntimeSubstate::ComponentState(value),
            PersistedSubstate::ComponentRoyaltyConfig(value) => {
                RuntimeSubstate::ComponentRoyaltyConfig(value)
            }
            PersistedSubstate::ComponentRoyaltyAccumulator(value) => {
                RuntimeSubstate::ComponentRoyaltyAccumulator(value)
            }
            PersistedSubstate::PackageInfo(value) => RuntimeSubstate::PackageInfo(value),
            PersistedSubstate::PackageRoyaltyConfig(value) => {
                RuntimeSubstate::PackageRoyaltyConfig(value)
            }
            PersistedSubstate::PackageRoyaltyAccumulator(value) => {
                RuntimeSubstate::PackageRoyaltyAccumulator(value)
            }
            PersistedSubstate::Vault(value) => {
                RuntimeSubstate::Vault(VaultRuntimeSubstate::new(value.0))
            }
            PersistedSubstate::NonFungible(value) => RuntimeSubstate::NonFungible(value),
            PersistedSubstate::KeyValueStoreEntry(value) => {
                RuntimeSubstate::KeyValueStoreEntry(value)
            }
<<<<<<< HEAD
            PersistedSubstate::Account(value) => RuntimeSubstate::Account(value),
=======
            PersistedSubstate::AccessController(value) => RuntimeSubstate::AccessController(value),
>>>>>>> 1d6bf4d1
        }
    }
}

pub enum PersistError {
    VaultLocked,
}

#[derive(Debug)]
pub enum RuntimeSubstate {
    Global(GlobalAddressSubstate),
    EpochManager(EpochManagerSubstate),
    ValidatorSet(ValidatorSetSubstate),
    Validator(ValidatorSubstate),
    CurrentTimeRoundedToMinutes(CurrentTimeRoundedToMinutesSubstate),
    ResourceManager(ResourceManagerSubstate),
    AccessRulesChain(AccessRulesChainSubstate),
    Metadata(MetadataSubstate),
    ComponentInfo(ComponentInfoSubstate),
    ComponentState(ComponentStateSubstate),
    ComponentRoyaltyConfig(ComponentRoyaltyConfigSubstate),
    ComponentRoyaltyAccumulator(ComponentRoyaltyAccumulatorSubstate),
    PackageInfo(PackageInfoSubstate),
    PackageRoyaltyConfig(PackageRoyaltyConfigSubstate),
    PackageRoyaltyAccumulator(PackageRoyaltyAccumulatorSubstate),
    Vault(VaultRuntimeSubstate),
    NonFungible(NonFungibleSubstate),
    KeyValueStoreEntry(KeyValueStoreEntrySubstate),
    AuthZoneStack(AuthZoneStackSubstate),
    Bucket(BucketSubstate),
    Proof(ProofSubstate),
    Worktop(WorktopSubstate),
    Logger(LoggerSubstate),
    FeeReserve(FeeReserveSubstate),
    TransactionRuntime(TransactionRuntimeSubstate),
<<<<<<< HEAD
    Account(AccountSubstate),
=======
    AccessController(AccessControllerSubstate),
>>>>>>> 1d6bf4d1
}

impl RuntimeSubstate {
    pub fn clone_to_persisted(&self) -> PersistedSubstate {
        match self {
            RuntimeSubstate::Global(value) => PersistedSubstate::Global(value.clone()),
            RuntimeSubstate::EpochManager(value) => PersistedSubstate::EpochManager(value.clone()),
            RuntimeSubstate::ValidatorSet(value) => PersistedSubstate::ValidatorSet(value.clone()),
            RuntimeSubstate::Validator(value) => PersistedSubstate::Validator(value.clone()),
            RuntimeSubstate::AccessRulesChain(value) => {
                PersistedSubstate::AccessRulesChain(value.clone())
            }
            RuntimeSubstate::CurrentTimeRoundedToMinutes(value) => {
                PersistedSubstate::CurrentTimeRoundedToMinutes(value.clone())
            }
            RuntimeSubstate::Metadata(value) => PersistedSubstate::Metadata(value.clone()),
            RuntimeSubstate::ResourceManager(value) => {
                PersistedSubstate::ResourceManager(value.clone())
            }
            RuntimeSubstate::ComponentInfo(value) => {
                PersistedSubstate::ComponentInfo(value.clone())
            }
            RuntimeSubstate::ComponentState(value) => {
                PersistedSubstate::ComponentState(value.clone())
            }
            RuntimeSubstate::ComponentRoyaltyConfig(value) => {
                PersistedSubstate::ComponentRoyaltyConfig(value.clone())
            }
            RuntimeSubstate::ComponentRoyaltyAccumulator(value) => {
                PersistedSubstate::ComponentRoyaltyAccumulator(value.clone())
            }
            RuntimeSubstate::PackageInfo(value) => PersistedSubstate::PackageInfo(value.clone()),
            RuntimeSubstate::PackageRoyaltyConfig(value) => {
                PersistedSubstate::PackageRoyaltyConfig(value.clone())
            }
            RuntimeSubstate::PackageRoyaltyAccumulator(value) => {
                PersistedSubstate::PackageRoyaltyAccumulator(value.clone())
            }
            RuntimeSubstate::NonFungible(value) => PersistedSubstate::NonFungible(value.clone()),
            RuntimeSubstate::KeyValueStoreEntry(value) => {
                PersistedSubstate::KeyValueStoreEntry(value.clone())
            }
            RuntimeSubstate::Vault(value) => {
                let persisted_vault = value.clone_to_persisted();
                PersistedSubstate::Vault(persisted_vault)
            }
<<<<<<< HEAD
            RuntimeSubstate::Account(value) => PersistedSubstate::Account(value.clone()),
=======
            RuntimeSubstate::AccessController(value) => {
                PersistedSubstate::AccessController(value.clone())
            }
>>>>>>> 1d6bf4d1
            RuntimeSubstate::AuthZoneStack(..)
            | RuntimeSubstate::Bucket(..)
            | RuntimeSubstate::Proof(..)
            | RuntimeSubstate::Worktop(..)
            | RuntimeSubstate::Logger(..)
            | RuntimeSubstate::FeeReserve(..)
            | RuntimeSubstate::TransactionRuntime(..) => {
                panic!("Should not get here");
            }
        }
    }

    pub fn to_persisted(self) -> PersistedSubstate {
        match self {
            RuntimeSubstate::Global(value) => PersistedSubstate::Global(value),
            RuntimeSubstate::EpochManager(value) => PersistedSubstate::EpochManager(value),
            RuntimeSubstate::ValidatorSet(value) => PersistedSubstate::ValidatorSet(value),
            RuntimeSubstate::Validator(value) => PersistedSubstate::Validator(value),
            RuntimeSubstate::AccessRulesChain(value) => PersistedSubstate::AccessRulesChain(value),
            RuntimeSubstate::CurrentTimeRoundedToMinutes(value) => {
                PersistedSubstate::CurrentTimeRoundedToMinutes(value)
            }
            RuntimeSubstate::Metadata(value) => PersistedSubstate::Metadata(value),
            RuntimeSubstate::ResourceManager(value) => PersistedSubstate::ResourceManager(value),
            RuntimeSubstate::ComponentInfo(value) => PersistedSubstate::ComponentInfo(value),
            RuntimeSubstate::ComponentState(value) => PersistedSubstate::ComponentState(value),
            RuntimeSubstate::ComponentRoyaltyConfig(value) => {
                PersistedSubstate::ComponentRoyaltyConfig(value)
            }
            RuntimeSubstate::ComponentRoyaltyAccumulator(value) => {
                PersistedSubstate::ComponentRoyaltyAccumulator(value)
            }
            RuntimeSubstate::PackageInfo(value) => PersistedSubstate::PackageInfo(value),
            RuntimeSubstate::PackageRoyaltyConfig(value) => {
                PersistedSubstate::PackageRoyaltyConfig(value)
            }
            RuntimeSubstate::PackageRoyaltyAccumulator(value) => {
                PersistedSubstate::PackageRoyaltyAccumulator(value)
            }
            RuntimeSubstate::NonFungible(value) => PersistedSubstate::NonFungible(value),
            RuntimeSubstate::KeyValueStoreEntry(value) => {
                PersistedSubstate::KeyValueStoreEntry(value)
            }
            RuntimeSubstate::Vault(value) => {
                let persisted_vault = value
                    .to_persisted()
                    .expect("Vault should be liquid at end of successful transaction");
                PersistedSubstate::Vault(persisted_vault)
            }
<<<<<<< HEAD
            RuntimeSubstate::Account(value) => PersistedSubstate::Account(value),
=======
            RuntimeSubstate::AccessController(value) => PersistedSubstate::AccessController(value),
>>>>>>> 1d6bf4d1
            RuntimeSubstate::AuthZoneStack(..)
            | RuntimeSubstate::Bucket(..)
            | RuntimeSubstate::Proof(..)
            | RuntimeSubstate::Worktop(..)
            | RuntimeSubstate::Logger(..)
            | RuntimeSubstate::FeeReserve(..)
            | RuntimeSubstate::TransactionRuntime(..) => {
                panic!("Should not get here");
            }
        }
    }

    pub fn decode_from_buffer(
        offset: &SubstateOffset,
        buffer: &[u8],
    ) -> Result<Self, RuntimeError> {
        let substate = match offset {
            SubstateOffset::Component(ComponentOffset::State) => {
                let substate =
                    scrypto_decode(buffer).map_err(|e| KernelError::SborDecodeError(e))?;
                RuntimeSubstate::ComponentState(substate)
            }
            SubstateOffset::KeyValueStore(KeyValueStoreOffset::Entry(..)) => {
                let substate =
                    scrypto_decode(buffer).map_err(|e| KernelError::SborDecodeError(e))?;
                RuntimeSubstate::KeyValueStoreEntry(substate)
            }
            SubstateOffset::NonFungibleStore(NonFungibleStoreOffset::Entry(..)) => {
                let substate =
                    scrypto_decode(buffer).map_err(|e| KernelError::SborDecodeError(e))?;
                RuntimeSubstate::NonFungible(substate)
            }
            offset => {
                return Err(RuntimeError::KernelError(KernelError::InvalidOffset(
                    offset.clone(),
                )))
            }
        };

        Ok(substate)
    }

    pub fn to_ref_mut(&mut self) -> SubstateRefMut {
        match self {
            RuntimeSubstate::Global(value) => SubstateRefMut::Global(value),
            RuntimeSubstate::EpochManager(value) => SubstateRefMut::EpochManager(value),
            RuntimeSubstate::ValidatorSet(value) => SubstateRefMut::ValidatorSet(value),
            RuntimeSubstate::Validator(value) => SubstateRefMut::Validator(value),
            RuntimeSubstate::CurrentTimeRoundedToMinutes(value) => {
                SubstateRefMut::CurrentTimeRoundedToMinutes(value)
            }
            RuntimeSubstate::AccessRulesChain(value) => SubstateRefMut::AccessRulesChain(value),
            RuntimeSubstate::Metadata(value) => SubstateRefMut::Metadata(value),
            RuntimeSubstate::ResourceManager(value) => SubstateRefMut::ResourceManager(value),
            RuntimeSubstate::ComponentInfo(value) => SubstateRefMut::ComponentInfo(value),
            RuntimeSubstate::ComponentState(value) => SubstateRefMut::ComponentState(value),
            RuntimeSubstate::ComponentRoyaltyConfig(value) => {
                SubstateRefMut::ComponentRoyaltyConfig(value)
            }
            RuntimeSubstate::ComponentRoyaltyAccumulator(value) => {
                SubstateRefMut::ComponentRoyaltyAccumulator(value)
            }
            RuntimeSubstate::PackageInfo(value) => SubstateRefMut::PackageInfo(value),
            RuntimeSubstate::PackageRoyaltyConfig(value) => {
                SubstateRefMut::PackageRoyaltyConfig(value)
            }
            RuntimeSubstate::PackageRoyaltyAccumulator(value) => {
                SubstateRefMut::PackageRoyaltyAccumulator(value)
            }
            RuntimeSubstate::Vault(value) => SubstateRefMut::Vault(value),
            RuntimeSubstate::NonFungible(value) => SubstateRefMut::NonFungible(value),
            RuntimeSubstate::KeyValueStoreEntry(value) => SubstateRefMut::KeyValueStoreEntry(value),
            RuntimeSubstate::AuthZoneStack(value) => SubstateRefMut::AuthZoneStack(value),
            RuntimeSubstate::Bucket(value) => SubstateRefMut::Bucket(value),
            RuntimeSubstate::Proof(value) => SubstateRefMut::Proof(value),
            RuntimeSubstate::Worktop(value) => SubstateRefMut::Worktop(value),
            RuntimeSubstate::Logger(value) => SubstateRefMut::Logger(value),
            RuntimeSubstate::FeeReserve(value) => SubstateRefMut::FeeReserve(value),
            RuntimeSubstate::TransactionRuntime(value) => SubstateRefMut::TransactionRuntime(value),
<<<<<<< HEAD
            RuntimeSubstate::Account(value) => SubstateRefMut::Account(value),
=======
            RuntimeSubstate::AccessController(value) => SubstateRefMut::AccessController(value),
>>>>>>> 1d6bf4d1
        }
    }

    pub fn to_ref(&self) -> SubstateRef {
        match self {
            RuntimeSubstate::Global(value) => SubstateRef::Global(value),
            RuntimeSubstate::EpochManager(value) => SubstateRef::EpochManager(value),
            RuntimeSubstate::ValidatorSet(value) => SubstateRef::ValidatorSet(value),
            RuntimeSubstate::Validator(value) => SubstateRef::Validator(value),
            RuntimeSubstate::CurrentTimeRoundedToMinutes(value) => {
                SubstateRef::CurrentTimeRoundedToMinutes(value)
            }
            RuntimeSubstate::AccessRulesChain(value) => SubstateRef::AccessRulesChain(value),
            RuntimeSubstate::Metadata(value) => SubstateRef::Metadata(value),
            RuntimeSubstate::ResourceManager(value) => SubstateRef::ResourceManager(value),
            RuntimeSubstate::ComponentInfo(value) => SubstateRef::ComponentInfo(value),
            RuntimeSubstate::ComponentState(value) => SubstateRef::ComponentState(value),
            RuntimeSubstate::ComponentRoyaltyConfig(value) => {
                SubstateRef::ComponentRoyaltyConfig(value)
            }
            RuntimeSubstate::ComponentRoyaltyAccumulator(value) => {
                SubstateRef::ComponentRoyaltyAccumulator(value)
            }
            RuntimeSubstate::PackageInfo(value) => SubstateRef::PackageInfo(value),
            RuntimeSubstate::PackageRoyaltyConfig(value) => {
                SubstateRef::PackageRoyaltyConfig(value)
            }
            RuntimeSubstate::PackageRoyaltyAccumulator(value) => {
                SubstateRef::PackageRoyaltyAccumulator(value)
            }
            RuntimeSubstate::Vault(value) => SubstateRef::Vault(value),
            RuntimeSubstate::NonFungible(value) => SubstateRef::NonFungible(value),
            RuntimeSubstate::KeyValueStoreEntry(value) => SubstateRef::KeyValueStoreEntry(value),
            RuntimeSubstate::AuthZoneStack(value) => SubstateRef::AuthZoneStack(value),
            RuntimeSubstate::Bucket(value) => SubstateRef::Bucket(value),
            RuntimeSubstate::Proof(value) => SubstateRef::Proof(value),
            RuntimeSubstate::Worktop(value) => SubstateRef::Worktop(value),
            RuntimeSubstate::Logger(value) => SubstateRef::Logger(value),
            RuntimeSubstate::FeeReserve(value) => SubstateRef::FeeReserve(value),
            RuntimeSubstate::TransactionRuntime(value) => SubstateRef::TransactionRuntime(value),
<<<<<<< HEAD
            RuntimeSubstate::Account(value) => SubstateRef::Account(value),
=======
            RuntimeSubstate::AccessController(value) => SubstateRef::AccessController(value),
>>>>>>> 1d6bf4d1
        }
    }

    pub fn global(&self) -> &GlobalAddressSubstate {
        if let RuntimeSubstate::Global(global) = self {
            global
        } else {
            panic!("Not a global RENode");
        }
    }

    pub fn vault(&self) -> &VaultRuntimeSubstate {
        if let RuntimeSubstate::Vault(vault) = self {
            vault
        } else {
            panic!("Not a vault");
        }
    }

    pub fn vault_mut(&mut self) -> &mut VaultRuntimeSubstate {
        if let RuntimeSubstate::Vault(vault) = self {
            vault
        } else {
            panic!("Not a vault");
        }
    }

    pub fn package_info(&self) -> &PackageInfoSubstate {
        if let RuntimeSubstate::PackageInfo(package) = self {
            package
        } else {
            panic!("Not a package info");
        }
    }

    pub fn package_royalty_accumulator(&self) -> &PackageRoyaltyAccumulatorSubstate {
        if let RuntimeSubstate::PackageRoyaltyAccumulator(acc) = self {
            acc
        } else {
            panic!("Not a package accumulator");
        }
    }

    pub fn non_fungible(&self) -> &NonFungibleSubstate {
        if let RuntimeSubstate::NonFungible(non_fungible) = self {
            non_fungible
        } else {
            panic!("Not a NonFungible");
        }
    }

    pub fn kv_store_entry(&self) -> &KeyValueStoreEntrySubstate {
        if let RuntimeSubstate::KeyValueStoreEntry(kv_store_entry) = self {
            kv_store_entry
        } else {
            panic!("Not a KVEntry");
        }
    }

    pub fn logger(&self) -> &LoggerSubstate {
        if let RuntimeSubstate::Logger(logger) = self {
            logger
        } else {
            panic!("Not a logger");
        }
    }

    pub fn metadata(&self) -> &MetadataSubstate {
        if let RuntimeSubstate::Metadata(metadata) = self {
            metadata
        } else {
            panic!("Not metadata");
        }
    }

    pub fn epoch_manager(&self) -> &EpochManagerSubstate {
        if let RuntimeSubstate::EpochManager(epoch_manager) = self {
            epoch_manager
        } else {
            panic!("Not epoch manager");
        }
    }

    pub fn validator_set(&self) -> &ValidatorSetSubstate {
        if let RuntimeSubstate::ValidatorSet(validator_set) = self {
            validator_set
        } else {
            panic!("Not a validator set");
        }
    }
}

impl Into<RuntimeSubstate> for AccessRulesChainSubstate {
    fn into(self) -> RuntimeSubstate {
        RuntimeSubstate::AccessRulesChain(self)
    }
}

impl Into<RuntimeSubstate> for MetadataSubstate {
    fn into(self) -> RuntimeSubstate {
        RuntimeSubstate::Metadata(self)
    }
}

impl Into<RuntimeSubstate> for EpochManagerSubstate {
    fn into(self) -> RuntimeSubstate {
        RuntimeSubstate::EpochManager(self)
    }
}

impl Into<RuntimeSubstate> for ValidatorSetSubstate {
    fn into(self) -> RuntimeSubstate {
        RuntimeSubstate::ValidatorSet(self)
    }
}

impl Into<RuntimeSubstate> for ValidatorSubstate {
    fn into(self) -> RuntimeSubstate {
        RuntimeSubstate::Validator(self)
    }
}

impl Into<RuntimeSubstate> for CurrentTimeRoundedToMinutesSubstate {
    fn into(self) -> RuntimeSubstate {
        RuntimeSubstate::CurrentTimeRoundedToMinutes(self)
    }
}

impl Into<RuntimeSubstate> for PackageInfoSubstate {
    fn into(self) -> RuntimeSubstate {
        RuntimeSubstate::PackageInfo(self)
    }
}

impl Into<RuntimeSubstate> for ComponentInfoSubstate {
    fn into(self) -> RuntimeSubstate {
        RuntimeSubstate::ComponentInfo(self)
    }
}

impl Into<RuntimeSubstate> for ComponentStateSubstate {
    fn into(self) -> RuntimeSubstate {
        RuntimeSubstate::ComponentState(self)
    }
}

impl Into<RuntimeSubstate> for ResourceManagerSubstate {
    fn into(self) -> RuntimeSubstate {
        RuntimeSubstate::ResourceManager(self)
    }
}

impl Into<RuntimeSubstate> for ComponentRoyaltyConfigSubstate {
    fn into(self) -> RuntimeSubstate {
        RuntimeSubstate::ComponentRoyaltyConfig(self)
    }
}

impl Into<RuntimeSubstate> for ComponentRoyaltyAccumulatorSubstate {
    fn into(self) -> RuntimeSubstate {
        RuntimeSubstate::ComponentRoyaltyAccumulator(self)
    }
}

impl Into<RuntimeSubstate> for FeeReserveSubstate {
    fn into(self) -> RuntimeSubstate {
        RuntimeSubstate::FeeReserve(self)
    }
}

impl Into<RuntimeSubstate> for VaultRuntimeSubstate {
    fn into(self) -> RuntimeSubstate {
        RuntimeSubstate::Vault(self)
    }
}

impl Into<RuntimeSubstate> for NonFungibleSubstate {
    fn into(self) -> RuntimeSubstate {
        RuntimeSubstate::NonFungible(self)
    }
}

impl Into<RuntimeSubstate> for KeyValueStoreEntrySubstate {
    fn into(self) -> RuntimeSubstate {
        RuntimeSubstate::KeyValueStoreEntry(self)
    }
}

impl Into<RuntimeSubstate> for PackageRoyaltyConfigSubstate {
    fn into(self) -> RuntimeSubstate {
        RuntimeSubstate::PackageRoyaltyConfig(self)
    }
}

impl Into<RuntimeSubstate> for PackageRoyaltyAccumulatorSubstate {
    fn into(self) -> RuntimeSubstate {
        RuntimeSubstate::PackageRoyaltyAccumulator(self)
    }
}

impl Into<RuntimeSubstate> for TransactionRuntimeSubstate {
    fn into(self) -> RuntimeSubstate {
        RuntimeSubstate::TransactionRuntime(self)
    }
}

<<<<<<< HEAD
impl Into<RuntimeSubstate> for AccountSubstate {
    fn into(self) -> RuntimeSubstate {
        RuntimeSubstate::Account(self)
=======
impl Into<RuntimeSubstate> for AccessControllerSubstate {
    fn into(self) -> RuntimeSubstate {
        RuntimeSubstate::AccessController(self)
>>>>>>> 1d6bf4d1
    }
}

impl Into<LoggerSubstate> for RuntimeSubstate {
    fn into(self) -> LoggerSubstate {
        if let RuntimeSubstate::Logger(logger) = self {
            logger
        } else {
            panic!("Not a logger");
        }
    }
}

impl Into<ComponentInfoSubstate> for RuntimeSubstate {
    fn into(self) -> ComponentInfoSubstate {
        if let RuntimeSubstate::ComponentInfo(component) = self {
            component
        } else {
            panic!("Not a component info");
        }
    }
}

impl Into<ComponentStateSubstate> for RuntimeSubstate {
    fn into(self) -> ComponentStateSubstate {
        if let RuntimeSubstate::ComponentState(component_state) = self {
            component_state
        } else {
            panic!("Not a component");
        }
    }
}

impl Into<ComponentRoyaltyConfigSubstate> for RuntimeSubstate {
    fn into(self) -> ComponentRoyaltyConfigSubstate {
        if let RuntimeSubstate::ComponentRoyaltyConfig(config) = self {
            config
        } else {
            panic!("Not a component royalty config");
        }
    }
}

impl Into<ComponentRoyaltyAccumulatorSubstate> for RuntimeSubstate {
    fn into(self) -> ComponentRoyaltyAccumulatorSubstate {
        if let RuntimeSubstate::ComponentRoyaltyAccumulator(vault) = self {
            vault
        } else {
            panic!("Not a component royalty accumulator");
        }
    }
}

impl Into<PackageRoyaltyConfigSubstate> for RuntimeSubstate {
    fn into(self) -> PackageRoyaltyConfigSubstate {
        if let RuntimeSubstate::PackageRoyaltyConfig(config) = self {
            config
        } else {
            panic!("Not a package royalty config");
        }
    }
}

impl Into<PackageRoyaltyAccumulatorSubstate> for RuntimeSubstate {
    fn into(self) -> PackageRoyaltyAccumulatorSubstate {
        if let RuntimeSubstate::PackageRoyaltyAccumulator(vault) = self {
            vault
        } else {
            panic!("Not a package royalty accumulator");
        }
    }
}

impl Into<ResourceManagerSubstate> for RuntimeSubstate {
    fn into(self) -> ResourceManagerSubstate {
        if let RuntimeSubstate::ResourceManager(resource_manager) = self {
            resource_manager
        } else {
            panic!("Not a resource manager");
        }
    }
}

impl Into<PackageInfoSubstate> for RuntimeSubstate {
    fn into(self) -> PackageInfoSubstate {
        if let RuntimeSubstate::PackageInfo(package) = self {
            package
        } else {
            panic!("Not a resource manager");
        }
    }
}

impl Into<NonFungibleSubstate> for RuntimeSubstate {
    fn into(self) -> NonFungibleSubstate {
        if let RuntimeSubstate::NonFungible(non_fungible) = self {
            non_fungible
        } else {
            panic!("Not a non-fungible wrapper");
        }
    }
}

impl Into<KeyValueStoreEntrySubstate> for RuntimeSubstate {
    fn into(self) -> KeyValueStoreEntrySubstate {
        if let RuntimeSubstate::KeyValueStoreEntry(kv_store_entry) = self {
            kv_store_entry
        } else {
            panic!("Not a key value store entry wrapper");
        }
    }
}

impl Into<VaultRuntimeSubstate> for RuntimeSubstate {
    fn into(self) -> VaultRuntimeSubstate {
        if let RuntimeSubstate::Vault(vault) = self {
            vault
        } else {
            panic!("Not a vault");
        }
    }
}

impl Into<EpochManagerSubstate> for RuntimeSubstate {
    fn into(self) -> EpochManagerSubstate {
        if let RuntimeSubstate::EpochManager(system) = self {
            system
        } else {
            panic!("Not a resource manager");
        }
    }
}

impl Into<ValidatorSubstate> for RuntimeSubstate {
    fn into(self) -> ValidatorSubstate {
        if let RuntimeSubstate::Validator(validator) = self {
            validator
        } else {
            panic!("Not a validator");
        }
    }
}

impl Into<GlobalAddressSubstate> for RuntimeSubstate {
    fn into(self) -> GlobalAddressSubstate {
        if let RuntimeSubstate::Global(substate) = self {
            substate
        } else {
            panic!("Not a global address substate");
        }
    }
}

impl Into<BucketSubstate> for RuntimeSubstate {
    fn into(self) -> BucketSubstate {
        if let RuntimeSubstate::Bucket(substate) = self {
            substate
        } else {
            panic!("Not a bucket");
        }
    }
}

impl Into<ProofSubstate> for RuntimeSubstate {
    fn into(self) -> ProofSubstate {
        if let RuntimeSubstate::Proof(substate) = self {
            substate
        } else {
            panic!("Not a proof");
        }
    }
}

impl Into<AccessRulesChainSubstate> for RuntimeSubstate {
    fn into(self) -> AccessRulesChainSubstate {
        if let RuntimeSubstate::AccessRulesChain(substate) = self {
            substate
        } else {
            panic!("Not access rules");
        }
    }
}

impl Into<MetadataSubstate> for RuntimeSubstate {
    fn into(self) -> MetadataSubstate {
        if let RuntimeSubstate::Metadata(substate) = self {
            substate
        } else {
            panic!("Not metadata");
        }
    }
}

impl Into<ValidatorSetSubstate> for RuntimeSubstate {
    fn into(self) -> ValidatorSetSubstate {
        if let RuntimeSubstate::ValidatorSet(substate) = self {
            substate
        } else {
            panic!("Not a validator set");
        }
    }
}

pub enum SubstateRef<'a> {
    AuthZoneStack(&'a AuthZoneStackSubstate),
    Worktop(&'a WorktopSubstate),
    Logger(&'a LoggerSubstate),
    FeeReserve(&'a FeeReserveSubstate),
    Proof(&'a ProofSubstate),
    Bucket(&'a BucketSubstate),
    ComponentInfo(&'a ComponentInfoSubstate),
    ComponentState(&'a ComponentStateSubstate),
    ComponentRoyaltyConfig(&'a ComponentRoyaltyConfigSubstate),
    ComponentRoyaltyAccumulator(&'a ComponentRoyaltyAccumulatorSubstate),
    NonFungible(&'a NonFungibleSubstate),
    KeyValueStoreEntry(&'a KeyValueStoreEntrySubstate),
    PackageInfo(&'a PackageInfoSubstate),
    PackageRoyaltyConfig(&'a PackageRoyaltyConfigSubstate),
    PackageRoyaltyAccumulator(&'a PackageRoyaltyAccumulatorSubstate),
    Vault(&'a VaultRuntimeSubstate),
    ResourceManager(&'a ResourceManagerSubstate),
    EpochManager(&'a EpochManagerSubstate),
    ValidatorSet(&'a ValidatorSetSubstate),
    Validator(&'a ValidatorSubstate),
    CurrentTimeRoundedToMinutes(&'a CurrentTimeRoundedToMinutesSubstate),
    AccessRulesChain(&'a AccessRulesChainSubstate),
    Metadata(&'a MetadataSubstate),
    Global(&'a GlobalAddressSubstate),
    TransactionRuntime(&'a TransactionRuntimeSubstate),
<<<<<<< HEAD
    Account(&'a AccountSubstate),
=======
    AccessController(&'a AccessControllerSubstate),
>>>>>>> 1d6bf4d1
}

impl<'a> SubstateRef<'a> {
    pub fn to_scrypto_value(&self) -> IndexedScryptoValue {
        match self {
            SubstateRef::Global(value) => IndexedScryptoValue::from_typed(*value),
            SubstateRef::EpochManager(value) => IndexedScryptoValue::from_typed(*value),
            SubstateRef::CurrentTimeRoundedToMinutes(value) => {
                IndexedScryptoValue::from_typed(*value)
            }
            SubstateRef::ResourceManager(value) => IndexedScryptoValue::from_typed(*value),
            SubstateRef::ComponentInfo(value) => IndexedScryptoValue::from_typed(*value),
            SubstateRef::ComponentState(value) => IndexedScryptoValue::from_typed(*value),
            SubstateRef::ComponentRoyaltyConfig(value) => IndexedScryptoValue::from_typed(*value),
            SubstateRef::ComponentRoyaltyAccumulator(value) => {
                IndexedScryptoValue::from_typed(*value)
            }
            SubstateRef::PackageInfo(value) => IndexedScryptoValue::from_typed(*value),
            SubstateRef::PackageRoyaltyConfig(value) => IndexedScryptoValue::from_typed(*value),
            SubstateRef::PackageRoyaltyAccumulator(value) => {
                IndexedScryptoValue::from_typed(*value)
            }
            SubstateRef::NonFungible(value) => IndexedScryptoValue::from_typed(*value),
            SubstateRef::KeyValueStoreEntry(value) => IndexedScryptoValue::from_typed(*value),
            SubstateRef::AccessRulesChain(value) => IndexedScryptoValue::from_typed(*value),
            _ => panic!("Unsupported scrypto value"),
        }
    }

    pub fn non_fungible(&self) -> &NonFungibleSubstate {
        match self {
            SubstateRef::NonFungible(non_fungible_substate) => *non_fungible_substate,
            _ => panic!("Not a non fungible"),
        }
    }

    pub fn epoch_manager(&self) -> &EpochManagerSubstate {
        match self {
            SubstateRef::EpochManager(epoch_manager_substate) => *epoch_manager_substate,
            _ => panic!("Not an epoch manager substate"),
        }
    }

    pub fn validator(&self) -> &ValidatorSubstate {
        match self {
            SubstateRef::Validator(substate) => *substate,
            _ => panic!("Not a validator substate"),
        }
    }

    pub fn component_state(&self) -> &ComponentStateSubstate {
        match self {
            SubstateRef::ComponentState(state) => *state,
            _ => panic!("Not a component state"),
        }
    }

    pub fn component_info(&self) -> &ComponentInfoSubstate {
        match self {
            SubstateRef::ComponentInfo(info) => *info,
            _ => panic!("Not a component info"),
        }
    }

    pub fn component_royalty_config(&self) -> &ComponentRoyaltyConfigSubstate {
        match self {
            SubstateRef::ComponentRoyaltyConfig(info) => *info,
            _ => panic!("Not a component royalty config"),
        }
    }

    pub fn component_royalty_accumulator(&self) -> &ComponentRoyaltyAccumulatorSubstate {
        match self {
            SubstateRef::ComponentRoyaltyAccumulator(info) => *info,
            _ => panic!("Not a component royalty accumulator"),
        }
    }

    pub fn package_royalty_config(&self) -> &PackageRoyaltyConfigSubstate {
        match self {
            SubstateRef::PackageRoyaltyConfig(info) => *info,
            _ => panic!("Not a package royalty config"),
        }
    }

    pub fn package_royalty_accumulator(&self) -> &PackageRoyaltyAccumulatorSubstate {
        match self {
            SubstateRef::PackageRoyaltyAccumulator(info) => *info,
            _ => panic!("Not a package royalty accumulator"),
        }
    }

    pub fn proof(&self) -> &ProofSubstate {
        match self {
            SubstateRef::Proof(value) => *value,
            _ => panic!("Not a proof"),
        }
    }

    pub fn auth_zone_stack(&self) -> &AuthZoneStackSubstate {
        match self {
            SubstateRef::AuthZoneStack(value) => *value,
            _ => panic!("Not an authzone"),
        }
    }

    pub fn worktop(&self) -> &WorktopSubstate {
        match self {
            SubstateRef::Worktop(value) => *value,
            _ => panic!("Not a worktop"),
        }
    }

    pub fn fee_reserve(&self) -> &FeeReserveSubstate {
        match self {
            SubstateRef::FeeReserve(value) => *value,
            _ => panic!("Not a fee reserve"),
        }
    }

    pub fn bucket(&self) -> &BucketSubstate {
        match self {
            SubstateRef::Bucket(value) => *value,
            _ => panic!("Not a bucket"),
        }
    }

    pub fn vault(&self) -> &VaultRuntimeSubstate {
        match self {
            SubstateRef::Vault(value) => *value,
            _ => panic!("Not a vault"),
        }
    }

    pub fn resource_manager(&self) -> &ResourceManagerSubstate {
        match self {
            SubstateRef::ResourceManager(value) => *value,
            _ => panic!("Not a resource manager"),
        }
    }

    pub fn package_info(&self) -> &PackageInfoSubstate {
        match self {
            SubstateRef::PackageInfo(value) => *value,
            _ => panic!("Not a package"),
        }
    }

    pub fn access_rules_chain(&self) -> &AccessRulesChainSubstate {
        match self {
            SubstateRef::AccessRulesChain(value) => *value,
            _ => panic!("Not access rules chain"),
        }
    }

    pub fn global_address(&self) -> &GlobalAddressSubstate {
        match self {
            SubstateRef::Global(value) => *value,
            _ => panic!("Not a global address"),
        }
    }

    pub fn metadata(&self) -> &MetadataSubstate {
        match self {
            SubstateRef::Metadata(value) => *value,
            _ => panic!("Not metadata"),
        }
    }

    pub fn transaction_runtime(&self) -> &TransactionRuntimeSubstate {
        match self {
            SubstateRef::TransactionRuntime(value) => *value,
            _ => panic!("Not transaction runtime"),
        }
    }

    pub fn current_time_rounded_to_minutes(&self) -> &CurrentTimeRoundedToMinutesSubstate {
        match self {
            SubstateRef::CurrentTimeRoundedToMinutes(substate) => *substate,
            _ => panic!("Not a current time rounded to minutes substate ref"),
        }
    }

<<<<<<< HEAD
    pub fn kv_store_entry(&self) -> &KeyValueStoreEntrySubstate {
        match self {
            SubstateRef::KeyValueStoreEntry(value) => *value,
            _ => panic!("Not a key value store entry"),
        }
    }

    pub fn account(&self) -> &AccountSubstate {
        match self {
            SubstateRef::Account(value) => *value,
            _ => panic!("Not an account"),
=======
    pub fn access_controller(&self) -> &AccessControllerSubstate {
        match self {
            SubstateRef::AccessController(substate) => *substate,
            _ => panic!("Not an access controller substate"),
>>>>>>> 1d6bf4d1
        }
    }

    pub fn references_and_owned_nodes(&self) -> (HashSet<GlobalAddress>, HashSet<RENodeId>) {
        match self {
            SubstateRef::Global(global) => {
                let mut owned_nodes = HashSet::new();
                match global {
                    GlobalAddressSubstate::Resource(resource_manager_id) => {
                        owned_nodes.insert(RENodeId::ResourceManager(*resource_manager_id))
                    }
                    GlobalAddressSubstate::Component(component_id) => {
                        owned_nodes.insert(RENodeId::Component(*component_id))
                    }
                    GlobalAddressSubstate::Identity(identity_id) => {
                        owned_nodes.insert(RENodeId::Identity(*identity_id))
                    }
                    GlobalAddressSubstate::EpochManager(epoch_manager_id) => {
                        owned_nodes.insert(RENodeId::EpochManager(*epoch_manager_id))
                    }
                    GlobalAddressSubstate::Clock(clock_id) => {
                        owned_nodes.insert(RENodeId::Clock(*clock_id))
                    }
                    GlobalAddressSubstate::Package(package_id) => {
                        owned_nodes.insert(RENodeId::Package(*package_id))
                    }
                    GlobalAddressSubstate::Validator(validator_id) => {
                        owned_nodes.insert(RENodeId::Validator(*validator_id))
                    }
<<<<<<< HEAD
                    GlobalAddressSubstate::Account(account_id) => {
                        owned_nodes.insert(RENodeId::Account(*account_id))
=======
                    GlobalAddressSubstate::AccessController(access_controller_id) => {
                        owned_nodes.insert(RENodeId::AccessController(*access_controller_id))
>>>>>>> 1d6bf4d1
                    }
                };

                (HashSet::new(), owned_nodes)
            }
            SubstateRef::Worktop(worktop) => {
                let nodes = worktop
                    .resources
                    .values()
                    .map(|o| RENodeId::Bucket(o.bucket_id()))
                    .collect();
                (HashSet::new(), nodes)
            }
            SubstateRef::Vault(vault) => {
                let mut references = HashSet::new();
                references.insert(GlobalAddress::Resource(vault.resource_address()));
                (references, HashSet::new())
            }
            SubstateRef::Proof(proof) => {
                let mut references = HashSet::new();
                references.insert(GlobalAddress::Resource(proof.resource_address()));
                (references, HashSet::new())
            }
            SubstateRef::Bucket(bucket) => {
                let mut references = HashSet::new();
                references.insert(GlobalAddress::Resource(bucket.resource_address()));
                (references, HashSet::new())
            }
            SubstateRef::ComponentInfo(substate) => {
                let mut references = HashSet::new();
                references.insert(GlobalAddress::Package(substate.package_address));
                (references, HashSet::new())
            }
            SubstateRef::ResourceManager(substate) => {
                let mut owned_nodes = HashSet::new();
                if let Some(nf_store_id) = substate.nf_store_id {
                    owned_nodes.insert(RENodeId::NonFungibleStore(nf_store_id));
                }
                (HashSet::new(), owned_nodes)
            }
            SubstateRef::Validator(substate) => {
                let mut references = HashSet::new();
                let mut owned_nodes = HashSet::new();
                references.insert(GlobalAddress::Component(substate.manager));
                references.insert(GlobalAddress::Resource(substate.unstake_nft));
                references.insert(GlobalAddress::Resource(substate.liquidity_token));
                owned_nodes.insert(RENodeId::Vault(substate.stake_xrd_vault_id));
                owned_nodes.insert(RENodeId::Vault(substate.pending_xrd_withdraw_vault_id));
                (references, owned_nodes)
            }
            SubstateRef::AccessController(substate) => {
                let mut owned_nodes = HashSet::new();
                owned_nodes.insert(RENodeId::Vault(substate.controlled_asset));
                (HashSet::new(), owned_nodes)
            }
            SubstateRef::PackageRoyaltyAccumulator(substate) => {
                let mut owned_nodes = HashSet::new();
                owned_nodes.insert(RENodeId::Vault(substate.royalty.vault_id()));
                (HashSet::new(), owned_nodes)
            }
            SubstateRef::ComponentState(substate) => {
                let scrypto_value = IndexedScryptoValue::from_slice(&substate.raw).unwrap();
                (
                    scrypto_value.global_references(),
                    scrypto_value
                        .owned_node_ids()
                        .expect("No duplicates expected"),
                )
            }
            SubstateRef::ComponentRoyaltyAccumulator(substate) => {
                let mut owned_nodes = HashSet::new();
                owned_nodes.insert(RENodeId::Vault(substate.royalty.vault_id()));
                (HashSet::new(), owned_nodes)
            }
            SubstateRef::KeyValueStoreEntry(substate) => {
                let maybe_scrypto_value = substate
                    .0
                    .as_ref()
                    .map(|raw| IndexedScryptoValue::from_slice(raw).unwrap());
                if let Some(scrypto_value) = maybe_scrypto_value {
                    (
                        scrypto_value.global_references(),
                        scrypto_value
                            .owned_node_ids()
                            .expect("No duplicates expected"),
                    )
                } else {
                    (HashSet::new(), HashSet::new())
                }
            }
            SubstateRef::NonFungible(substate) => {
                let maybe_scrypto_value = substate
                    .0
                    .as_ref()
                    .map(|non_fungible| IndexedScryptoValue::from_typed(non_fungible));
                if let Some(scrypto_value) = maybe_scrypto_value {
                    (
                        scrypto_value.global_references(),
                        scrypto_value
                            .owned_node_ids()
                            .expect("No duplicates expected"),
                    )
                } else {
                    (HashSet::new(), HashSet::new())
                }
            }
            SubstateRef::Account(substate) => {
                let mut owned_nodes = HashSet::new();
                owned_nodes.insert(RENodeId::KeyValueStore(
                    substate.vaults.key_value_store_id(),
                ));
                (HashSet::new(), owned_nodes)
            }
            _ => (HashSet::new(), HashSet::new()),
        }
    }
}

pub enum SubstateRefMut<'a> {
    ComponentInfo(&'a mut ComponentInfoSubstate),
    ComponentState(&'a mut ComponentStateSubstate),
    ComponentRoyaltyConfig(&'a mut ComponentRoyaltyConfigSubstate),
    ComponentRoyaltyAccumulator(&'a mut ComponentRoyaltyAccumulatorSubstate),
    PackageInfo(&'a mut PackageInfoSubstate),
    PackageRoyaltyConfig(&'a mut PackageRoyaltyConfigSubstate),
    PackageRoyaltyAccumulator(&'a mut PackageRoyaltyAccumulatorSubstate),
    NonFungible(&'a mut NonFungibleSubstate),
    KeyValueStoreEntry(&'a mut KeyValueStoreEntrySubstate),
    Vault(&'a mut VaultRuntimeSubstate),
    ResourceManager(&'a mut ResourceManagerSubstate),
    EpochManager(&'a mut EpochManagerSubstate),
    ValidatorSet(&'a mut ValidatorSetSubstate),
    Validator(&'a mut ValidatorSubstate),
    CurrentTimeRoundedToMinutes(&'a mut CurrentTimeRoundedToMinutesSubstate),
    AccessRulesChain(&'a mut AccessRulesChainSubstate),
    Metadata(&'a mut MetadataSubstate),
    Global(&'a mut GlobalAddressSubstate),
    Bucket(&'a mut BucketSubstate),
    Proof(&'a mut ProofSubstate),
    Worktop(&'a mut WorktopSubstate),
    Logger(&'a mut LoggerSubstate),
    FeeReserve(&'a mut FeeReserveSubstate),
    TransactionRuntime(&'a mut TransactionRuntimeSubstate),
    AuthZoneStack(&'a mut AuthZoneStackSubstate),
    AuthZone(&'a mut AuthZoneStackSubstate),
<<<<<<< HEAD
    Account(&'a mut AccountSubstate),
=======
    AccessController(&'a mut AccessControllerSubstate),
>>>>>>> 1d6bf4d1
}

impl<'a> SubstateRefMut<'a> {
    pub fn auth_zone_stack(&mut self) -> &mut AuthZoneStackSubstate {
        match self {
            SubstateRefMut::AuthZoneStack(value) => *value,
            _ => panic!("Not an authzone"),
        }
    }

    pub fn worktop(&mut self) -> &mut WorktopSubstate {
        match self {
            SubstateRefMut::Worktop(value) => *value,
            _ => panic!("Not a worktop"),
        }
    }

    pub fn fee_reserve(&mut self) -> &mut FeeReserveSubstate {
        match self {
            SubstateRefMut::FeeReserve(value) => *value,
            _ => panic!("Not a fee reserve"),
        }
    }

    pub fn vault(&mut self) -> &mut VaultRuntimeSubstate {
        match self {
            SubstateRefMut::Vault(value) => *value,
            _ => panic!("Not a vault"),
        }
    }

    pub fn proof(&mut self) -> &mut ProofSubstate {
        match self {
            SubstateRefMut::Proof(value) => *value,
            _ => panic!("Not a proof"),
        }
    }

    pub fn bucket(&mut self) -> &mut BucketSubstate {
        match self {
            SubstateRefMut::Bucket(value) => *value,
            _ => panic!("Not a bucket"),
        }
    }

    pub fn non_fungible(&mut self) -> &mut NonFungibleSubstate {
        match self {
            SubstateRefMut::NonFungible(value) => *value,
            _ => panic!("Not a non fungible"),
        }
    }

    pub fn resource_manager(&mut self) -> &mut ResourceManagerSubstate {
        match self {
            SubstateRefMut::ResourceManager(value) => *value,
            _ => panic!("Not resource manager"),
        }
    }

    pub fn kv_store_entry(&mut self) -> &mut KeyValueStoreEntrySubstate {
        match self {
            SubstateRefMut::KeyValueStoreEntry(value) => *value,
            _ => panic!("Not a key value store entry"),
        }
    }

    pub fn component_state(&mut self) -> &mut ComponentStateSubstate {
        match self {
            SubstateRefMut::ComponentState(value) => *value,
            _ => panic!("Not component state"),
        }
    }

    pub fn component_info(&mut self) -> &mut ComponentInfoSubstate {
        match self {
            SubstateRefMut::ComponentInfo(value) => *value,
            _ => panic!("Not component info"),
        }
    }

    pub fn component_royalty_config(&mut self) -> &mut ComponentRoyaltyConfigSubstate {
        match self {
            SubstateRefMut::ComponentRoyaltyConfig(value) => *value,
            _ => panic!("Not component royalty config"),
        }
    }

    pub fn component_royalty_accumulator(&mut self) -> &mut ComponentRoyaltyAccumulatorSubstate {
        match self {
            SubstateRefMut::ComponentRoyaltyAccumulator(value) => *value,
            _ => panic!("Not component royalty accumulator"),
        }
    }

    pub fn package_royalty_config(&mut self) -> &mut PackageRoyaltyConfigSubstate {
        match self {
            SubstateRefMut::PackageRoyaltyConfig(value) => *value,
            _ => panic!("Not package royalty config"),
        }
    }

    pub fn package_royalty_accumulator(&mut self) -> &mut PackageRoyaltyAccumulatorSubstate {
        match self {
            SubstateRefMut::PackageRoyaltyAccumulator(value) => *value,
            _ => panic!("Not package royalty accumulator"),
        }
    }

    pub fn epoch_manager(&mut self) -> &mut EpochManagerSubstate {
        match self {
            SubstateRefMut::EpochManager(value) => *value,
            _ => panic!("Not epoch manager"),
        }
    }

    pub fn validator(&mut self) -> &mut ValidatorSubstate {
        match self {
            SubstateRefMut::Validator(value) => *value,
            _ => panic!("Not validator"),
        }
    }

    pub fn validator_set(&mut self) -> &mut ValidatorSetSubstate {
        match self {
            SubstateRefMut::ValidatorSet(value) => *value,
            _ => panic!("Not a validator set"),
        }
    }

    pub fn current_time_rounded_to_minutes(&mut self) -> &mut CurrentTimeRoundedToMinutesSubstate {
        match self {
            SubstateRefMut::CurrentTimeRoundedToMinutes(value) => *value,
            _ => panic!("Not a current time rounded to minutes"),
        }
    }

    pub fn transaction_runtime(&mut self) -> &mut TransactionRuntimeSubstate {
        match self {
            SubstateRefMut::TransactionRuntime(value) => *value,
            _ => panic!("Not a transaction runtime"),
        }
    }

    pub fn logger(&mut self) -> &mut LoggerSubstate {
        match self {
            SubstateRefMut::Logger(value) => *value,
            _ => panic!("Not a logger"),
        }
    }

    pub fn access_rules_chain(&mut self) -> &mut AccessRulesChainSubstate {
        match self {
            SubstateRefMut::AccessRulesChain(value) => *value,
            _ => panic!("Not access rules"),
        }
    }

    pub fn metadata(&mut self) -> &mut MetadataSubstate {
        match self {
            SubstateRefMut::Metadata(value) => *value,
            _ => panic!("Not metadata"),
        }
    }

    pub fn access_controller(&mut self) -> &mut AccessControllerSubstate {
        match self {
            SubstateRefMut::AccessController(value) => *value,
            _ => panic!("Not access controller"),
        }
    }
}<|MERGE_RESOLUTION|>--- conflicted
+++ resolved
@@ -27,11 +27,8 @@
     Vault(VaultSubstate),
     NonFungible(NonFungibleSubstate),
     KeyValueStoreEntry(KeyValueStoreEntrySubstate),
-<<<<<<< HEAD
     Account(AccountSubstate),
-=======
     AccessController(AccessControllerSubstate),
->>>>>>> 1d6bf4d1
 }
 
 impl PersistedSubstate {
@@ -129,11 +126,8 @@
             PersistedSubstate::KeyValueStoreEntry(value) => {
                 RuntimeSubstate::KeyValueStoreEntry(value)
             }
-<<<<<<< HEAD
             PersistedSubstate::Account(value) => RuntimeSubstate::Account(value),
-=======
             PersistedSubstate::AccessController(value) => RuntimeSubstate::AccessController(value),
->>>>>>> 1d6bf4d1
         }
     }
 }
@@ -169,11 +163,8 @@
     Logger(LoggerSubstate),
     FeeReserve(FeeReserveSubstate),
     TransactionRuntime(TransactionRuntimeSubstate),
-<<<<<<< HEAD
     Account(AccountSubstate),
-=======
     AccessController(AccessControllerSubstate),
->>>>>>> 1d6bf4d1
 }
 
 impl RuntimeSubstate {
@@ -220,13 +211,10 @@
                 let persisted_vault = value.clone_to_persisted();
                 PersistedSubstate::Vault(persisted_vault)
             }
-<<<<<<< HEAD
             RuntimeSubstate::Account(value) => PersistedSubstate::Account(value.clone()),
-=======
             RuntimeSubstate::AccessController(value) => {
                 PersistedSubstate::AccessController(value.clone())
             }
->>>>>>> 1d6bf4d1
             RuntimeSubstate::AuthZoneStack(..)
             | RuntimeSubstate::Bucket(..)
             | RuntimeSubstate::Proof(..)
@@ -276,11 +264,8 @@
                     .expect("Vault should be liquid at end of successful transaction");
                 PersistedSubstate::Vault(persisted_vault)
             }
-<<<<<<< HEAD
             RuntimeSubstate::Account(value) => PersistedSubstate::Account(value),
-=======
             RuntimeSubstate::AccessController(value) => PersistedSubstate::AccessController(value),
->>>>>>> 1d6bf4d1
             RuntimeSubstate::AuthZoneStack(..)
             | RuntimeSubstate::Bucket(..)
             | RuntimeSubstate::Proof(..)
@@ -360,11 +345,8 @@
             RuntimeSubstate::Logger(value) => SubstateRefMut::Logger(value),
             RuntimeSubstate::FeeReserve(value) => SubstateRefMut::FeeReserve(value),
             RuntimeSubstate::TransactionRuntime(value) => SubstateRefMut::TransactionRuntime(value),
-<<<<<<< HEAD
             RuntimeSubstate::Account(value) => SubstateRefMut::Account(value),
-=======
             RuntimeSubstate::AccessController(value) => SubstateRefMut::AccessController(value),
->>>>>>> 1d6bf4d1
         }
     }
 
@@ -405,11 +387,8 @@
             RuntimeSubstate::Logger(value) => SubstateRef::Logger(value),
             RuntimeSubstate::FeeReserve(value) => SubstateRef::FeeReserve(value),
             RuntimeSubstate::TransactionRuntime(value) => SubstateRef::TransactionRuntime(value),
-<<<<<<< HEAD
             RuntimeSubstate::Account(value) => SubstateRef::Account(value),
-=======
             RuntimeSubstate::AccessController(value) => SubstateRef::AccessController(value),
->>>>>>> 1d6bf4d1
         }
     }
 
@@ -616,15 +595,15 @@
     }
 }
 
-<<<<<<< HEAD
 impl Into<RuntimeSubstate> for AccountSubstate {
     fn into(self) -> RuntimeSubstate {
         RuntimeSubstate::Account(self)
-=======
+    }
+}
+
 impl Into<RuntimeSubstate> for AccessControllerSubstate {
     fn into(self) -> RuntimeSubstate {
         RuntimeSubstate::AccessController(self)
->>>>>>> 1d6bf4d1
     }
 }
 
@@ -854,11 +833,8 @@
     Metadata(&'a MetadataSubstate),
     Global(&'a GlobalAddressSubstate),
     TransactionRuntime(&'a TransactionRuntimeSubstate),
-<<<<<<< HEAD
     Account(&'a AccountSubstate),
-=======
     AccessController(&'a AccessControllerSubstate),
->>>>>>> 1d6bf4d1
 }
 
 impl<'a> SubstateRef<'a> {
@@ -1042,7 +1018,6 @@
         }
     }
 
-<<<<<<< HEAD
     pub fn kv_store_entry(&self) -> &KeyValueStoreEntrySubstate {
         match self {
             SubstateRef::KeyValueStoreEntry(value) => *value,
@@ -1054,12 +1029,13 @@
         match self {
             SubstateRef::Account(value) => *value,
             _ => panic!("Not an account"),
-=======
+        }
+    }
+
     pub fn access_controller(&self) -> &AccessControllerSubstate {
         match self {
             SubstateRef::AccessController(substate) => *substate,
             _ => panic!("Not an access controller substate"),
->>>>>>> 1d6bf4d1
         }
     }
 
@@ -1089,13 +1065,11 @@
                     GlobalAddressSubstate::Validator(validator_id) => {
                         owned_nodes.insert(RENodeId::Validator(*validator_id))
                     }
-<<<<<<< HEAD
                     GlobalAddressSubstate::Account(account_id) => {
                         owned_nodes.insert(RENodeId::Account(*account_id))
-=======
+                    }
                     GlobalAddressSubstate::AccessController(access_controller_id) => {
                         owned_nodes.insert(RENodeId::AccessController(*access_controller_id))
->>>>>>> 1d6bf4d1
                     }
                 };
 
@@ -1241,11 +1215,8 @@
     TransactionRuntime(&'a mut TransactionRuntimeSubstate),
     AuthZoneStack(&'a mut AuthZoneStackSubstate),
     AuthZone(&'a mut AuthZoneStackSubstate),
-<<<<<<< HEAD
     Account(&'a mut AccountSubstate),
-=======
     AccessController(&'a mut AccessControllerSubstate),
->>>>>>> 1d6bf4d1
 }
 
 impl<'a> SubstateRefMut<'a> {
