--- conflicted
+++ resolved
@@ -269,18 +269,7 @@
         let container = {
             let mut substate_mut = api.get_ref_mut(vault_handle)?;
             let vault = substate_mut.vault();
-<<<<<<< HEAD
-            vault.take_non_fungibles(&self.non_fungible_ids)?
-=======
-            vault
-                .take_non_fungibles(&self.non_fungible_local_ids)
-                .map_err(|e| match e {
-                    InvokeError::Error(e) => {
-                        RuntimeError::ApplicationError(ApplicationError::VaultError(e))
-                    }
-                    InvokeError::Downstream(runtime_error) => runtime_error,
-                })?
->>>>>>> ecbc77f0
+            vault.take_non_fungibles(&self.non_fungible_local_ids)?
         };
 
         let node_id = api.allocate_node_id(RENodeType::Bucket)?;
