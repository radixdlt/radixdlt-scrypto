use crate::engine::{
    ApplicationError, CallFrameUpdate, Invokable, InvokableNative, LockFlags, NativeExecutable,
    NativeInvocation, NativeInvocationInfo, REActor, RENode, ResolvedReceiver, RuntimeError,
    SystemApi,
};
use crate::model::{
    BucketSubstate, GlobalAddressSubstate, InvokeError, NonFungible, NonFungibleSubstate, Resource,
    VaultRuntimeSubstate,
};
use crate::model::{MethodAccessRuleMethod, NonFungibleStore, ResourceManagerSubstate};
use crate::types::*;
<<<<<<< HEAD
use scrypto::engine::api::SysInvokableNative;
use scrypto::resource::ResourceManagerBucketBurnInput;
=======
use scrypto::resource::ResourceManagerBucketBurnInvocation;
>>>>>>> deb6dc03

/// Represents an error when accessing a bucket.
#[derive(Debug, Clone, PartialEq, Eq, TypeId, Encode, Decode)]
pub enum ResourceManagerError {
    InvalidDivisibility,
    InvalidAmount(Decimal, u8),
    InvalidResourceFlags(u64),
    InvalidMintPermission,
    ResourceTypeDoesNotMatch,
    MaxMintAmountExceeded,
    InvalidNonFungibleData,
    NonFungibleAlreadyExists(NonFungibleAddress),
    NonFungibleNotFound(NonFungibleAddress),
    InvalidRequestData(DecodeError),
    CouldNotCreateBucket,
    CouldNotCreateVault,
    NotNonFungible,
    MismatchingBucketResource,
    ResourceAddressAlreadySet,
}

<<<<<<< HEAD
impl NativeExecutable for ResourceManagerBucketBurnInput {
    type NativeOutput = ();
=======
impl NativeExecutable for ResourceManagerBucketBurnInvocation {
    type Output = ();
>>>>>>> deb6dc03

    fn execute<'a, Y>(
        invocation: Self,
        system_api: &mut Y,
    ) -> Result<((), CallFrameUpdate), RuntimeError>
    where
<<<<<<< HEAD
        Y: SystemApi<'s, R>
            + Invokable<ScryptoInvocation>
            + InvokableNative<'a>
            + SysInvokableNative<RuntimeError>,
        R: FeeReserve,
    {
        invocation.bucket.sys_burn(system_api)?;
=======
        Y: SystemApi + Invokable<ScryptoInvocation> + InvokableNative<'a>,
    {
        let node_id = RENodeId::Bucket(invocation.bucket.0);
        let offset = SubstateOffset::Bucket(BucketOffset::Bucket);

        let bucket_handle = system_api.lock_substate(node_id, offset, LockFlags::read_only())?;
        let substate_ref = system_api.get_ref(bucket_handle)?;
        let resource_address = substate_ref.bucket().resource_address();

        system_api.drop_lock(bucket_handle)?;
        system_api.invoke(ResourceManagerBurnInvocation {
            receiver: resource_address,
            bucket: invocation.bucket,
        })?;

>>>>>>> deb6dc03
        Ok(((), CallFrameUpdate::empty()))
    }
}

impl NativeInvocation for ResourceManagerBucketBurnInvocation {
    fn info(&self) -> NativeInvocationInfo {
        let bucket = RENodeId::Bucket(self.bucket.0);
        let mut node_refs_to_copy = HashSet::new();

        node_refs_to_copy.insert(RENodeId::Global(GlobalAddress::Resource(RADIX_TOKEN)));
        node_refs_to_copy.insert(RENodeId::Global(GlobalAddress::System(EPOCH_MANAGER)));
        node_refs_to_copy.insert(RENodeId::Global(GlobalAddress::Resource(
            ECDSA_SECP256K1_TOKEN,
        )));
        node_refs_to_copy.insert(RENodeId::Global(GlobalAddress::Resource(
            EDDSA_ED25519_TOKEN,
        )));
        node_refs_to_copy.insert(RENodeId::Global(GlobalAddress::Package(ACCOUNT_PACKAGE)));

        NativeInvocationInfo::Function(
            NativeFunction::ResourceManager(ResourceManagerFunction::BurnBucket),
            CallFrameUpdate {
                nodes_to_move: vec![bucket],
                node_refs_to_copy,
            },
        )
    }
}

<<<<<<< HEAD
impl NativeExecutable for ResourceManagerCreateInput {
    type NativeOutput = (ResourceAddress, Option<scrypto::resource::Bucket>);
=======
impl NativeExecutable for ResourceManagerCreateInvocation {
    type Output = (ResourceAddress, Option<scrypto::resource::Bucket>);
>>>>>>> deb6dc03

    fn execute<'a, Y>(
        invocation: Self,
        system_api: &mut Y,
    ) -> Result<
        (
            (ResourceAddress, Option<scrypto::resource::Bucket>),
            CallFrameUpdate,
        ),
        RuntimeError,
    >
    where
        Y: SystemApi + Invokable<ScryptoInvocation> + InvokableNative<'a>,
    {
        let node_id = if matches!(invocation.resource_type, ResourceType::NonFungible) {
            let nf_store_node_id =
                system_api.create_node(RENode::NonFungibleStore(NonFungibleStore::new()))?;
            let nf_store_id: NonFungibleStoreId = nf_store_node_id.into();

            let mut resource_manager = ResourceManagerSubstate::new(
                invocation.resource_type,
                invocation.metadata,
                invocation.access_rules,
                Some(nf_store_id),
            )
            .map_err(|e| match e {
                InvokeError::Error(e) => {
                    RuntimeError::ApplicationError(ApplicationError::ResourceManagerError(e))
                }
                InvokeError::Downstream(e) => e,
            })?;

            if let Some(mint_params) = &invocation.mint_params {
                if let MintParams::NonFungible { entries } = mint_params {
                    for (non_fungible_id, data) in entries {
                        let offset = SubstateOffset::NonFungibleStore(
                            NonFungibleStoreOffset::Entry(non_fungible_id.clone()),
                        );
                        let non_fungible_handle = system_api.lock_substate(
                            nf_store_node_id,
                            offset,
                            LockFlags::MUTABLE,
                        )?;
                        let mut substate_mut = system_api.get_ref_mut(non_fungible_handle)?;
                        let non_fungible_mut = substate_mut.non_fungible();
                        *non_fungible_mut = NonFungibleSubstate(Some(
                            NonFungible::new(data.0.clone(), data.1.clone()), // FIXME: verify data
                        ));
                        system_api.drop_lock(non_fungible_handle)?;
                    }
                    resource_manager.total_supply = entries.len().into();
                } else {
                    return Err(RuntimeError::ApplicationError(
                        ApplicationError::ResourceManagerError(
                            ResourceManagerError::ResourceTypeDoesNotMatch,
                        ),
                    ));
                }
            }
            system_api.create_node(RENode::ResourceManager(resource_manager))?
        } else {
            let mut resource_manager = ResourceManagerSubstate::new(
                invocation.resource_type,
                invocation.metadata,
                invocation.access_rules,
                None,
            )
            .map_err(|e| match e {
                InvokeError::Error(e) => {
                    RuntimeError::ApplicationError(ApplicationError::ResourceManagerError(e))
                }
                InvokeError::Downstream(e) => e,
            })?;

            if let Some(mint_params) = &invocation.mint_params {
                if let MintParams::Fungible { amount } = mint_params {
                    resource_manager
                        .check_amount(*amount)
                        .map_err(|e| match e {
                            InvokeError::Error(e) => RuntimeError::ApplicationError(
                                ApplicationError::ResourceManagerError(e),
                            ),
                            InvokeError::Downstream(e) => e,
                        })?;
                    // TODO: refactor this into mint function
                    if *amount > dec!("1000000000000000000") {
                        return Err(RuntimeError::ApplicationError(
                            ApplicationError::ResourceManagerError(
                                ResourceManagerError::MaxMintAmountExceeded,
                            ),
                        ));
                    }
                    resource_manager.total_supply = amount.clone();
                } else {
                    return Err(RuntimeError::ApplicationError(
                        ApplicationError::ResourceManagerError(
                            ResourceManagerError::ResourceTypeDoesNotMatch,
                        ),
                    ));
                }
            }
            system_api.create_node(RENode::ResourceManager(resource_manager))?
        };
        let global_node_id = system_api.create_node(RENode::Global(
            GlobalAddressSubstate::Resource(node_id.into()),
        ))?;
        let resource_address: ResourceAddress = global_node_id.into();

        // FIXME this is temporary workaround for the resource address resolution problem
        system_api.invoke(ResourceManagerSetResourceAddressInvocation {
            receiver: resource_address,
        })?;

        // Mint
        let bucket = if let Some(mint_params) = invocation.mint_params {
            let container = match mint_params {
                MintParams::NonFungible { entries } => {
                    let ids = entries.into_keys().collect();
                    Resource::new_non_fungible(resource_address, ids)
                }
                MintParams::Fungible { amount } => Resource::new_fungible(
                    resource_address,
                    invocation.resource_type.divisibility(),
                    amount,
                ),
            };
            let bucket_id = system_api
                .create_node(RENode::Bucket(BucketSubstate::new(container)))?
                .into();
            Some(scrypto::resource::Bucket(bucket_id))
        } else {
            None
        };

        let mut nodes_to_move = vec![];
        if let Some(bucket) = &bucket {
            nodes_to_move.push(RENodeId::Bucket(bucket.0));
        }

        let mut node_refs_to_copy = HashSet::new();
        node_refs_to_copy.insert(RENodeId::Global(GlobalAddress::Resource(resource_address)));

        Ok((
            (resource_address, bucket),
            CallFrameUpdate {
                nodes_to_move,
                node_refs_to_copy,
            },
        ))
    }
}

impl NativeInvocation for ResourceManagerCreateInvocation {
    fn info(&self) -> NativeInvocationInfo {
        let mut node_refs_to_copy = HashSet::new();

        node_refs_to_copy.insert(RENodeId::Global(GlobalAddress::Resource(RADIX_TOKEN)));
        node_refs_to_copy.insert(RENodeId::Global(GlobalAddress::System(EPOCH_MANAGER)));
        node_refs_to_copy.insert(RENodeId::Global(GlobalAddress::Resource(
            ECDSA_SECP256K1_TOKEN,
        )));
        node_refs_to_copy.insert(RENodeId::Global(GlobalAddress::Resource(
            EDDSA_ED25519_TOKEN,
        )));
        node_refs_to_copy.insert(RENodeId::Global(GlobalAddress::Package(ACCOUNT_PACKAGE)));

        NativeInvocationInfo::Function(
            NativeFunction::ResourceManager(ResourceManagerFunction::Create),
            CallFrameUpdate {
                nodes_to_move: vec![],
                node_refs_to_copy,
            },
        )
    }
}

<<<<<<< HEAD
impl NativeExecutable for ResourceManagerBurnInput {
    type NativeOutput = ();
=======
impl NativeExecutable for ResourceManagerBurnInvocation {
    type Output = ();
>>>>>>> deb6dc03

    fn execute<'a, Y>(
        input: Self,
        system_api: &mut Y,
    ) -> Result<((), CallFrameUpdate), RuntimeError>
    where
        Y: SystemApi + InvokableNative<'a>,
    {
        // TODO: Remove this hack and get resolved receiver in a better way
        let node_id = match system_api.get_actor() {
            REActor::Method(_, ResolvedReceiver { receiver, .. }) => *receiver,
            _ => panic!("Unexpected"),
        };
        let offset = SubstateOffset::ResourceManager(ResourceManagerOffset::ResourceManager);
        let resman_handle = system_api.lock_substate(node_id, offset, LockFlags::MUTABLE)?;

        let bucket: BucketSubstate = system_api
            .drop_node(RENodeId::Bucket(input.bucket.0))?
            .into();

        // Check if resource matches
        // TODO: Move this check into actor check
        {
            let substate_ref = system_api.get_ref(resman_handle)?;
            let resource_manager = substate_ref.resource_manager();
            if Some(bucket.resource_address()) != resource_manager.resource_address {
                return Err(RuntimeError::ApplicationError(
                    ApplicationError::ResourceManagerError(
                        ResourceManagerError::MismatchingBucketResource,
                    ),
                ));
            }
        }
        // Update total supply
        // TODO: there might be better for maintaining total supply, especially for non-fungibles
        // where we can leverage capabilities of key-value map.

        // Update total supply
        {
            let mut substate_mut = system_api.get_ref_mut(resman_handle)?;
            let resource_manager = substate_mut.resource_manager();
            resource_manager.total_supply -= bucket.total_amount();
        }

        // Burn non-fungible
        let substate_ref = system_api.get_ref(resman_handle)?;
        let resource_manager = substate_ref.resource_manager();
        if let Some(nf_store_id) = resource_manager.nf_store_id {
            let node_id = RENodeId::NonFungibleStore(nf_store_id);

            for id in bucket
                .total_ids()
                .expect("Failed to list non-fungible IDs on non-fungible Bucket")
            {
                let offset = SubstateOffset::NonFungibleStore(NonFungibleStoreOffset::Entry(id));
                let non_fungible_handle =
                    system_api.lock_substate(node_id, offset, LockFlags::MUTABLE)?;
                let mut substate_mut = system_api.get_ref_mut(non_fungible_handle)?;
                let non_fungible_mut = substate_mut.non_fungible();

                *non_fungible_mut = NonFungibleSubstate(None);
                system_api.drop_lock(non_fungible_handle)?;
            }
        }

        Ok(((), CallFrameUpdate::empty()))
    }
}

impl NativeInvocation for ResourceManagerBurnInvocation {
    fn info(&self) -> NativeInvocationInfo {
        NativeInvocationInfo::Method(
            NativeMethod::ResourceManager(ResourceManagerMethod::Burn),
            RENodeId::Global(GlobalAddress::Resource(self.receiver)),
            CallFrameUpdate::move_node(RENodeId::Bucket(self.bucket.0)),
        )
    }
}

<<<<<<< HEAD
impl NativeExecutable for ResourceManagerUpdateAuthInput {
    type NativeOutput = ();
=======
impl NativeExecutable for ResourceManagerUpdateAuthInvocation {
    type Output = ();
>>>>>>> deb6dc03

    fn execute<'a, Y>(
        input: Self,
        system_api: &mut Y,
    ) -> Result<((), CallFrameUpdate), RuntimeError>
    where
        Y: SystemApi + InvokableNative<'a>,
    {
        // TODO: Remove this hack and get resolved receiver in a better way
        let node_id = match system_api.get_actor() {
            REActor::Method(_, ResolvedReceiver { receiver, .. }) => *receiver,
            _ => panic!("Unexpected"),
        };
        let offset = SubstateOffset::ResourceManager(ResourceManagerOffset::ResourceManager);
        let resman_handle = system_api.lock_substate(node_id, offset, LockFlags::MUTABLE)?;

        let mut substate_mut = system_api.get_ref_mut(resman_handle)?;
        let method_entry = substate_mut
            .resource_manager()
            .authorization
            .get_mut(&input.method)
            .expect(&format!(
                "Authorization for {:?} not specified",
                input.method
            ));
        method_entry
            .main(MethodAccessRuleMethod::Update(input.access_rule))
            .map_err(|e| match e {
                InvokeError::Error(e) => {
                    RuntimeError::ApplicationError(ApplicationError::ResourceManagerError(e))
                }
                InvokeError::Downstream(runtime_error) => runtime_error,
            })?;

        Ok(((), CallFrameUpdate::empty()))
    }
}

impl NativeInvocation for ResourceManagerUpdateAuthInvocation {
    fn info(&self) -> NativeInvocationInfo {
        NativeInvocationInfo::Method(
            NativeMethod::ResourceManager(ResourceManagerMethod::UpdateAuth),
            RENodeId::Global(GlobalAddress::Resource(self.receiver)),
            CallFrameUpdate::empty(),
        )
    }
}

<<<<<<< HEAD
impl NativeExecutable for ResourceManagerLockAuthInput {
    type NativeOutput = ();
=======
impl NativeExecutable for ResourceManagerLockAuthInvocation {
    type Output = ();
>>>>>>> deb6dc03

    fn execute<'a, Y>(
        input: Self,
        system_api: &mut Y,
    ) -> Result<((), CallFrameUpdate), RuntimeError>
    where
        Y: SystemApi + InvokableNative<'a>,
    {
        // TODO: Remove this hack and get resolved receiver in a better way
        let node_id = match system_api.get_actor() {
            REActor::Method(_, ResolvedReceiver { receiver, .. }) => *receiver,
            _ => panic!("Unexpected"),
        };
        let offset = SubstateOffset::ResourceManager(ResourceManagerOffset::ResourceManager);
        let resman_handle = system_api.lock_substate(node_id, offset, LockFlags::MUTABLE)?;

        let mut substate_mut = system_api.get_ref_mut(resman_handle)?;
        let method_entry = substate_mut
            .resource_manager()
            .authorization
            .get_mut(&input.method)
            .expect(&format!(
                "Authorization for {:?} not specified",
                input.method
            ));
        method_entry
            .main(MethodAccessRuleMethod::Lock())
            .map_err(|e| match e {
                InvokeError::Error(e) => {
                    RuntimeError::ApplicationError(ApplicationError::ResourceManagerError(e))
                }
                InvokeError::Downstream(runtime_error) => runtime_error,
            })?;

        Ok(((), CallFrameUpdate::empty()))
    }
}

impl NativeInvocation for ResourceManagerLockAuthInvocation {
    fn info(&self) -> NativeInvocationInfo {
        NativeInvocationInfo::Method(
            NativeMethod::ResourceManager(ResourceManagerMethod::LockAuth),
            RENodeId::Global(GlobalAddress::Resource(self.receiver)),
            CallFrameUpdate::empty(),
        )
    }
}

<<<<<<< HEAD
impl NativeExecutable for ResourceManagerCreateVaultInput {
    type NativeOutput = scrypto::resource::Vault;
=======
impl NativeExecutable for ResourceManagerCreateVaultInvocation {
    type Output = scrypto::resource::Vault;
>>>>>>> deb6dc03

    fn execute<'a, Y>(
        _input: Self,
        system_api: &mut Y,
    ) -> Result<(scrypto::resource::Vault, CallFrameUpdate), RuntimeError>
    where
        Y: SystemApi + InvokableNative<'a>,
    {
        // TODO: Remove this hack and get resolved receiver in a better way
        let node_id = match system_api.get_actor() {
            REActor::Method(_, ResolvedReceiver { receiver, .. }) => *receiver,
            _ => panic!("Unexpected"),
        };
        let offset = SubstateOffset::ResourceManager(ResourceManagerOffset::ResourceManager);
        let resman_handle = system_api.lock_substate(node_id, offset, LockFlags::MUTABLE)?;

        let substate_ref = system_api.get_ref(resman_handle)?;
        let resource_manager = substate_ref.resource_manager();
        let resource = Resource::new_empty(
            resource_manager.resource_address.unwrap(),
            resource_manager.resource_type,
        );
        let vault_id = system_api
            .create_node(RENode::Vault(VaultRuntimeSubstate::new(resource)))?
            .into();

        Ok((
            scrypto::resource::Vault(vault_id),
            CallFrameUpdate::move_node(RENodeId::Vault(vault_id)),
        ))
    }
}

impl NativeInvocation for ResourceManagerCreateVaultInvocation {
    fn info(&self) -> NativeInvocationInfo {
        NativeInvocationInfo::Method(
            NativeMethod::ResourceManager(ResourceManagerMethod::CreateVault),
            RENodeId::Global(GlobalAddress::Resource(self.receiver)),
            CallFrameUpdate::empty(),
        )
    }
}

<<<<<<< HEAD
impl NativeExecutable for ResourceManagerCreateBucketInput {
    type NativeOutput = scrypto::resource::Bucket;
=======
impl NativeExecutable for ResourceManagerCreateBucketInvocation {
    type Output = scrypto::resource::Bucket;
>>>>>>> deb6dc03

    fn execute<'a, Y>(
        _input: Self,
        system_api: &mut Y,
    ) -> Result<(scrypto::resource::Bucket, CallFrameUpdate), RuntimeError>
    where
        Y: SystemApi + InvokableNative<'a>,
    {
        // TODO: Remove this hack and get resolved receiver in a better way
        let node_id = match system_api.get_actor() {
            REActor::Method(_, ResolvedReceiver { receiver, .. }) => *receiver,
            _ => panic!("Unexpected"),
        };
        let offset = SubstateOffset::ResourceManager(ResourceManagerOffset::ResourceManager);
        let resman_handle = system_api.lock_substate(node_id, offset, LockFlags::MUTABLE)?;

        let substate_ref = system_api.get_ref(resman_handle)?;
        let resource_manager = substate_ref.resource_manager();
        let container = Resource::new_empty(
            resource_manager.resource_address.unwrap(),
            resource_manager.resource_type,
        );
        let bucket_id = system_api
            .create_node(RENode::Bucket(BucketSubstate::new(container)))?
            .into();

        Ok((
            scrypto::resource::Bucket(bucket_id),
            CallFrameUpdate::move_node(RENodeId::Bucket(bucket_id)),
        ))
    }
}

impl NativeInvocation for ResourceManagerCreateBucketInvocation {
    fn info(&self) -> NativeInvocationInfo {
        NativeInvocationInfo::Method(
            NativeMethod::ResourceManager(ResourceManagerMethod::CreateBucket),
            RENodeId::Global(GlobalAddress::Resource(self.receiver)),
            CallFrameUpdate::empty(),
        )
    }
}

<<<<<<< HEAD
impl NativeExecutable for ResourceManagerMintInput {
    type NativeOutput = scrypto::resource::Bucket;
=======
impl NativeExecutable for ResourceManagerMintInvocation {
    type Output = scrypto::resource::Bucket;
>>>>>>> deb6dc03

    fn execute<'a, Y>(
        input: Self,
        system_api: &mut Y,
    ) -> Result<(scrypto::resource::Bucket, CallFrameUpdate), RuntimeError>
    where
        Y: SystemApi + InvokableNative<'a>,
    {
        // TODO: Remove this hack and get resolved receiver in a better way
        let node_id = match system_api.get_actor() {
            REActor::Method(_, ResolvedReceiver { receiver, .. }) => *receiver,
            _ => panic!("Unexpected"),
        };
        let offset = SubstateOffset::ResourceManager(ResourceManagerOffset::ResourceManager);
        let resman_handle = system_api.lock_substate(node_id, offset, LockFlags::MUTABLE)?;

        let (resource, non_fungibles) = {
            let mut substate_mut = system_api.get_ref_mut(resman_handle)?;
            let resource_manager = substate_mut.resource_manager();
            let result = resource_manager
                .mint(
                    input.mint_params,
                    resource_manager.resource_address.unwrap(),
                )
                .map_err(|e| match e {
                    InvokeError::Error(e) => {
                        RuntimeError::ApplicationError(ApplicationError::ResourceManagerError(e))
                    }
                    InvokeError::Downstream(runtime_error) => runtime_error,
                })?;
            result
        };

        let bucket_id = system_api
            .create_node(RENode::Bucket(BucketSubstate::new(resource)))?
            .into();

        let (nf_store_id, resource_address) = {
            let substate_ref = system_api.get_ref(resman_handle)?;
            let resource_manager = substate_ref.resource_manager();
            (
                resource_manager.nf_store_id.clone(),
                resource_manager.resource_address.unwrap(),
            )
        };

        for (id, non_fungible) in non_fungibles {
            let node_id = RENodeId::NonFungibleStore(nf_store_id.unwrap());
            let offset =
                SubstateOffset::NonFungibleStore(NonFungibleStoreOffset::Entry(id.clone()));
            let non_fungible_handle =
                system_api.lock_substate(node_id, offset, LockFlags::MUTABLE)?;

            {
                let mut substate_mut = system_api.get_ref_mut(non_fungible_handle)?;
                let non_fungible_mut = substate_mut.non_fungible();

                if non_fungible_mut.0.is_some() {
                    return Err(RuntimeError::ApplicationError(
                        ApplicationError::ResourceManagerError(
                            ResourceManagerError::NonFungibleAlreadyExists(
                                NonFungibleAddress::new(resource_address, id),
                            ),
                        ),
                    ));
                }

                *non_fungible_mut = NonFungibleSubstate(Some(non_fungible));
            }

            system_api.drop_lock(non_fungible_handle)?;
        }

        Ok((
            scrypto::resource::Bucket(bucket_id),
            CallFrameUpdate::move_node(RENodeId::Bucket(bucket_id)),
        ))
    }
}

impl NativeInvocation for ResourceManagerMintInvocation {
    fn info(&self) -> NativeInvocationInfo {
        NativeInvocationInfo::Method(
            NativeMethod::ResourceManager(ResourceManagerMethod::Mint),
            RENodeId::Global(GlobalAddress::Resource(self.receiver)),
            CallFrameUpdate::empty(),
        )
    }
}

<<<<<<< HEAD
impl NativeExecutable for ResourceManagerGetMetadataInput {
    type NativeOutput = HashMap<String, String>;
=======
impl NativeExecutable for ResourceManagerGetMetadataInvocation {
    type Output = HashMap<String, String>;
>>>>>>> deb6dc03

    fn execute<'a, Y>(
        _input: Self,
        system_api: &mut Y,
    ) -> Result<(HashMap<String, String>, CallFrameUpdate), RuntimeError>
    where
        Y: SystemApi + InvokableNative<'a>,
    {
        // TODO: Remove this hack and get resolved receiver in a better way
        let node_id = match system_api.get_actor() {
            REActor::Method(_, ResolvedReceiver { receiver, .. }) => *receiver,
            _ => panic!("Unexpected"),
        };
        let offset = SubstateOffset::ResourceManager(ResourceManagerOffset::ResourceManager);
        let resman_handle = system_api.lock_substate(node_id, offset, LockFlags::read_only())?;

        let substate_ref = system_api.get_ref(resman_handle)?;
        let metadata = &substate_ref.resource_manager().metadata;

        Ok((metadata.clone(), CallFrameUpdate::empty()))
    }
}

impl NativeInvocation for ResourceManagerGetMetadataInvocation {
    fn info(&self) -> NativeInvocationInfo {
        NativeInvocationInfo::Method(
            NativeMethod::ResourceManager(ResourceManagerMethod::CreateBucket),
            RENodeId::Global(GlobalAddress::Resource(self.receiver)),
            CallFrameUpdate::empty(),
        )
    }
}

<<<<<<< HEAD
impl NativeExecutable for ResourceManagerGetResourceTypeInput {
    type NativeOutput = ResourceType;
=======
impl NativeExecutable for ResourceManagerGetResourceTypeInvocation {
    type Output = ResourceType;
>>>>>>> deb6dc03

    fn execute<'a, Y>(
        _input: Self,
        system_api: &mut Y,
    ) -> Result<(ResourceType, CallFrameUpdate), RuntimeError>
    where
        Y: SystemApi + InvokableNative<'a>,
    {
        // TODO: Remove this hack and get resolved receiver in a better way
        let node_id = match system_api.get_actor() {
            REActor::Method(_, ResolvedReceiver { receiver, .. }) => *receiver,
            _ => panic!("Unexpected"),
        };
        let offset = SubstateOffset::ResourceManager(ResourceManagerOffset::ResourceManager);
        let resman_handle = system_api.lock_substate(node_id, offset, LockFlags::read_only())?;

        let substate_ref = system_api.get_ref(resman_handle)?;
        let resource_type = substate_ref.resource_manager().resource_type;

        Ok((resource_type, CallFrameUpdate::empty()))
    }
}

impl NativeInvocation for ResourceManagerGetResourceTypeInvocation {
    fn info(&self) -> NativeInvocationInfo {
        NativeInvocationInfo::Method(
            NativeMethod::ResourceManager(ResourceManagerMethod::GetResourceType),
            RENodeId::Global(GlobalAddress::Resource(self.receiver)),
            CallFrameUpdate::empty(),
        )
    }
}

<<<<<<< HEAD
impl NativeExecutable for ResourceManagerGetTotalSupplyInput {
    type NativeOutput = Decimal;
=======
impl NativeExecutable for ResourceManagerGetTotalSupplyInvocation {
    type Output = Decimal;
>>>>>>> deb6dc03

    fn execute<'a, Y>(
        _input: Self,
        system_api: &mut Y,
    ) -> Result<(Decimal, CallFrameUpdate), RuntimeError>
    where
        Y: SystemApi + InvokableNative<'a>,
    {
        // TODO: Remove this hack and get resolved receiver in a better way
        let node_id = match system_api.get_actor() {
            REActor::Method(_, ResolvedReceiver { receiver, .. }) => *receiver,
            _ => panic!("Unexpected"),
        };
        let offset = SubstateOffset::ResourceManager(ResourceManagerOffset::ResourceManager);
        let resman_handle = system_api.lock_substate(node_id, offset, LockFlags::read_only())?;
        let substate_ref = system_api.get_ref(resman_handle)?;
        let total_supply = substate_ref.resource_manager().total_supply;

        Ok((total_supply, CallFrameUpdate::empty()))
    }
}

impl NativeInvocation for ResourceManagerGetTotalSupplyInvocation {
    fn info(&self) -> NativeInvocationInfo {
        NativeInvocationInfo::Method(
            NativeMethod::ResourceManager(ResourceManagerMethod::GetTotalSupply),
            RENodeId::Global(GlobalAddress::Resource(self.receiver)),
            CallFrameUpdate::empty(),
        )
    }
}

<<<<<<< HEAD
impl NativeExecutable for ResourceManagerUpdateMetadataInput {
    type NativeOutput = ();
=======
impl NativeExecutable for ResourceManagerUpdateMetadataInvocation {
    type Output = ();
>>>>>>> deb6dc03

    fn execute<'a, Y>(
        input: Self,
        system_api: &mut Y,
    ) -> Result<((), CallFrameUpdate), RuntimeError>
    where
        Y: SystemApi + InvokableNative<'a>,
    {
        // TODO: Remove this hack and get resolved receiver in a better way
        let node_id = match system_api.get_actor() {
            REActor::Method(_, ResolvedReceiver { receiver, .. }) => *receiver,
            _ => panic!("Unexpected"),
        };
        let offset = SubstateOffset::ResourceManager(ResourceManagerOffset::ResourceManager);
        let resman_handle = system_api.lock_substate(node_id, offset, LockFlags::MUTABLE)?;

        let mut substate_mut = system_api.get_ref_mut(resman_handle)?;
        substate_mut
            .resource_manager()
            .update_metadata(input.metadata)
            .map_err(|e| match e {
                InvokeError::Error(e) => {
                    RuntimeError::ApplicationError(ApplicationError::ResourceManagerError(e))
                }
                InvokeError::Downstream(runtime_error) => runtime_error,
            })?;

        Ok(((), CallFrameUpdate::empty()))
    }
}

impl NativeInvocation for ResourceManagerUpdateMetadataInvocation {
    fn info(&self) -> NativeInvocationInfo {
        NativeInvocationInfo::Method(
            NativeMethod::ResourceManager(ResourceManagerMethod::UpdateMetadata),
            RENodeId::Global(GlobalAddress::Resource(self.receiver)),
            CallFrameUpdate::empty(),
        )
    }
}

<<<<<<< HEAD
impl NativeExecutable for ResourceManagerUpdateNonFungibleDataInput {
    type NativeOutput = ();
=======
impl NativeExecutable for ResourceManagerUpdateNonFungibleDataInvocation {
    type Output = ();
>>>>>>> deb6dc03

    fn execute<'a, Y>(
        input: Self,
        system_api: &mut Y,
    ) -> Result<((), CallFrameUpdate), RuntimeError>
    where
        Y: SystemApi + InvokableNative<'a>,
    {
        // TODO: Remove this hack and get resolved receiver in a better way
        let node_id = match system_api.get_actor() {
            REActor::Method(_, ResolvedReceiver { receiver, .. }) => *receiver,
            _ => panic!("Unexpected"),
        };
        let offset = SubstateOffset::ResourceManager(ResourceManagerOffset::ResourceManager);
        let resman_handle = system_api.lock_substate(node_id, offset, LockFlags::MUTABLE)?;

        let substate_ref = system_api.get_ref(resman_handle)?;
        let resource_manager = substate_ref.resource_manager();
        let nf_store_id = resource_manager
            .nf_store_id
            .ok_or(InvokeError::Error(ResourceManagerError::NotNonFungible))
            .map_err(|e| match e {
                InvokeError::Error(e) => {
                    RuntimeError::ApplicationError(ApplicationError::ResourceManagerError(e))
                }
                InvokeError::Downstream(runtime_error) => runtime_error,
            })?;
        let resource_address = resource_manager.resource_address.unwrap();

        let node_id = RENodeId::NonFungibleStore(nf_store_id);
        let offset =
            SubstateOffset::NonFungibleStore(NonFungibleStoreOffset::Entry(input.id.clone()));

        let non_fungible_handle = system_api.lock_substate(node_id, offset, LockFlags::MUTABLE)?;
        let mut substate_mut = system_api.get_ref_mut(non_fungible_handle)?;
        let non_fungible_mut = substate_mut.non_fungible();
        if let Some(ref mut non_fungible) = non_fungible_mut.0 {
            non_fungible.set_mutable_data(input.data);
        } else {
            let non_fungible_address = NonFungibleAddress::new(resource_address, input.id);
            return Err(RuntimeError::ApplicationError(
                ApplicationError::ResourceManagerError(ResourceManagerError::NonFungibleNotFound(
                    non_fungible_address,
                )),
            ));
        }

        system_api.drop_lock(non_fungible_handle)?;

        Ok(((), CallFrameUpdate::empty()))
    }
}

impl NativeInvocation for ResourceManagerUpdateNonFungibleDataInvocation {
    fn info(&self) -> NativeInvocationInfo {
        NativeInvocationInfo::Method(
            NativeMethod::ResourceManager(ResourceManagerMethod::UpdateNonFungibleData),
            RENodeId::Global(GlobalAddress::Resource(self.receiver)),
            CallFrameUpdate::empty(),
        )
    }
}

<<<<<<< HEAD
impl NativeExecutable for ResourceManagerNonFungibleExistsInput {
    type NativeOutput = bool;
=======
impl NativeExecutable for ResourceManagerNonFungibleExistsInvocation {
    type Output = bool;
>>>>>>> deb6dc03

    fn execute<'a, Y>(
        input: Self,
        system_api: &mut Y,
    ) -> Result<(bool, CallFrameUpdate), RuntimeError>
    where
        Y: SystemApi + InvokableNative<'a>,
    {
        // TODO: Remove this hack and get resolved receiver in a better way
        let node_id = match system_api.get_actor() {
            REActor::Method(_, ResolvedReceiver { receiver, .. }) => *receiver,
            _ => panic!("Unexpected"),
        };
        let offset = SubstateOffset::ResourceManager(ResourceManagerOffset::ResourceManager);
        let resman_handle = system_api.lock_substate(node_id, offset, LockFlags::read_only())?;

        let substate_ref = system_api.get_ref(resman_handle)?;
        let resource_manager = substate_ref.resource_manager();
        let nf_store_id = resource_manager
            .nf_store_id
            .ok_or(InvokeError::Error(ResourceManagerError::NotNonFungible))
            .map_err(|e| match e {
                InvokeError::Error(e) => {
                    RuntimeError::ApplicationError(ApplicationError::ResourceManagerError(e))
                }
                InvokeError::Downstream(runtime_error) => runtime_error,
            })?;

        let node_id = RENodeId::NonFungibleStore(nf_store_id);
        let offset = SubstateOffset::NonFungibleStore(NonFungibleStoreOffset::Entry(input.id));
        let non_fungible_handle =
            system_api.lock_substate(node_id, offset, LockFlags::read_only())?;
        let substate = system_api.get_ref(non_fungible_handle)?;
        let exists = substate.non_fungible().0.is_some();

        Ok((exists, CallFrameUpdate::empty()))
    }
}

impl NativeInvocation for ResourceManagerNonFungibleExistsInvocation {
    fn info(&self) -> NativeInvocationInfo {
        NativeInvocationInfo::Method(
            NativeMethod::ResourceManager(ResourceManagerMethod::NonFungibleExists),
            RENodeId::Global(GlobalAddress::Resource(self.receiver)),
            CallFrameUpdate::empty(),
        )
    }
}

<<<<<<< HEAD
impl NativeExecutable for ResourceManagerGetNonFungibleInput {
    type NativeOutput = [Vec<u8>; 2];
=======
impl NativeExecutable for ResourceManagerGetNonFungibleInvocation {
    type Output = [Vec<u8>; 2];
>>>>>>> deb6dc03

    fn execute<'a, Y>(
        input: Self,
        system_api: &mut Y,
    ) -> Result<([Vec<u8>; 2], CallFrameUpdate), RuntimeError>
    where
        Y: SystemApi + InvokableNative<'a>,
    {
        // TODO: Remove this hack and get resolved receiver in a better way
        let node_id = match system_api.get_actor() {
            REActor::Method(_, ResolvedReceiver { receiver, .. }) => *receiver,
            _ => panic!("Unexpected"),
        };
        let offset = SubstateOffset::ResourceManager(ResourceManagerOffset::ResourceManager);
        let resman_handle = system_api.lock_substate(node_id, offset, LockFlags::read_only())?;

        let substate_ref = system_api.get_ref(resman_handle)?;
        let resource_manager = substate_ref.resource_manager();
        let nf_store_id = resource_manager
            .nf_store_id
            .ok_or(InvokeError::Error(ResourceManagerError::NotNonFungible))
            .map_err(|e| match e {
                InvokeError::Error(e) => {
                    RuntimeError::ApplicationError(ApplicationError::ResourceManagerError(e))
                }
                InvokeError::Downstream(runtime_error) => runtime_error,
            })?;

        let non_fungible_address =
            NonFungibleAddress::new(resource_manager.resource_address.unwrap(), input.id.clone());

        let node_id = RENodeId::NonFungibleStore(nf_store_id);
        let offset = SubstateOffset::NonFungibleStore(NonFungibleStoreOffset::Entry(input.id));
        let non_fungible_handle =
            system_api.lock_substate(node_id, offset, LockFlags::read_only())?;
        let non_fungible_ref = system_api.get_ref(non_fungible_handle)?;
        let wrapper = non_fungible_ref.non_fungible();
        if let Some(non_fungible) = wrapper.0.as_ref() {
            Ok((
                [non_fungible.immutable_data(), non_fungible.mutable_data()],
                CallFrameUpdate::empty(),
            ))
        } else {
            return Err(RuntimeError::ApplicationError(
                ApplicationError::ResourceManagerError(ResourceManagerError::NonFungibleNotFound(
                    non_fungible_address,
                )),
            ));
        }
    }
}

impl NativeInvocation for ResourceManagerGetNonFungibleInvocation {
    fn info(&self) -> NativeInvocationInfo {
        NativeInvocationInfo::Method(
            NativeMethod::ResourceManager(ResourceManagerMethod::GetNonFungible),
            RENodeId::Global(GlobalAddress::Resource(self.receiver)),
            CallFrameUpdate::empty(),
        )
    }
}

<<<<<<< HEAD
impl NativeExecutable for ResourceManagerSetResourceAddressInput {
    type NativeOutput = ();
=======
impl NativeExecutable for ResourceManagerSetResourceAddressInvocation {
    type Output = ();
>>>>>>> deb6dc03

    fn execute<'a, Y>(
        input: Self,
        system_api: &mut Y,
    ) -> Result<((), CallFrameUpdate), RuntimeError>
    where
        Y: SystemApi + InvokableNative<'a>,
    {
        // TODO: Remove this hack and get resolved receiver in a better way
        let node_id = match system_api.get_actor() {
            REActor::Method(_, ResolvedReceiver { receiver, .. }) => *receiver,
            _ => panic!("Unexpected"),
        };
        let offset = SubstateOffset::ResourceManager(ResourceManagerOffset::ResourceManager);
        let resman_handle = system_api.lock_substate(node_id, offset, LockFlags::MUTABLE)?;

        let mut substate_mut = system_api.get_ref_mut(resman_handle)?;
        substate_mut
            .resource_manager()
            .set_resource_address(input.receiver)
            .map_err(|e| match e {
                InvokeError::Error(e) => {
                    RuntimeError::ApplicationError(ApplicationError::ResourceManagerError(e))
                }
                InvokeError::Downstream(runtime_error) => runtime_error,
            })?;

        Ok(((), CallFrameUpdate::empty()))
    }
}

impl NativeInvocation for ResourceManagerSetResourceAddressInvocation {
    fn info(&self) -> NativeInvocationInfo {
        NativeInvocationInfo::Method(
            NativeMethod::ResourceManager(ResourceManagerMethod::SetResourceAddress),
            RENodeId::Global(GlobalAddress::Resource(self.receiver)),
            CallFrameUpdate::empty(),
        )
    }
}<|MERGE_RESOLUTION|>--- conflicted
+++ resolved
@@ -9,12 +9,8 @@
 };
 use crate::model::{MethodAccessRuleMethod, NonFungibleStore, ResourceManagerSubstate};
 use crate::types::*;
-<<<<<<< HEAD
 use scrypto::engine::api::SysInvokableNative;
-use scrypto::resource::ResourceManagerBucketBurnInput;
-=======
 use scrypto::resource::ResourceManagerBucketBurnInvocation;
->>>>>>> deb6dc03
 
 /// Represents an error when accessing a bucket.
 #[derive(Debug, Clone, PartialEq, Eq, TypeId, Encode, Decode)]
@@ -36,44 +32,20 @@
     ResourceAddressAlreadySet,
 }
 
-<<<<<<< HEAD
-impl NativeExecutable for ResourceManagerBucketBurnInput {
+impl NativeExecutable for ResourceManagerBucketBurnInvocation {
     type NativeOutput = ();
-=======
-impl NativeExecutable for ResourceManagerBucketBurnInvocation {
-    type Output = ();
->>>>>>> deb6dc03
 
     fn execute<'a, Y>(
         invocation: Self,
         system_api: &mut Y,
     ) -> Result<((), CallFrameUpdate), RuntimeError>
     where
-<<<<<<< HEAD
-        Y: SystemApi<'s, R>
+        Y: SystemApi
             + Invokable<ScryptoInvocation>
             + InvokableNative<'a>
-            + SysInvokableNative<RuntimeError>,
-        R: FeeReserve,
+            + SysInvokableNative<RuntimeError>
     {
         invocation.bucket.sys_burn(system_api)?;
-=======
-        Y: SystemApi + Invokable<ScryptoInvocation> + InvokableNative<'a>,
-    {
-        let node_id = RENodeId::Bucket(invocation.bucket.0);
-        let offset = SubstateOffset::Bucket(BucketOffset::Bucket);
-
-        let bucket_handle = system_api.lock_substate(node_id, offset, LockFlags::read_only())?;
-        let substate_ref = system_api.get_ref(bucket_handle)?;
-        let resource_address = substate_ref.bucket().resource_address();
-
-        system_api.drop_lock(bucket_handle)?;
-        system_api.invoke(ResourceManagerBurnInvocation {
-            receiver: resource_address,
-            bucket: invocation.bucket,
-        })?;
-
->>>>>>> deb6dc03
         Ok(((), CallFrameUpdate::empty()))
     }
 }
@@ -103,13 +75,8 @@
     }
 }
 
-<<<<<<< HEAD
-impl NativeExecutable for ResourceManagerCreateInput {
+impl NativeExecutable for ResourceManagerCreateInvocation {
     type NativeOutput = (ResourceAddress, Option<scrypto::resource::Bucket>);
-=======
-impl NativeExecutable for ResourceManagerCreateInvocation {
-    type Output = (ResourceAddress, Option<scrypto::resource::Bucket>);
->>>>>>> deb6dc03
 
     fn execute<'a, Y>(
         invocation: Self,
@@ -286,13 +253,8 @@
     }
 }
 
-<<<<<<< HEAD
-impl NativeExecutable for ResourceManagerBurnInput {
+impl NativeExecutable for ResourceManagerBurnInvocation {
     type NativeOutput = ();
-=======
-impl NativeExecutable for ResourceManagerBurnInvocation {
-    type Output = ();
->>>>>>> deb6dc03
 
     fn execute<'a, Y>(
         input: Self,
@@ -372,13 +334,8 @@
     }
 }
 
-<<<<<<< HEAD
-impl NativeExecutable for ResourceManagerUpdateAuthInput {
+impl NativeExecutable for ResourceManagerUpdateAuthInvocation {
     type NativeOutput = ();
-=======
-impl NativeExecutable for ResourceManagerUpdateAuthInvocation {
-    type Output = ();
->>>>>>> deb6dc03
 
     fn execute<'a, Y>(
         input: Self,
@@ -427,13 +384,8 @@
     }
 }
 
-<<<<<<< HEAD
-impl NativeExecutable for ResourceManagerLockAuthInput {
+impl NativeExecutable for ResourceManagerLockAuthInvocation {
     type NativeOutput = ();
-=======
-impl NativeExecutable for ResourceManagerLockAuthInvocation {
-    type Output = ();
->>>>>>> deb6dc03
 
     fn execute<'a, Y>(
         input: Self,
@@ -482,13 +434,8 @@
     }
 }
 
-<<<<<<< HEAD
-impl NativeExecutable for ResourceManagerCreateVaultInput {
+impl NativeExecutable for ResourceManagerCreateVaultInvocation {
     type NativeOutput = scrypto::resource::Vault;
-=======
-impl NativeExecutable for ResourceManagerCreateVaultInvocation {
-    type Output = scrypto::resource::Vault;
->>>>>>> deb6dc03
 
     fn execute<'a, Y>(
         _input: Self,
@@ -532,13 +479,8 @@
     }
 }
 
-<<<<<<< HEAD
-impl NativeExecutable for ResourceManagerCreateBucketInput {
+impl NativeExecutable for ResourceManagerCreateBucketInvocation {
     type NativeOutput = scrypto::resource::Bucket;
-=======
-impl NativeExecutable for ResourceManagerCreateBucketInvocation {
-    type Output = scrypto::resource::Bucket;
->>>>>>> deb6dc03
 
     fn execute<'a, Y>(
         _input: Self,
@@ -582,13 +524,8 @@
     }
 }
 
-<<<<<<< HEAD
-impl NativeExecutable for ResourceManagerMintInput {
+impl NativeExecutable for ResourceManagerMintInvocation {
     type NativeOutput = scrypto::resource::Bucket;
-=======
-impl NativeExecutable for ResourceManagerMintInvocation {
-    type Output = scrypto::resource::Bucket;
->>>>>>> deb6dc03
 
     fn execute<'a, Y>(
         input: Self,
@@ -679,13 +616,8 @@
     }
 }
 
-<<<<<<< HEAD
-impl NativeExecutable for ResourceManagerGetMetadataInput {
+impl NativeExecutable for ResourceManagerGetMetadataInvocation {
     type NativeOutput = HashMap<String, String>;
-=======
-impl NativeExecutable for ResourceManagerGetMetadataInvocation {
-    type Output = HashMap<String, String>;
->>>>>>> deb6dc03
 
     fn execute<'a, Y>(
         _input: Self,
@@ -719,13 +651,8 @@
     }
 }
 
-<<<<<<< HEAD
-impl NativeExecutable for ResourceManagerGetResourceTypeInput {
+impl NativeExecutable for ResourceManagerGetResourceTypeInvocation {
     type NativeOutput = ResourceType;
-=======
-impl NativeExecutable for ResourceManagerGetResourceTypeInvocation {
-    type Output = ResourceType;
->>>>>>> deb6dc03
 
     fn execute<'a, Y>(
         _input: Self,
@@ -759,13 +686,8 @@
     }
 }
 
-<<<<<<< HEAD
-impl NativeExecutable for ResourceManagerGetTotalSupplyInput {
+impl NativeExecutable for ResourceManagerGetTotalSupplyInvocation {
     type NativeOutput = Decimal;
-=======
-impl NativeExecutable for ResourceManagerGetTotalSupplyInvocation {
-    type Output = Decimal;
->>>>>>> deb6dc03
 
     fn execute<'a, Y>(
         _input: Self,
@@ -798,13 +720,8 @@
     }
 }
 
-<<<<<<< HEAD
-impl NativeExecutable for ResourceManagerUpdateMetadataInput {
+impl NativeExecutable for ResourceManagerUpdateMetadataInvocation {
     type NativeOutput = ();
-=======
-impl NativeExecutable for ResourceManagerUpdateMetadataInvocation {
-    type Output = ();
->>>>>>> deb6dc03
 
     fn execute<'a, Y>(
         input: Self,
@@ -846,13 +763,8 @@
     }
 }
 
-<<<<<<< HEAD
-impl NativeExecutable for ResourceManagerUpdateNonFungibleDataInput {
+impl NativeExecutable for ResourceManagerUpdateNonFungibleDataInvocation {
     type NativeOutput = ();
-=======
-impl NativeExecutable for ResourceManagerUpdateNonFungibleDataInvocation {
-    type Output = ();
->>>>>>> deb6dc03
 
     fn execute<'a, Y>(
         input: Self,
@@ -916,13 +828,8 @@
     }
 }
 
-<<<<<<< HEAD
-impl NativeExecutable for ResourceManagerNonFungibleExistsInput {
+impl NativeExecutable for ResourceManagerNonFungibleExistsInvocation {
     type NativeOutput = bool;
-=======
-impl NativeExecutable for ResourceManagerNonFungibleExistsInvocation {
-    type Output = bool;
->>>>>>> deb6dc03
 
     fn execute<'a, Y>(
         input: Self,
@@ -972,13 +879,8 @@
     }
 }
 
-<<<<<<< HEAD
-impl NativeExecutable for ResourceManagerGetNonFungibleInput {
+impl NativeExecutable for ResourceManagerGetNonFungibleInvocation {
     type NativeOutput = [Vec<u8>; 2];
-=======
-impl NativeExecutable for ResourceManagerGetNonFungibleInvocation {
-    type Output = [Vec<u8>; 2];
->>>>>>> deb6dc03
 
     fn execute<'a, Y>(
         input: Self,
@@ -1041,13 +943,8 @@
     }
 }
 
-<<<<<<< HEAD
-impl NativeExecutable for ResourceManagerSetResourceAddressInput {
+impl NativeExecutable for ResourceManagerSetResourceAddressInvocation {
     type NativeOutput = ();
-=======
-impl NativeExecutable for ResourceManagerSetResourceAddressInvocation {
-    type Output = ();
->>>>>>> deb6dc03
 
     fn execute<'a, Y>(
         input: Self,
