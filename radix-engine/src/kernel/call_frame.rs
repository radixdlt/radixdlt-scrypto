use crate::kernel::kernel_callback_api::CallFrameReferences;
use crate::kernel::substate_io::{SubstateDevice, SubstateIO, SubstateIOHandler};
use crate::track::interface::{
    CallbackError, NodeSubstates, StoreAccess, SubstateStore, TrackGetSubstateError,
};
use crate::types::*;
use radix_engine_interface::api::field_api::LockFlags;
use radix_engine_interface::types::{NodeId, OpenSubstateHandle, SubstateKey};
use radix_engine_store_interface::db_key_mapper::SubstateKeyContent;

use super::heap::{Heap, HeapOpenSubstateError, HeapRemoveModuleError};

/// A message used for communication between call frames.
///
/// Note that it's just an intent, not checked/allowed by kernel yet.
#[derive(Default, Debug, Clone, PartialEq, Eq)]
pub struct CallFrameMessage {
    /// Nodes to be moved from src to dest
    pub move_nodes: Vec<NodeId>,

    /// Copy of a global ref from src to dest
    pub copy_global_references: Vec<NodeId>,

    /// Copy of a direct access ref from src to dest
    pub copy_direct_access_references: Vec<NodeId>,

    /// Create a "stable" transient in dest from src. The src node may
    /// have global or borrowed visibility
    /// TODO: Cleanup abstraction (perhaps by adding another type of visibility)
    pub copy_to_stable_transient_references: Vec<NodeId>,
}

impl CallFrameMessage {
    pub fn from_input<C: CallFrameReferences>(value: &IndexedScryptoValue, references: &C) -> Self {
        let mut copy_global_references = Vec::new();
        let mut copy_direct_access_references = Vec::new();

        for arg_ref in value.references().clone() {
            if arg_ref.is_global() {
                copy_global_references.push(arg_ref);
            } else {
                copy_direct_access_references.push(arg_ref);
            }
        }

        copy_global_references.extend(references.global_references());
        copy_direct_access_references.extend(references.direct_access_references());

        Self {
            move_nodes: value.owned_nodes().clone(),
            copy_global_references,
            copy_direct_access_references,
            copy_to_stable_transient_references: references.stable_transient_references(),
        }
    }

    pub fn from_output(value: &IndexedScryptoValue) -> Self {
        let mut copy_global_references = Vec::new();
        let mut copy_direct_access_references = Vec::new();

        for arg_ref in value.references().clone() {
            if arg_ref.is_global() {
                copy_global_references.push(arg_ref);
            } else {
                copy_direct_access_references.push(arg_ref);
            }
        }

        Self {
            move_nodes: value.owned_nodes().clone(),
            copy_global_references,
            copy_direct_access_references,
            copy_to_stable_transient_references: vec![],
        }
    }

    pub fn add_move_node(&mut self, node_id: NodeId) {
        self.move_nodes.push(node_id)
    }
}
/// A lock on a substate controlled by a call frame
#[derive(Debug, Clone, PartialEq, Eq)]
pub struct OpenedSubstate<L> {
    pub non_global_references: IndexSet<NodeId>,
    pub owned_nodes: IndexSet<NodeId>,
    pub ref_origin: ReferenceOrigin,
    pub global_lock_handle: u32,
    pub location: SubstateDevice,
    pub data: L,
}

#[derive(Debug, Clone, Copy, PartialEq, Eq, PartialOrd, Ord)]
pub enum StableReferenceType {
    Global,
    DirectAccess,
}

#[derive(Debug, Clone, Copy, PartialEq, Eq, PartialOrd, Ord)]
pub struct TransientReference {
    ref_count: usize,
    ref_origin: ReferenceOrigin,
}

#[derive(Debug, Clone, Copy, PartialEq, Eq, PartialOrd, Ord)]
pub enum ReferenceOrigin {
    Heap,
    Global(GlobalAddress),
    DirectlyAccessed,
}

#[derive(Debug, Clone, Copy, PartialEq, Eq, PartialOrd, Ord)]
pub enum Visibility {
    StableReference(StableReferenceType),
    FrameOwned,
    Borrowed(ReferenceOrigin),
}

impl Visibility {
    pub fn is_direct_access(&self) -> bool {
        matches!(
            self,
            Self::StableReference(StableReferenceType::DirectAccess)
        )
    }

    pub fn is_normal(&self) -> bool {
        !self.is_direct_access()
    }
}

pub struct NodeVisibility(pub BTreeSet<Visibility>);

impl NodeVisibility {
    /// Note that system may enforce further constraints on this.
    /// For instance, system currently only allows substates of actor,
    /// actor's outer object, and any visible key value store.
    pub fn is_visible(&self) -> bool {
        !self.0.is_empty()
    }

    pub fn can_be_invoked(&self, direct_access: bool) -> bool {
        if direct_access {
            self.0.iter().any(|x| x.is_direct_access())
        } else {
            self.0.iter().any(|x| x.is_normal())
        }
    }

    pub fn can_be_referenced_in_substate(&self) -> bool {
        self.0.iter().any(|x| x.is_normal())
    }

    pub fn is_global(&self) -> bool {
        for v in &self.0 {
            if let Visibility::StableReference(StableReferenceType::Global) = v {
                return true;
            }
        }
        return false;
    }

    // TODO: Should we return Vec<ReferenceOrigin> and not supercede global with direct access reference
    pub fn reference_origin(&self, node_id: NodeId) -> Option<ReferenceOrigin> {
        let mut found_direct_access = false;
        for v in &self.0 {
            match v {
                Visibility::StableReference(StableReferenceType::Global) => {
                    return Some(ReferenceOrigin::Global(GlobalAddress::new_or_panic(
                        node_id.0,
                    )));
                }
                Visibility::StableReference(StableReferenceType::DirectAccess) => {
                    found_direct_access = true
                }
                Visibility::Borrowed(ref_origin) => return Some(ref_origin.clone()),
                Visibility::FrameOwned => {
                    return Some(ReferenceOrigin::Heap);
                }
            }
        }

        if found_direct_access {
            return Some(ReferenceOrigin::DirectlyAccessed);
        }

        return None;
    }
}

pub trait CallFrameEventHandler<C, L, E> {
    fn on_persist_node(&mut self, heap: &Heap, node_id: &NodeId) -> Result<(), E>;

    fn on_store_access(
        &mut self,
        current_frame: &CallFrame<C, L>,
        heap: &Heap,
        store_access: StoreAccess,
    ) -> Result<(), E>;
}

<<<<<<< HEAD
struct WrapperHandler<'g, C, L, E, H: CallFrameEventHandler<C, L, E>> {
    handler: &'g mut H,
    call_frame: &'g CallFrame<C, L>,
    phantom: PhantomData<E>,
}

impl<'g, C, L, E, H: CallFrameEventHandler<C, L, E>> SubstateIOHandler<E>
    for WrapperHandler<'g, C, L, E, H>
{
    fn on_persist_node(&mut self, heap: &Heap, node_id: &NodeId) -> Result<(), E> {
        self.handler.on_persist_node(heap, node_id)
    }

    fn on_store_access(&mut self, heap: &Heap, store_access: StoreAccess) -> Result<(), E> {
        self.handler
            .on_store_access(self.call_frame, heap, store_access)
    }
=======
pub trait SubstateReadHandler<C, L> {
    type Error;

    fn on_read_substate(
        &mut self,
        current_frame: &CallFrame<C, L>,
        heap: &Heap,
        handle: LockHandle,
        value: &IndexedScryptoValue,
        is_from_heap: bool,
    ) -> Result<(), Self::Error>;
>>>>>>> 574fe769
}

/// A call frame is the basic unit that forms a transaction call stack, which keeps track of the
/// owned objects and references by this function.
pub struct CallFrame<C, L> {
    /// The frame id
    depth: usize,

    /// Call frame system layer data
    call_frame_data: C,

    /// Owned nodes which by definition must live on heap
    owned_root_nodes: IndexSet<NodeId>,

    /// References to non-GLOBAL nodes, obtained from substate loading, ref counted.
    /// These references may NOT be passed between call frames as arguments
    transient_references: NonIterMap<NodeId, TransientReference>,

    /// Stable references points to nodes in track, which can't moved/deleted.
    /// Current two types: `GLOBAL` (root, stored) and `DirectAccess`.
    /// These references MAY be passed between call frames
    stable_references: NonIterMap<NodeId, StableReferenceType>,

    next_handle: OpenSubstateHandle,
    open_substates: IndexMap<OpenSubstateHandle, OpenedSubstate<L>>,
}

/// Represents an error when creating a new frame.
#[derive(Debug, Clone, PartialEq, Eq, ScryptoSbor)]
pub enum CreateFrameError {
    PassMessageError(PassMessageError),
}

/// Represents an error when passing message between frames.
#[derive(Debug, Clone, PartialEq, Eq, ScryptoSbor)]
pub enum PassMessageError {
    TakeNodeError(TakeNodeError),
    GlobalRefNotFound(NodeId),
    DirectRefNotFound(NodeId),
    TransientRefNotFound(NodeId),
}

/// Represents an error when creating a node.
#[derive(Debug, Clone, PartialEq, Eq, ScryptoSbor)]
pub enum CreateNodeError {
    ProcessSubstateError(ProcessSubstateError),
    NonGlobalRefNotAllowed(NodeId),
    PersistNodeError(PersistNodeError),
}

/// Represents an error when dropping a node.
#[derive(Debug, Clone, PartialEq, Eq, ScryptoSbor)]
pub enum DropNodeError {
    TakeNodeError(TakeNodeError),
    NodeBorrowed(NodeId, usize),
    SubstateBorrowed(NodeId),
}

/// Represents an error when persisting a node into store.
#[derive(Debug, Clone, PartialEq, Eq, ScryptoSbor)]
pub enum PersistNodeError {
    ContainsNonGlobalRef(NodeId),
    NodeBorrowed(NodeId, usize),
}

/// Represents an error when taking a node from current frame.
#[derive(Debug, Clone, PartialEq, Eq, ScryptoSbor)]
pub enum TakeNodeError {
    OwnNotFound(NodeId),
    OwnLocked(NodeId),
}

/// Represents an error when listing the node modules of a node.
#[derive(Debug, Clone, PartialEq, Eq, ScryptoSbor)]
pub enum ListNodeModuleError {
    NodeNotVisible(NodeId),
    NodeNotInHeap(NodeId),
}

/// Represents an error when moving modules from one node to another.
#[derive(Debug, Clone, PartialEq, Eq, ScryptoSbor)]
pub enum MoveModuleError {
    NodeNotAvailable(NodeId),
    HeapRemoveModuleErr(HeapRemoveModuleError),
    NonGlobalRefNotAllowed(NodeId),
    PersistNodeError(PersistNodeError),
    SubstateBorrowed(NodeId),
}

/// Represents an error when attempting to lock a substate.
#[derive(Debug, Clone, PartialEq, Eq, ScryptoSbor)]
pub enum OpenSubstateError {
    NodeNotVisible(NodeId),
    HeapError(HeapOpenSubstateError),
    TrackError(Box<TrackGetSubstateError>),
    SubstateLocked(NodeId, PartitionNumber, SubstateKey),
    LockUnmodifiedBaseOnHeapNode,
    LockUnmodifiedBaseOnNewSubstate(NodeId, PartitionNumber, SubstateKey),
    LockUnmodifiedBaseOnOnUpdatedSubstate(NodeId, PartitionNumber, SubstateKey),
}

/// Represents an error when reading substates.
#[derive(Debug, Clone, PartialEq, Eq, ScryptoSbor)]
pub enum ReadSubstateError {
    LockNotFound(OpenSubstateHandle),
}

/// Represents an error when writing substates.
#[derive(Debug, Clone, PartialEq, Eq, ScryptoSbor)]
pub enum WriteSubstateError {
    LockNotFound(OpenSubstateHandle),
    ProcessSubstateError(ProcessSubstateError),
    NoWritePermission,
    PersistNodeError(PersistNodeError),
    NonGlobalRefNotAllowed(NodeId),
    ContainsDuplicatedOwns,
}

/// Represents an error when dropping a substate lock.
#[derive(Debug, Clone, PartialEq, Eq, ScryptoSbor)]
pub enum CloseSubstateError {
    LockNotFound(OpenSubstateHandle),
}

#[derive(Debug, Clone, PartialEq, Eq, ScryptoSbor)]
pub enum CallFrameSetSubstateError {
    NodeNotVisible(NodeId),
    SubstateLocked(NodeId, PartitionNumber, SubstateKey),
}

#[derive(Debug, Clone, PartialEq, Eq, ScryptoSbor)]
pub enum CallFrameRemoveSubstateError {
    NodeNotVisible(NodeId),
    SubstateLocked(NodeId, PartitionNumber, SubstateKey),
}

#[derive(Debug, Clone, PartialEq, Eq, ScryptoSbor)]
pub enum CallFrameScanKeysError {
    NodeNotVisible(NodeId),
}

#[derive(Debug, Clone, PartialEq, Eq, ScryptoSbor)]
pub enum CallFrameDrainSubstatesError {
    NodeNotVisible(NodeId),
    OwnedNodeNotSupported(NodeId),
}

#[derive(Debug, Clone, PartialEq, Eq, ScryptoSbor)]
pub enum CallFrameScanSortedSubstatesError {
    NodeNotVisible(NodeId),
    OwnedNodeNotSupported(NodeId),
}

#[derive(Debug, Clone, PartialEq, Eq, ScryptoSbor)]
pub enum ProcessSubstateError {
    TakeNodeError(TakeNodeError),
    CantDropNodeInStore(NodeId),
    RefNotFound(NodeId),
}

impl<C, L: Clone> CallFrame<C, L> {
    pub fn new_root(call_frame_data: C) -> Self {
        Self {
            depth: 0,
            call_frame_data,
            stable_references: NonIterMap::new(),
            transient_references: NonIterMap::new(),
            owned_root_nodes: index_set_new(),
            next_handle: 0u32,
            open_substates: index_map_new(),
        }
    }

    pub fn new_child_from_parent(
        parent: &mut CallFrame<C, L>,
        call_frame_data: C,
        message: CallFrameMessage,
    ) -> Result<Self, CreateFrameError> {
        let mut frame = Self {
            depth: parent.depth + 1,
            call_frame_data,
            stable_references: NonIterMap::new(),
            transient_references: NonIterMap::new(),
            owned_root_nodes: index_set_new(),
            next_handle: 0u32,
            open_substates: index_map_new(),
        };

        // Copy references and move nodes
        Self::pass_message(parent, &mut frame, message)
            .map_err(CreateFrameError::PassMessageError)?;

        Ok(frame)
    }

    pub fn pass_message(
        from: &mut CallFrame<C, L>,
        to: &mut CallFrame<C, L>,
        message: CallFrameMessage,
    ) -> Result<(), PassMessageError> {
        for node_id in message.move_nodes {
            // Note that this has no impact on the `transient_references` because
            // we don't allow move of "locked nodes".
            from.take_node_internal(&node_id)
                .map_err(PassMessageError::TakeNodeError)?;
            to.owned_root_nodes.insert(node_id);
        }

        // Only allow move of `Global` and `DirectAccess` references
        for node_id in message.copy_global_references {
            if from.get_node_visibility(&node_id).is_global() {
                // Note that GLOBAL and DirectAccess references are mutually exclusive,
                // so okay to overwrite
                to.stable_references
                    .insert(node_id, StableReferenceType::Global);
            } else {
                return Err(PassMessageError::GlobalRefNotFound(node_id));
            }
        }

        for node_id in message.copy_direct_access_references {
            if from.get_node_visibility(&node_id).can_be_invoked(true) {
                to.stable_references
                    .insert(node_id, StableReferenceType::DirectAccess);
            } else {
                return Err(PassMessageError::DirectRefNotFound(node_id));
            }
        }

        for node_id in message.copy_to_stable_transient_references {
            if from.depth >= to.depth {
                panic!("Transient references only supported for downstream calls.");
            }

            if let Some(ref_origin) = from.get_node_visibility(&node_id).reference_origin(node_id) {
                to.transient_references
                    .entry(node_id.clone())
                    .or_insert(TransientReference {
                        ref_count: 0usize,
                        ref_origin,
                    })
                    .ref_count
                    .add_assign(1);

                if let ReferenceOrigin::Global(global_address) = ref_origin {
                    to.stable_references
                        .insert(global_address.into_node_id(), StableReferenceType::Global);
                }
            } else {
                return Err(PassMessageError::TransientRefNotFound(node_id));
            }
        }

        Ok(())
    }

    pub fn depth(&self) -> usize {
        self.depth
    }

    pub fn data(&self) -> &C {
        &self.call_frame_data
    }

    pub fn create_node<'f, S: SubstateStore, E>(
        &mut self,
        substate_io: &mut SubstateIO<S>,
        handler: &mut impl CallFrameEventHandler<C, L, E>,
        node_id: NodeId,
        node_substates: NodeSubstates,
    ) -> Result<(), CallbackError<CreateNodeError, E>> {
        // TODO: We need to protect transient blueprints from being globalized directly
        // into store. This isn't a problem for now since only native objects are allowed
        // to be transient.

        let destination_device = if node_id.is_global() {
            SubstateDevice::Store
        } else {
            SubstateDevice::Heap
        };

        for (_partition_number, module) in &node_substates {
            for (_substate_key, substate_value) in module {
                self.process_substate(substate_value, destination_device, None)
                    .map_err(|e| CallbackError::Error(CreateNodeError::ProcessSubstateError(e)))?;
            }
        }

        match destination_device {
            SubstateDevice::Store => {
                self.stable_references
                    .insert(node_id, StableReferenceType::Global);
            }
            SubstateDevice::Heap => {
                self.owned_root_nodes.insert(node_id);
            }
        }

        let mut handler = WrapperHandler {
            call_frame: self,
            handler,
            phantom: PhantomData::default(),
        };

        substate_io.create_node(&mut handler, node_id, node_substates, destination_device)?;

        Ok(())
    }

    /// Removes node from call frame and owned nodes will be possessed by this call frame.
    pub fn drop_node<S: SubstateStore>(
        &mut self,
        substate_io: &mut SubstateIO<S>,
        node_id: &NodeId,
    ) -> Result<NodeSubstates, DropNodeError> {
        self.take_node_internal(node_id)
            .map_err(DropNodeError::TakeNodeError)?;

        let node_substates = substate_io.drop_node(node_id)?;

        for (_, module) in &node_substates {
            for (_, substate_value) in module {
                //=============
                // Process own
                //=============
                for own in substate_value.owned_nodes() {
                    self.owned_root_nodes.insert(own.clone());
                }

                //====================
                // Process references
                //====================
                for reference in substate_value.references() {
                    if reference.is_global() {
                        // Expand stable references
                        // We keep all global references even if the owning substates are dropped.
                        // Revisit this if the reference model is changed.
                        self.stable_references
                            .insert(reference.clone(), StableReferenceType::Global);
                    }
                }
            }
        }

        Ok(node_substates)
    }

    pub fn move_partition<'f, S: SubstateStore, E>(
        &mut self,
        substate_io: &'f mut SubstateIO<S>,
        handler: &mut impl CallFrameEventHandler<C, L, E>,
        src_node_id: &NodeId,
        src_partition_number: PartitionNumber,
        dest_node_id: &NodeId,
        dest_partition_number: PartitionNumber,
    ) -> Result<(), CallbackError<MoveModuleError, E>> {
        // Check ownership (and visibility)
        if !self.owned_root_nodes.contains(src_node_id) {
            return Err(CallbackError::Error(MoveModuleError::NodeNotAvailable(
                src_node_id.clone(),
            )));
        }

        // Check visibility
        if !self.get_node_visibility(dest_node_id).is_visible() {
            return Err(CallbackError::Error(MoveModuleError::NodeNotAvailable(
                dest_node_id.clone(),
            )));
        }

        let mut handler = WrapperHandler {
            call_frame: self,
            handler,
            phantom: PhantomData::default(),
        };

        // Move
        substate_io.move_partition(
            &mut handler,
            src_node_id,
            src_partition_number,
            dest_node_id,
            dest_partition_number,
        )?;

        Ok(())
    }

    pub fn open_substate<
        S: SubstateStore,
        E,
        F: FnMut(&Self, &Heap, StoreAccess) -> Result<(), E>,
    >(
        &mut self,
        substate_io: &mut SubstateIO<S>,
        node_id: &NodeId,
        partition_num: PartitionNumber,
        substate_key: &SubstateKey,
        flags: LockFlags,
        on_store_access: &mut F,
        default: Option<fn() -> IndexedScryptoValue>,
        data: L,
    ) -> Result<(OpenSubstateHandle, usize), CallbackError<OpenSubstateError, E>> {
        let node_visibility = self.get_node_visibility(node_id);
        let ref_origin = if let Some(ref_origin) = node_visibility.reference_origin(node_id.clone())
        {
            ref_origin
        } else {
            return Err(CallbackError::Error(OpenSubstateError::NodeNotVisible(
                node_id.clone(),
            )));
        };

        let (global_lock_handle, substate_value, substate_location) = substate_io.open_substate(
            node_id,
            partition_num,
            substate_key,
            flags,
            &mut |heap, store_access| on_store_access(self, heap, store_access),
            default,
        )?;

        // Analyze owns and references in the substate
        let mut non_global_references = index_set_new(); // du-duplicated
        let mut owned_nodes = index_set_new();
        for node_id in substate_value.references() {
            if node_id.is_global() {
                // Again, safe to overwrite because Global and DirectAccess are exclusive.
                self.stable_references
                    .insert(node_id.clone(), StableReferenceType::Global);
            } else {
                non_global_references.insert(node_id.clone());
            }
        }
        for node_id in substate_value.owned_nodes() {
            if !owned_nodes.insert(node_id.clone()) {
                panic!("Duplicated own found in substate");
            }
        }

        // Expand transient reference set
        for reference in &non_global_references {
            self.transient_references
                .entry(reference.clone())
                .or_insert(TransientReference {
                    ref_count: 0usize,
                    ref_origin,
                })
                .ref_count
                .add_assign(1);
        }

        for own in &owned_nodes {
            self.transient_references
                .entry(own.clone())
                .or_insert(TransientReference {
                    ref_count: 0usize,
                    ref_origin,
                })
                .ref_count
                .add_assign(1);
        }

        // Issue lock handle
        let lock_handle = self.next_handle;
        self.open_substates.insert(
            lock_handle,
            OpenedSubstate {
                non_global_references,
                owned_nodes,
                ref_origin,
                global_lock_handle,
                location: substate_location,
                data,
            },
        );
        self.next_handle = self.next_handle + 1;

        Ok((lock_handle, substate_value.len()))
    }

    pub fn read_substate<'f, S: SubstateStore>(
        &mut self,
        substate_io: &'f mut SubstateIO<S>,
        lock_handle: OpenSubstateHandle,
    ) -> Result<&'f IndexedScryptoValue, ReadSubstateError> {
        let OpenedSubstate {
            global_lock_handle, ..
        } = self
            .open_substates
            .get(&lock_handle)
            .ok_or(ReadSubstateError::LockNotFound(lock_handle))?;

        let substate = substate_io.read_substate(*global_lock_handle);
        Ok(substate)
    }

    pub fn write_substate<'f, S: SubstateStore, E>(
        &mut self,
        substate_io: &'f mut SubstateIO<S>,
        handler: &mut impl CallFrameEventHandler<C, L, E>,
        lock_handle: OpenSubstateHandle,
        substate: IndexedScryptoValue,
    ) -> Result<(), CallbackError<WriteSubstateError, E>> {
        let mut opened_substate =
            self.open_substates
                .remove(&lock_handle)
                .ok_or(CallbackError::Error(WriteSubstateError::LockNotFound(
                    lock_handle,
                )))?;

        {
            let (new_owned_nodes, new_non_global_references) = self
                .process_substate(
                    &substate,
                    opened_substate.location,
                    Some((
                        &opened_substate.owned_nodes,
                        &opened_substate.non_global_references,
                    )),
                )
                .map_err(|e| CallbackError::Error(WriteSubstateError::ProcessSubstateError(e)))?;

            for new_owned_node in &new_owned_nodes {
                self.transient_references
                    .entry(new_owned_node.clone())
                    .or_insert(TransientReference {
                        ref_count: 0usize,
                        ref_origin: opened_substate.ref_origin,
                    })
                    .ref_count
                    .add_assign(1);
            }

            for new_non_global_reference in &new_non_global_references {
                self.transient_references
                    .entry(new_non_global_reference.clone())
                    .or_insert(TransientReference {
                        ref_count: 0usize,
                        ref_origin: opened_substate.ref_origin,
                    })
                    .ref_count
                    .add_assign(1);
            }

            opened_substate.owned_nodes.extend(new_owned_nodes);
            opened_substate
                .non_global_references
                .extend(new_non_global_references);
        }

        let mut handler = WrapperHandler {
            call_frame: self,
            handler,
            phantom: PhantomData::default(),
        };

        substate_io.write_substate(&mut handler, opened_substate.global_lock_handle, substate)?;

        self.open_substates.insert(lock_handle, opened_substate);

        Ok(())
    }

    pub fn close_substate<S: SubstateStore>(
        &mut self,
        substate_io: &mut SubstateIO<S>,
        lock_handle: OpenSubstateHandle,
    ) -> Result<(), CloseSubstateError> {
        let OpenedSubstate {
            global_lock_handle,
            owned_nodes,
            non_global_references,
            ..
        } = self
            .open_substates
            .remove(&lock_handle)
            .ok_or_else(|| CloseSubstateError::LockNotFound(lock_handle))?;

        substate_io.close_substate(global_lock_handle)?;

        // Shrink transient reference set
        for reference in non_global_references {
            let mut transient_ref = self.transient_references.remove(&reference).unwrap();
            if transient_ref.ref_count > 1 {
                transient_ref.ref_count -= 1;
                self.transient_references.insert(reference, transient_ref);
            }
        }
        for own in owned_nodes {
            let mut transient_ref = self.transient_references.remove(&own).unwrap();
            if transient_ref.ref_count > 1 {
                transient_ref.ref_count -= 1;
                self.transient_references.insert(own, transient_ref);
            }
        }

        Ok(())
    }

<<<<<<< HEAD
    pub fn get_handle_info(&self, lock_handle: OpenSubstateHandle) -> Option<L> {
        self.open_substates
=======
    pub fn get_lock_info(&self, lock_handle: LockHandle) -> Option<LockInfo<L>> {
        self.locks.get(&lock_handle).map(|substate_lock| LockInfo {
            node_id: substate_lock.node_id,
            partition_num: substate_lock.partition_num,
            substate_key: substate_lock.substate_key.clone(),
            flags: substate_lock.flags,
            data: substate_lock.data.clone(),
        })
    }

    pub fn read_substate<'f, S: SubstateStore, H: SubstateReadHandler<C, L>>(
        &mut self,
        heap: &'f Heap,
        store: &'f mut S,
        lock_handle: LockHandle,
        handler: &mut H,
    ) -> Result<&'f IndexedScryptoValue, CallbackError<ReadSubstateError, H::Error>> {
        let SubstateLock {
            node_id,
            partition_num,
            substate_key,
            store_handle,
            ..
        } = self.locks.get(&lock_handle).ok_or(CallbackError::Error(
            ReadSubstateError::LockNotFound(lock_handle),
        ))?;

        let value = if let Some(store_handle) = store_handle {
            let value = store.read_substate(*store_handle);

            handler
                .on_read_substate(self, heap, lock_handle, value, false)
                .map_err(|e| CallbackError::CallbackError(e))?;

            value
        } else {
            let value = heap
                .get_substate(node_id, *partition_num, substate_key)
                .expect("Substate missing in heap");

            handler
                .on_read_substate(self, heap, lock_handle, value, true)
                .map_err(|e| CallbackError::CallbackError(e))?;

            value
        };

        Ok(value)
    }

    pub fn write_substate<'f, S: SubstateStore>(
        &mut self,
        heap: &'f mut Heap,
        store: &'f mut S,
        lock_handle: LockHandle,
        substate: IndexedScryptoValue,
    ) -> Result<(), WriteSubstateError> {
        let SubstateLock {
            node_id,
            partition_num,
            substate_key,
            store_handle,
            flags,
            ..
        } = self
            .locks
>>>>>>> 574fe769
            .get(&lock_handle)
            .map(|substate_lock| substate_lock.data.clone())
    }

    pub fn add_global_reference(&mut self, address: GlobalAddress) {
        self.stable_references
            .insert(address.into_node_id(), StableReferenceType::Global);
    }

    pub fn add_direct_access_reference(&mut self, address: InternalAddress) {
        self.stable_references
            .insert(address.into_node_id(), StableReferenceType::DirectAccess);
    }

    //====================================================================================
    // Note that reference model isn't fully implemented for set/remove/scan/take APIs.
    // They're intended for internal use only and extra caution must be taken.
    //====================================================================================

    // Substate Virtualization does not apply to this call
    // Should this be prevented at this layer?
    pub fn set_substate<'f, S: SubstateStore, E, F: FnMut(StoreAccess) -> Result<(), E>>(
        &mut self,
        substate_io: &'f mut SubstateIO<S>,
        node_id: &NodeId,
        partition_num: PartitionNumber,
        key: SubstateKey,
        value: IndexedScryptoValue,
        on_store_access: &mut F,
    ) -> Result<(), CallbackError<CallFrameSetSubstateError, E>> {
        // Check node visibility
        if !self.get_node_visibility(node_id).is_visible() {
            return Err(CallbackError::Error(
                CallFrameSetSubstateError::NodeNotVisible(node_id.clone()),
            ));
        }

        substate_io.set_substate(node_id, partition_num, key, value, on_store_access)?;

        Ok(())
    }

    pub fn remove_substate<'f, S: SubstateStore, E, F: FnMut(StoreAccess) -> Result<(), E>>(
        &mut self,
        substate_io: &'f mut SubstateIO<S>,
        node_id: &NodeId,
        partition_num: PartitionNumber,
        key: &SubstateKey,
        on_store_access: &mut F,
    ) -> Result<Option<IndexedScryptoValue>, CallbackError<CallFrameRemoveSubstateError, E>> {
        // Check node visibility
        if !self.get_node_visibility(node_id).is_visible() {
            return Err(CallbackError::Error(
                CallFrameRemoveSubstateError::NodeNotVisible(node_id.clone()),
            ));
        }

        let removed = substate_io.remove_substate(node_id, partition_num, key, on_store_access)?;

        Ok(removed)
    }

    pub fn scan_keys<
        'f,
        K: SubstateKeyContent,
        S: SubstateStore,
        E,
        F: FnMut(StoreAccess) -> Result<(), E>,
    >(
        &mut self,
        substate_io: &'f mut SubstateIO<S>,
        node_id: &NodeId,
        partition_num: PartitionNumber,
        limit: u32,
        on_store_access: &mut F,
    ) -> Result<Vec<SubstateKey>, CallbackError<CallFrameScanKeysError, E>> {
        // Check node visibility
        if !self.get_node_visibility(node_id).is_visible() {
            return Err(CallbackError::Error(
                CallFrameScanKeysError::NodeNotVisible(node_id.clone()),
            ));
        }

        let keys =
            substate_io.scan_keys::<K, E, F>(node_id, partition_num, limit, on_store_access)?;

        Ok(keys)
    }

    pub fn drain_substates<
        'f,
        K: SubstateKeyContent,
        S: SubstateStore,
        E,
        F: FnMut(StoreAccess) -> Result<(), E>,
    >(
        &mut self,
        substate_io: &'f mut SubstateIO<S>,
        node_id: &NodeId,
        partition_num: PartitionNumber,
        limit: u32,
        on_store_access: &mut F,
    ) -> Result<
        Vec<(SubstateKey, IndexedScryptoValue)>,
        CallbackError<CallFrameDrainSubstatesError, E>,
    > {
        // Check node visibility
        if !self.get_node_visibility(node_id).is_visible() {
            return Err(CallbackError::Error(
                CallFrameDrainSubstatesError::NodeNotVisible(node_id.clone()),
            ));
        }

        let substates = substate_io.drain_substates::<K, E, F>(
            node_id,
            partition_num,
            limit,
            on_store_access,
        )?;

        for (_key, substate) in &substates {
            for reference in substate.references() {
                if reference.is_global() {
                    self.stable_references
                        .insert(reference.clone(), StableReferenceType::Global);
                } else {
                    return Err(CallbackError::Error(
                        CallFrameDrainSubstatesError::OwnedNodeNotSupported(reference.clone()),
                    ));
                }
            }
        }

        Ok(substates)
    }

    // Substate Virtualization does not apply to this call
    // Should this be prevented at this layer?
    pub fn scan_sorted<'f, S: SubstateStore, E, F: FnMut(StoreAccess) -> Result<(), E>>(
        &mut self,
        substate_io: &'f mut SubstateIO<S>,
        node_id: &NodeId,
        partition_num: PartitionNumber,
        count: u32,
        on_store_access: &mut F,
    ) -> Result<Vec<IndexedScryptoValue>, CallbackError<CallFrameScanSortedSubstatesError, E>> {
        // Check node visibility
        if !self.get_node_visibility(node_id).is_visible() {
            return Err(CallbackError::Error(
                CallFrameScanSortedSubstatesError::NodeNotVisible(node_id.clone()),
            ));
        }

        let substates = substate_io.scan_sorted(node_id, partition_num, count, on_store_access)?;

        for substate in &substates {
            for reference in substate.references() {
                if reference.is_global() {
                    self.stable_references
                        .insert(reference.clone(), StableReferenceType::Global);
                } else {
                    return Err(CallbackError::Error(
                        CallFrameScanSortedSubstatesError::OwnedNodeNotSupported(reference.clone()),
                    ));
                }
            }
        }

        Ok(substates)
    }

    pub fn close_all_substates<S: SubstateStore>(
        &mut self,
        substate_io: &mut SubstateIO<S>,
    ) -> Result<(), CloseSubstateError> {
        let lock_handles: Vec<OpenSubstateHandle> = self.open_substates.keys().cloned().collect();

        for lock_handle in lock_handles {
            self.close_substate(substate_io, lock_handle)?;
        }

        Ok(())
    }

    pub fn owned_nodes(&self) -> Vec<NodeId> {
        self.owned_root_nodes.clone().into_iter().collect()
    }

    pub fn get_node_visibility(&self, node_id: &NodeId) -> NodeVisibility {
        let mut visibilities = BTreeSet::<Visibility>::new();

        // Stable references
        if let Some(reference_type) = self.stable_references.get(node_id) {
            visibilities.insert(Visibility::StableReference(reference_type.clone()));
        }
        if ALWAYS_VISIBLE_GLOBAL_NODES.contains(node_id) {
            visibilities.insert(Visibility::StableReference(StableReferenceType::Global));
        }

        // Frame owned nodes
        if self.owned_root_nodes.contains(node_id) {
            visibilities.insert(Visibility::FrameOwned);
        }

        // Borrowed from substate loading
        if let Some(transient_ref) = self.transient_references.get(node_id) {
            visibilities.insert(Visibility::Borrowed(transient_ref.ref_origin));
        }

        NodeVisibility(visibilities)
    }

    fn process_substate(
        &mut self,
        updated_substate: &IndexedScryptoValue,
        device: SubstateDevice,
        prev: Option<(&IndexSet<NodeId>, &IndexSet<NodeId>)>,
    ) -> Result<(IndexSet<NodeId>, IndexSet<NodeId>), ProcessSubstateError> {
        // Process owned nodes
        let new_owned_nodes = {
            let mut new_owned_nodes: IndexSet<NodeId> = index_set_new();
            let mut updated_owned_nodes: IndexSet<NodeId> = index_set_new();
            for own in updated_substate.owned_nodes() {
                let node_is_new = if let Some((old_owned_nodes, _)) = prev {
                    !old_owned_nodes.contains(own)
                } else {
                    true
                };

                if node_is_new {
                    // Node no longer owned by frame
                    self.take_node_internal(own)
                        .map_err(ProcessSubstateError::TakeNodeError)?;
                    new_owned_nodes.insert(*own);
                }
                updated_owned_nodes.insert(*own);
            }

            if let Some((old_owned_nodes, _)) = prev {
                for own in old_owned_nodes {
                    if !updated_owned_nodes.contains(own) {
                        // Node detached
                        if device.eq(&SubstateDevice::Store) {
                            return Err(ProcessSubstateError::CantDropNodeInStore(own.clone()));
                        }
                        // Owned nodes discarded by the substate go back to the call frame,
                        // and must be explicitly dropped.
                        self.owned_root_nodes.insert(own.clone());
                    }
                }
            }

            new_owned_nodes
        };

        //====================
        // Process references
        //====================
        let new_non_global_references = {
            let mut updated_references: IndexSet<NodeId> = index_set_new();
            let mut new_non_global_references: IndexSet<NodeId> = index_set_new();
            for node_id in updated_substate.references() {
                // Deduplicate
                updated_references.insert(node_id.clone());
            }

            for reference in &updated_references {
                let reference_is_new = if let Some((_, old_references)) = &prev {
                    !old_references.contains(reference)
                } else {
                    true
                };

                if reference_is_new {
                    // handle added references
                    if !self
                        .get_node_visibility(reference)
                        .can_be_referenced_in_substate()
                    {
                        return Err(ProcessSubstateError::RefNotFound(reference.clone()));
                    }

                    if !reference.is_global() {
                        new_non_global_references.insert(reference.clone());
                    }
                }
            }

            new_non_global_references
        };

        Ok((new_owned_nodes, new_non_global_references))
    }

    fn take_node_internal(&mut self, node_id: &NodeId) -> Result<(), TakeNodeError> {
        if self.owned_root_nodes.remove(node_id) {
            Ok(())
        } else {
            Err(TakeNodeError::OwnNotFound(node_id.clone()))
        }
    }
}<|MERGE_RESOLUTION|>--- conflicted
+++ resolved
@@ -1,5 +1,7 @@
 use crate::kernel::kernel_callback_api::CallFrameReferences;
-use crate::kernel::substate_io::{SubstateDevice, SubstateIO, SubstateIOHandler};
+use crate::kernel::substate_io::{
+    SubstateDevice, SubstateIO, SubstateIOHandler, SubstateReadHandler,
+};
 use crate::track::interface::{
     CallbackError, NodeSubstates, StoreAccess, SubstateStore, TrackGetSubstateError,
 };
@@ -198,7 +200,19 @@
     ) -> Result<(), E>;
 }
 
-<<<<<<< HEAD
+pub trait CallFrameSubstateReadHandler<C, L> {
+    type Error;
+
+    fn on_read_substate(
+        &mut self,
+        current_frame: &CallFrame<C, L>,
+        heap: &Heap,
+        handle: OpenSubstateHandle,
+        value: &IndexedScryptoValue,
+        device: SubstateDevice,
+    ) -> Result<(), Self::Error>;
+}
+
 struct WrapperHandler<'g, C, L, E, H: CallFrameEventHandler<C, L, E>> {
     handler: &'g mut H,
     call_frame: &'g CallFrame<C, L>,
@@ -216,19 +230,28 @@
         self.handler
             .on_store_access(self.call_frame, heap, store_access)
     }
-=======
-pub trait SubstateReadHandler<C, L> {
-    type Error;
+}
+
+struct WrapperHandler2<'g, C, L, H: CallFrameSubstateReadHandler<C, L>> {
+    handler: &'g mut H,
+    call_frame: &'g CallFrame<C, L>,
+    handle: OpenSubstateHandle,
+}
+
+impl<'g, C, L, H: CallFrameSubstateReadHandler<C, L>> SubstateReadHandler
+    for WrapperHandler2<'g, C, L, H>
+{
+    type Error = H::Error;
 
     fn on_read_substate(
         &mut self,
-        current_frame: &CallFrame<C, L>,
         heap: &Heap,
-        handle: LockHandle,
         value: &IndexedScryptoValue,
-        is_from_heap: bool,
-    ) -> Result<(), Self::Error>;
->>>>>>> 574fe769
+        location: SubstateDevice,
+    ) -> Result<(), Self::Error> {
+        self.handler
+            .on_read_substate(self.call_frame, heap, self.handle, value, location)
+    }
 }
 
 /// A call frame is the basic unit that forms a transaction call stack, which keeps track of the
@@ -710,19 +733,31 @@
         Ok((lock_handle, substate_value.len()))
     }
 
-    pub fn read_substate<'f, S: SubstateStore>(
+    pub fn read_substate<'f, S: SubstateStore, H: CallFrameSubstateReadHandler<C, L>>(
         &mut self,
         substate_io: &'f mut SubstateIO<S>,
         lock_handle: OpenSubstateHandle,
-    ) -> Result<&'f IndexedScryptoValue, ReadSubstateError> {
+        handler: &mut H,
+    ) -> Result<&'f IndexedScryptoValue, CallbackError<ReadSubstateError, H::Error>> {
         let OpenedSubstate {
             global_lock_handle, ..
         } = self
             .open_substates
             .get(&lock_handle)
-            .ok_or(ReadSubstateError::LockNotFound(lock_handle))?;
-
-        let substate = substate_io.read_substate(*global_lock_handle);
+            .ok_or(CallbackError::Error(ReadSubstateError::LockNotFound(
+                lock_handle,
+            )))?;
+
+        let mut handler = WrapperHandler2 {
+            call_frame: self,
+            handler,
+            handle: *global_lock_handle,
+        };
+
+        let substate = substate_io
+            .read_substate(*global_lock_handle, &mut handler)
+            .map_err(|e| CallbackError::CallbackError(e))?;
+
         Ok(substate)
     }
 
@@ -829,77 +864,8 @@
         Ok(())
     }
 
-<<<<<<< HEAD
     pub fn get_handle_info(&self, lock_handle: OpenSubstateHandle) -> Option<L> {
         self.open_substates
-=======
-    pub fn get_lock_info(&self, lock_handle: LockHandle) -> Option<LockInfo<L>> {
-        self.locks.get(&lock_handle).map(|substate_lock| LockInfo {
-            node_id: substate_lock.node_id,
-            partition_num: substate_lock.partition_num,
-            substate_key: substate_lock.substate_key.clone(),
-            flags: substate_lock.flags,
-            data: substate_lock.data.clone(),
-        })
-    }
-
-    pub fn read_substate<'f, S: SubstateStore, H: SubstateReadHandler<C, L>>(
-        &mut self,
-        heap: &'f Heap,
-        store: &'f mut S,
-        lock_handle: LockHandle,
-        handler: &mut H,
-    ) -> Result<&'f IndexedScryptoValue, CallbackError<ReadSubstateError, H::Error>> {
-        let SubstateLock {
-            node_id,
-            partition_num,
-            substate_key,
-            store_handle,
-            ..
-        } = self.locks.get(&lock_handle).ok_or(CallbackError::Error(
-            ReadSubstateError::LockNotFound(lock_handle),
-        ))?;
-
-        let value = if let Some(store_handle) = store_handle {
-            let value = store.read_substate(*store_handle);
-
-            handler
-                .on_read_substate(self, heap, lock_handle, value, false)
-                .map_err(|e| CallbackError::CallbackError(e))?;
-
-            value
-        } else {
-            let value = heap
-                .get_substate(node_id, *partition_num, substate_key)
-                .expect("Substate missing in heap");
-
-            handler
-                .on_read_substate(self, heap, lock_handle, value, true)
-                .map_err(|e| CallbackError::CallbackError(e))?;
-
-            value
-        };
-
-        Ok(value)
-    }
-
-    pub fn write_substate<'f, S: SubstateStore>(
-        &mut self,
-        heap: &'f mut Heap,
-        store: &'f mut S,
-        lock_handle: LockHandle,
-        substate: IndexedScryptoValue,
-    ) -> Result<(), WriteSubstateError> {
-        let SubstateLock {
-            node_id,
-            partition_num,
-            substate_key,
-            store_handle,
-            flags,
-            ..
-        } = self
-            .locks
->>>>>>> 574fe769
             .get(&lock_handle)
             .map(|substate_lock| substate_lock.data.clone())
     }
