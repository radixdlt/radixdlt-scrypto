--- conflicted
+++ resolved
@@ -185,7 +185,6 @@
                     },
                 ..
             })
-<<<<<<< HEAD
             | Actor::Function {
                 blueprint_id: blueprint,
                 ..
@@ -194,12 +193,7 @@
                 blueprint_id: blueprint,
                 ..
             } => blueprint,
-            Actor::Root => panic!("Unexpected call"), // TODO: Should we just mock this?
-=======
-            | Actor::Function { blueprint, .. }
-            | Actor::VirtualLazyLoad { blueprint, .. } => blueprint,
             Actor::Root => panic!("Unexpected call"), // FIXME: have the right interface
->>>>>>> bc0aff84
         }
     }
 
@@ -229,7 +223,6 @@
                     },
                 ..
             }) => blueprint,
-<<<<<<< HEAD
             Actor::Function {
                 blueprint_id: blueprint,
                 ..
@@ -238,12 +231,7 @@
                 blueprint_id: blueprint,
                 ..
             } => blueprint,
-            Actor::Root => return &PACKAGE_PACKAGE, // TODO: Should we mock this with something better?
-=======
-            Actor::Function { blueprint, .. } => blueprint,
-            Actor::VirtualLazyLoad { blueprint, .. } => blueprint,
             Actor::Root => return &PACKAGE_PACKAGE, // FIXME: have the right interface
->>>>>>> bc0aff84
         };
 
         &blueprint.package_address
@@ -259,7 +247,6 @@
                     },
                 ..
             })
-<<<<<<< HEAD
             | Actor::Function {
                 blueprint_id: blueprint,
                 ..
@@ -268,12 +255,7 @@
                 blueprint_id: blueprint,
                 ..
             } => blueprint.blueprint_name.as_str(),
-            Actor::Root => panic!("Unexpected call"), // TODO: Should we just mock this?
-=======
-            | Actor::Function { blueprint, .. }
-            | Actor::VirtualLazyLoad { blueprint, .. } => blueprint.blueprint_name.as_str(),
             Actor::Root => panic!("Unexpected call"), // FIXME: have the right interface
->>>>>>> bc0aff84
         }
     }
 
