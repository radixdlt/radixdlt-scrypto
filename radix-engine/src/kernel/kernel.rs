--- conflicted
+++ resolved
@@ -200,8 +200,7 @@
     callback: &'g mut M,
 }
 
-<<<<<<< HEAD
-=======
+/*
 impl<'g, M, S> Kernel<'g, M, S>
 where
     M: KernelCallbackObject,
@@ -310,8 +309,8 @@
         Ok(output)
     }
 }
-
->>>>>>> d2bf46a6
+ */
+
 impl<'g, M, S> KernelNodeApi for Kernel<'g, M, S>
 where
     M: KernelCallbackObject,
@@ -909,7 +908,7 @@
             let parent = self.prev_frame_stack.last_mut().unwrap();
 
             // Move resource
-            CallFrame::pass_message(&mut self.current_frame, parent, message)
+            CallFrame::pass_message(&mut self.current_frame, parent, message.clone())
                 .map_err(CallFrameError::PassMessageError)
                 .map_err(KernelError::CallFrameError)?;
 
@@ -932,7 +931,7 @@
 
             let dropped_frame = core::mem::replace(&mut self.current_frame, parent);
 
-            M::after_pop_frame(self, dropped_frame.data())?;
+            M::after_pop_frame(dropped_frame.data(), &message, self)?;
         }
 
         M::after_invoke(output.len(), self)?;
