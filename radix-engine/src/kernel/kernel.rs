use super::actor::Actor;
use super::call_frame::{CallFrame, NodeVisibility, OpenSubstateError};
use super::heap::Heap;
use super::id_allocator::IdAllocator;
use super::kernel_api::{
    KernelApi, KernelInternalApi, KernelInvokeApi, KernelNodeApi, KernelSubstateApi,
};
use crate::blueprints::resource::*;
use crate::blueprints::transaction_processor::TransactionProcessorRunInputEfficientEncodable;
use crate::errors::RuntimeError;
use crate::errors::*;
use crate::kernel::call_frame::{CallFrameEventHandler, CallFrameMessage, SubstateReadHandler};
use crate::kernel::kernel_api::{KernelInvocation, SystemState};
use crate::kernel::kernel_callback_api::{
    CloseSubstateEvent, CreateNodeEvent, DrainSubstatesEvent, DropNodeEvent, KernelCallbackObject,
    MoveModuleEvent, OpenSubstateEvent, ReadSubstateEvent, RemoveSubstateEvent, ScanKeysEvent,
    ScanSortedSubstatesEvent, SetSubstateEvent, WriteSubstateEvent,
};
use crate::kernel::substate_io::SubstateIO;
use crate::kernel::substate_locks::SubstateLocks;
use crate::system::node_modules::type_info::TypeInfoSubstate;
use crate::system::system::{FieldSubstate, SystemService};
use crate::system::system_callback::SystemConfig;
use crate::system::system_callback_api::SystemCallbackObject;
use crate::system::system_modules::execution_trace::{BucketSnapshot, ProofSnapshot};
use crate::track::interface::{
    CallbackError, NodeSubstates, StoreAccess, SubstateStore, TrackGetSubstateError,
};
use crate::types::*;
use radix_engine_interface::api::field_api::LockFlags;
use radix_engine_interface::api::ClientBlueprintApi;
use radix_engine_interface::blueprints::resource::*;
use radix_engine_interface::blueprints::transaction_processor::{
    TRANSACTION_PROCESSOR_BLUEPRINT, TRANSACTION_PROCESSOR_RUN_IDENT,
};
use radix_engine_store_interface::db_key_mapper::SubstateKeyContent;
use resources_tracker_macro::trace_resources;
use sbor::rust::mem;
use transaction::prelude::PreAllocatedAddress;

/// Organizes the radix engine stack to make a function entrypoint available for execution
pub struct KernelBoot<'g, V: SystemCallbackObject, S: SubstateStore> {
    pub id_allocator: &'g mut IdAllocator,
    pub callback: &'g mut SystemConfig<V>,
    pub store: &'g mut S,
}

impl<'g, 'h, V: SystemCallbackObject, S: SubstateStore> KernelBoot<'g, V, S> {
    pub fn create_kernel_for_test_only(&mut self) -> Kernel<SystemConfig<V>, S> {
        Kernel {
            substate_io: SubstateIO {
                heap: Heap::new(),
                store: self.store,
                substate_locks: SubstateLocks::new(),
            },
            id_allocator: self.id_allocator,
            current_frame: CallFrame::new_root(Actor::Root),
            prev_frame_stack: vec![],
            callback: self.callback,
        }
    }

    /// Executes a transaction
    pub fn call_transaction_processor<'a>(
        self,
        manifest_encoded_instructions: &'a [u8],
        pre_allocated_addresses: &'a Vec<PreAllocatedAddress>,
        references: &'a IndexSet<Reference>,
        blobs: &'a IndexMap<Hash, Vec<u8>>,
    ) -> Result<Vec<u8>, RuntimeError> {
        #[cfg(feature = "resource_tracker")]
        radix_engine_profiling::QEMU_PLUGIN_CALIBRATOR.with(|v| {
            v.borrow_mut();
        });

        let mut kernel = Kernel {
            substate_io: SubstateIO {
                heap: Heap::new(),
                store: self.store,
                substate_locks: SubstateLocks::new(),
            },
            id_allocator: self.id_allocator,
            current_frame: CallFrame::new_root(Actor::Root),
            prev_frame_stack: vec![],
            callback: self.callback,
        };

        SystemConfig::on_init(&mut kernel)?;

        // Reference management
        for reference in references.iter() {
            let node_id = &reference.0;
            if node_id.is_global_virtual() {
                // For virtual accounts, create a reference directly
                kernel
                    .current_frame
                    .add_global_reference(GlobalAddress::new_or_panic(node_id.clone().into()));
                continue;
            }

            if kernel
                .current_frame
                .get_node_visibility(node_id)
                .can_be_invoked(false)
            {
                continue;
            }

            // We have a reference to a node which can't be invoked - so it must be a direct access,
            // let's validate it as such

            let substate_ref = kernel
                .substate_io
                .store
                .get_substate(
                    node_id,
                    TYPE_INFO_FIELD_PARTITION,
                    &TypeInfoField::TypeInfo.into(),
                    &mut |_| -> Result<(), ()> { Ok(()) },
                )
                .map_err(|_| KernelError::InvalidReference(*node_id))?;
            let type_substate: TypeInfoSubstate = substate_ref.as_typed().unwrap();
            match type_substate {
                TypeInfoSubstate::Object(ObjectInfo {
                    blueprint_info: BlueprintInfo { blueprint_id, .. },
                    global,
                    ..
                }) => {
                    if global {
                        kernel
                            .current_frame
                            .add_global_reference(GlobalAddress::new_or_panic(
                                node_id.clone().into(),
                            ));
                    } else if blueprint_id.package_address.eq(&RESOURCE_PACKAGE)
                        && (blueprint_id.blueprint_name.eq(FUNGIBLE_VAULT_BLUEPRINT)
                            || blueprint_id.blueprint_name.eq(NON_FUNGIBLE_VAULT_BLUEPRINT))
                    {
                        kernel.current_frame.add_direct_access_reference(
                            InternalAddress::new_or_panic(node_id.clone().into()),
                        );
                    } else {
                        return Err(RuntimeError::KernelError(KernelError::InvalidDirectAccess));
                    }
                }
                _ => {
                    return Err(RuntimeError::KernelError(KernelError::InvalidDirectAccess));
                }
            }
        }

        // Allocate global addresses
        let mut global_address_reservations = Vec::new();
        for PreAllocatedAddress {
            blueprint_id,
            address,
        } in pre_allocated_addresses
        {
            let mut system = SystemService::new(&mut kernel);
            let global_address_reservation =
                system.prepare_global_address(blueprint_id.clone(), address.clone())?;
            global_address_reservations.push(global_address_reservation);
        }

        // Call TX processor
        let mut system = SystemService::new(&mut kernel);
        let rtn = system.call_function(
            TRANSACTION_PROCESSOR_PACKAGE,
            TRANSACTION_PROCESSOR_BLUEPRINT,
            TRANSACTION_PROCESSOR_RUN_IDENT,
            scrypto_encode(&TransactionProcessorRunInputEfficientEncodable {
                manifest_encoded_instructions,
                global_address_reservations,
                references,
                blobs,
            })
            .unwrap(),
        )?;

        // Sanity check call frame
        assert!(kernel.prev_frame_stack.is_empty());

        SystemConfig::on_teardown(&mut kernel)?;

        Ok(rtn)
    }
}

pub struct Kernel<
    'g, // Lifetime of values outliving all frames
    M,  // Upstream System layer
    S,  // Substate store
> where
    M: KernelCallbackObject,
    S: SubstateStore,
{
    /// Stack
    current_frame: CallFrame<M::CallFrameData, M::LockData>,
    // This stack could potentially be removed and just use the native stack
    // but keeping this call_frames stack may potentially prove useful if implementing
    // execution pause and/or for better debuggability
    prev_frame_stack: Vec<CallFrame<M::CallFrameData, M::LockData>>,

    substate_io: SubstateIO<'g, S>,

    /// ID allocator
    id_allocator: &'g mut IdAllocator,

    /// Upper system layer
    callback: &'g mut M,
}

struct KernelHandler<
    'a,
    M: KernelCallbackObject,
    F: FnMut(&mut KernelReadOnly<M>, StoreAccess) -> Result<(), RuntimeError>,
> {
    callback: &'a mut M,
    prev_frame: Option<&'a CallFrame<M::CallFrameData, M::LockData>>,
    on_store_access: F,
}

impl<
        M: KernelCallbackObject,
        F: FnMut(&mut KernelReadOnly<M>, StoreAccess) -> Result<(), RuntimeError>,
    > CallFrameEventHandler<M::CallFrameData, M::LockData, RuntimeError>
    for KernelHandler<'_, M, F>
{
    fn on_persist_node(&mut self, heap: &Heap, node_id: &NodeId) -> Result<(), RuntimeError> {
        self.callback.on_persist_node(heap, node_id)
    }

    fn on_store_access(
        &mut self,
        current_frame: &CallFrame<M::CallFrameData, M::LockData>,
        heap: &Heap,
        store_access: StoreAccess,
    ) -> Result<(), RuntimeError> {
        let mut read_only = KernelReadOnly {
            current_frame,
            prev_frame: self.prev_frame,
            heap,
            callback: self.callback,
        };

        (self.on_store_access)(&mut read_only, store_access)
    }
}

impl<
        M: KernelCallbackObject,
        F: FnMut(&mut KernelReadOnly<M>, StoreAccess) -> Result<(), RuntimeError>,
    > SubstateReadHandler<M::CallFrameData, M::LockData> for KernelHandler<'_, M, F>
{
    type Error = RuntimeError;
    fn on_read_substate(
        &mut self,
        current_frame: &CallFrame<M::CallFrameData, M::LockData>,
        heap: &Heap,
        handle: LockHandle,
        value: &IndexedScryptoValue,
        is_from_heap: bool,
    ) -> Result<(), Self::Error> {
        let mut read_only = KernelReadOnly {
            current_frame,
            prev_frame: self.prev_frame,
            heap,
            callback: self.callback,
        };

        M::on_read_substate(
            &mut read_only,
            ReadSubstateEvent::OnRead {
                handle,
                value,
                read_from_heap: is_from_heap,
            },
        )
    }
}

macro_rules! as_read_only {
    ($kernel:expr) => {{
        KernelReadOnly {
            current_frame: &$kernel.current_frame,
            prev_frame: $kernel.prev_frame_stack.last(),
            heap: &$kernel.substate_io.heap,
            callback: $kernel.callback,
        }
    }};
}

impl<'g, M, S> KernelNodeApi for Kernel<'g, M, S>
where
    M: KernelCallbackObject,
    S: SubstateStore,
{
    #[trace_resources(log=entity_type)]
    fn kernel_allocate_node_id(&mut self, entity_type: EntityType) -> Result<NodeId, RuntimeError> {
        M::on_allocate_node_id(entity_type, self)?;

        self.id_allocator.allocate_node_id(entity_type)
    }

    #[trace_resources(log=node_id.entity_type())]
    fn kernel_create_node(
        &mut self,
        node_id: NodeId,
        node_substates: NodeSubstates,
    ) -> Result<(), RuntimeError> {
        let mut read_only = as_read_only!(self);
        M::on_create_node(
            &mut read_only,
            CreateNodeEvent::Start(&node_id, &node_substates),
        )?;

        let mut handler = KernelHandler {
            callback: self.callback,
            prev_frame: self.prev_frame_stack.last(),
            on_store_access: |api, store_access| {
                M::on_create_node(api, CreateNodeEvent::StoreAccess(&store_access))
            },
        };

        self.current_frame
            .create_node(&mut self.substate_io, &mut handler, node_id, node_substates)
            .map_err(|e| match e {
                CallbackError::Error(e) => RuntimeError::KernelError(KernelError::CallFrameError(
                    CallFrameError::CreateNodeError(e),
                )),
                CallbackError::CallbackError(e) => e,
            })?;

        let mut read_only = as_read_only!(self);
        M::on_create_node(&mut read_only, CreateNodeEvent::End(&node_id))?;

        Ok(())
    }

    #[trace_resources(log=node_id.entity_type())]
    fn kernel_drop_node(&mut self, node_id: &NodeId) -> Result<NodeSubstates, RuntimeError> {
        let mut read_only = as_read_only!(self);
        M::on_drop_node(&mut read_only, DropNodeEvent::Start(node_id))?;

        M::on_drop_node_mut(node_id, self)?;
        let node_substates = self
            .current_frame
            .drop_node(&mut self.substate_io, node_id)
            .map_err(CallFrameError::DropNodeError)
            .map_err(KernelError::CallFrameError)?;

        let mut read_only = as_read_only!(self);
        M::on_drop_node(&mut read_only, DropNodeEvent::End(node_id, &node_substates))?;

        Ok(node_substates)
    }

    #[trace_resources]
    fn kernel_move_partition(
        &mut self,
        src_node_id: &NodeId,
        src_partition_number: PartitionNumber,
        dest_node_id: &NodeId,
        dest_partition_number: PartitionNumber,
    ) -> Result<(), RuntimeError> {
        let mut handler = KernelHandler {
            callback: self.callback,
            prev_frame: self.prev_frame_stack.last(),
            on_store_access: |api, store_access| {
                M::on_move_module(api, MoveModuleEvent::StoreAccess(&store_access))
            },
        };

        self.current_frame
            .move_partition(
                &mut self.substate_io,
                &mut handler,
                src_node_id,
                src_partition_number,
                dest_node_id,
                dest_partition_number,
            )
            .map_err(|e| match e {
                CallbackError::Error(e) => RuntimeError::KernelError(KernelError::CallFrameError(
                    CallFrameError::MoveModuleError(e),
                )),
                CallbackError::CallbackError(e) => e,
            })?;

        Ok(())
    }
}

// TODO: Remove
impl<'g, M, S> KernelInternalApi<M> for Kernel<'g, M, S>
where
    M: KernelCallbackObject,
    S: SubstateStore,
{
    fn kernel_get_node_visibility(&self, node_id: &NodeId) -> NodeVisibility {
        self.current_frame.get_node_visibility(node_id)
    }

    fn kernel_get_current_depth(&self) -> usize {
        self.current_frame.depth()
    }

    fn kernel_get_system_state(&mut self) -> SystemState<'_, M> {
        let caller_actor = match self.prev_frame_stack.last() {
            Some(call_frame) => call_frame.data(),
            None => {
                // This will only occur on initialization
                self.current_frame.data()
            }
        };
        SystemState {
            system: &mut self.callback,
            current_call_frame: self.current_frame.data(),
            caller_call_frame: caller_actor,
        }
    }

    fn kernel_read_bucket(&mut self, bucket_id: &NodeId) -> Option<BucketSnapshot> {
        let mut read_only = as_read_only!(self);
        read_only.kernel_read_bucket(bucket_id)
    }

    fn kernel_read_proof(&mut self, proof_id: &NodeId) -> Option<ProofSnapshot> {
        let mut read_only = as_read_only!(self);
        read_only.kernel_read_proof(proof_id)
    }
}

struct KernelReadOnly<'g, M>
where
    M: KernelCallbackObject,
{
    current_frame: &'g CallFrame<M::CallFrameData, M::LockData>,
    prev_frame: Option<&'g CallFrame<M::CallFrameData, M::LockData>>,
    heap: &'g Heap,
    callback: &'g mut M,
}

impl<'g, M> KernelInternalApi<M> for KernelReadOnly<'g, M>
where
    M: KernelCallbackObject,
{
    fn kernel_get_node_visibility(&self, node_id: &NodeId) -> NodeVisibility {
        self.current_frame.get_node_visibility(node_id)
    }

    fn kernel_get_current_depth(&self) -> usize {
        self.current_frame.depth()
    }

    fn kernel_get_system_state(&mut self) -> SystemState<'_, M> {
        let caller_call_frame = match self.prev_frame {
            Some(call_frame) => call_frame.data(),
            None => {
                // This will only occur on initialization
                self.current_frame.data()
            }
        };
        SystemState {
            system: self.callback,
            current_call_frame: self.current_frame.data(),
            caller_call_frame,
        }
    }

    fn kernel_read_bucket(&mut self, bucket_id: &NodeId) -> Option<BucketSnapshot> {
        let (is_fungible_bucket, resource_address) = if let Some(substate) = self.heap.get_substate(
            &bucket_id,
            TYPE_INFO_FIELD_PARTITION,
            &TypeInfoField::TypeInfo.into(),
        ) {
            let type_info: TypeInfoSubstate = substate.as_typed().unwrap();
            match type_info {
                TypeInfoSubstate::Object(info)
                    if info.blueprint_info.blueprint_id.package_address == RESOURCE_PACKAGE
                        && (info.blueprint_info.blueprint_id.blueprint_name
                            == FUNGIBLE_BUCKET_BLUEPRINT
                            || info.blueprint_info.blueprint_id.blueprint_name
                                == NON_FUNGIBLE_BUCKET_BLUEPRINT) =>
                {
                    let is_fungible = info
                        .blueprint_info
                        .blueprint_id
                        .blueprint_name
                        .eq(FUNGIBLE_BUCKET_BLUEPRINT);
                    let parent = info.get_outer_object();
                    let resource_address: ResourceAddress =
                        ResourceAddress::new_or_panic(parent.as_ref().clone().try_into().unwrap());
                    (is_fungible, resource_address)
                }
                _ => {
                    return None;
                }
            }
        } else {
            return None;
        };

        if is_fungible_bucket {
            let substate = self
                .heap
                .get_substate(
                    bucket_id,
                    MAIN_BASE_PARTITION,
                    &FungibleBucketField::Liquid.into(),
                )
                .unwrap();
            let liquid: FieldSubstate<LiquidFungibleResource> = substate.as_typed().unwrap();

            Some(BucketSnapshot::Fungible {
                resource_address,
                liquid: liquid.value.0.amount(),
            })
        } else {
            let substate = self
                .heap
                .get_substate(
                    bucket_id,
                    MAIN_BASE_PARTITION,
                    &NonFungibleBucketField::Liquid.into(),
                )
                .unwrap();
            let liquid: FieldSubstate<LiquidNonFungibleResource> = substate.as_typed().unwrap();

            Some(BucketSnapshot::NonFungible {
                resource_address,
                liquid: liquid.value.0.ids().clone(),
            })
        }
    }

    fn kernel_read_proof(&mut self, proof_id: &NodeId) -> Option<ProofSnapshot> {
        let is_fungible = if let Some(substate) = self.heap.get_substate(
            &proof_id,
            TYPE_INFO_FIELD_PARTITION,
            &TypeInfoField::TypeInfo.into(),
        ) {
            let type_info: TypeInfoSubstate = substate.as_typed().unwrap();
            match type_info {
                TypeInfoSubstate::Object(ObjectInfo {
                    blueprint_info: BlueprintInfo { blueprint_id, .. },
                    ..
                }) if blueprint_id.package_address == RESOURCE_PACKAGE
                    && (blueprint_id.blueprint_name == NON_FUNGIBLE_PROOF_BLUEPRINT
                        || blueprint_id.blueprint_name == FUNGIBLE_PROOF_BLUEPRINT) =>
                {
                    blueprint_id.blueprint_name.eq(FUNGIBLE_PROOF_BLUEPRINT)
                }
                _ => {
                    return None;
                }
            }
        } else {
            return None;
        };

        if is_fungible {
            let substate = self
                .heap
                .get_substate(
                    proof_id,
                    TYPE_INFO_FIELD_PARTITION,
                    &TypeInfoField::TypeInfo.into(),
                )
                .unwrap();
            let info: TypeInfoSubstate = substate.as_typed().unwrap();
            let resource_address =
                ResourceAddress::new_or_panic(info.outer_object().unwrap().into());

            let substate = self
                .heap
                .get_substate(
                    proof_id,
                    MAIN_BASE_PARTITION,
                    &FungibleProofField::ProofRefs.into(),
                )
                .unwrap();
            let proof: FieldSubstate<FungibleProofSubstate> = substate.as_typed().unwrap();

            Some(ProofSnapshot::Fungible {
                resource_address,
                total_locked: proof.value.0.amount(),
            })
        } else {
            let substate = self
                .heap
                .get_substate(
                    proof_id,
                    TYPE_INFO_FIELD_PARTITION,
                    &TypeInfoField::TypeInfo.into(),
                )
                .unwrap();
            let info: TypeInfoSubstate = substate.as_typed().unwrap();
            let resource_address =
                ResourceAddress::new_or_panic(info.outer_object().unwrap().into());

            let substate = self
                .heap
                .get_substate(
                    proof_id,
                    MAIN_BASE_PARTITION,
                    &NonFungibleProofField::ProofRefs.into(),
                )
                .unwrap();
            let proof: FieldSubstate<NonFungibleProofSubstate> = substate.as_typed().unwrap();

            Some(ProofSnapshot::NonFungible {
                resource_address,
                total_locked: proof.value.0.non_fungible_local_ids().clone(),
            })
        }
    }
}

impl<'g, M, S> KernelSubstateApi<M::LockData> for Kernel<'g, M, S>
where
    M: KernelCallbackObject,
    S: SubstateStore,
{
    #[trace_resources(log=node_id.entity_type())]
    fn kernel_open_substate_with_default(
        &mut self,
        node_id: &NodeId,
        partition_num: PartitionNumber,
        substate_key: &SubstateKey,
        flags: LockFlags,
        default: Option<fn() -> IndexedScryptoValue>,
        data: M::LockData,
    ) -> Result<OpenSubstateHandle, RuntimeError> {
        let mut read_only = as_read_only!(self);
        M::on_open_substate(
            &mut read_only,
            OpenSubstateEvent::Start {
                node_id: &node_id,
                partition_num: &partition_num,
                substate_key,
                flags: &flags,
            },
        )?;

        let maybe_lock_handle = self.current_frame.open_substate(
            &mut self.substate_io,
            node_id,
            partition_num,
            substate_key,
            flags,
            &mut |current_frame, heap, store_access| {
                let mut read_only = KernelReadOnly {
                    current_frame,
                    prev_frame: self.prev_frame_stack.last(),
                    heap,
                    callback: self.callback,
                };

                M::on_open_substate(
                    &mut read_only,
                    OpenSubstateEvent::StoreAccess(&store_access),
                )
            },
            default,
            data,
        );

        let (lock_handle, value_size): (u32, usize) = match &maybe_lock_handle {
            Ok((lock_handle, value_size)) => (*lock_handle, *value_size),
            Err(CallbackError::CallbackError(e)) => return Err(e.clone()),
            Err(CallbackError::Error(OpenSubstateError::TrackError(track_err))) => {
                if matches!(track_err.as_ref(), TrackGetSubstateError::NotFound(..)) {
                    let retry =
                        M::on_substate_lock_fault(*node_id, partition_num, &substate_key, self)?;

                    if retry {
                        self.current_frame
                            .open_substate(
                                &mut self.substate_io,
                                &node_id,
                                partition_num,
                                &substate_key,
                                flags,
                                &mut |current_frame, heap, store_access| {
                                    let mut read_only = KernelReadOnly {
                                        current_frame,
                                        prev_frame: self.prev_frame_stack.last(),
                                        heap,
                                        callback: self.callback,
                                    };

                                    M::on_open_substate(
                                        &mut read_only,
                                        OpenSubstateEvent::StoreAccess(&store_access),
                                    )
                                },
                                None,
                                M::LockData::default(),
                            )
                            .map_err(|e| match e {
                                CallbackError::Error(e) => {
                                    RuntimeError::KernelError(KernelError::CallFrameError(
                                        CallFrameError::OpenSubstateError(e),
                                    ))
                                }
                                CallbackError::CallbackError(e) => e,
                            })?
                    } else {
                        return maybe_lock_handle
                            .map(|(lock_handle, _)| lock_handle)
                            .map_err(|e| match e {
                                CallbackError::Error(e) => {
                                    RuntimeError::KernelError(KernelError::CallFrameError(
                                        CallFrameError::OpenSubstateError(e),
                                    ))
                                }
                                CallbackError::CallbackError(e) => e,
                            });
                    }
                } else {
                    return Err(RuntimeError::KernelError(KernelError::CallFrameError(
                        CallFrameError::OpenSubstateError(OpenSubstateError::TrackError(
                            track_err.clone(),
                        )),
                    )));
                }
            }
            Err(err) => {
                let runtime_error = match err {
                    CallbackError::Error(e) => RuntimeError::KernelError(
                        KernelError::CallFrameError(CallFrameError::OpenSubstateError(e.clone())),
                    ),
                    CallbackError::CallbackError(e) => e.clone(),
                };
                return Err(runtime_error);
            }
        };

        let mut read_only = as_read_only!(self);
        M::on_open_substate(
            &mut read_only,
            OpenSubstateEvent::End {
                handle: lock_handle,
                node_id: &node_id,
                size: value_size,
            },
        )?;

        Ok(lock_handle)
    }

    #[trace_resources]
    fn kernel_get_lock_data(
        &mut self,
        lock_handle: OpenSubstateHandle,
    ) -> Result<M::LockData, RuntimeError> {
        self.current_frame
            .get_handle_info(lock_handle)
            .ok_or(RuntimeError::KernelError(
                KernelError::SubstateHandleDoesNotExist(lock_handle),
            ))
    }

    #[trace_resources]
    fn kernel_read_substate(
        &mut self,
<<<<<<< HEAD
        lock_handle: OpenSubstateHandle,
    ) -> Result<IndexedScryptoValue, RuntimeError> {
        let value = self
            .current_frame
            .read_substate(&mut self.substate_io, lock_handle)
            .map_err(CallFrameError::ReadSubstateError)
            .map_err(KernelError::CallFrameError)?
            .clone();

        let mut read_only = as_read_only!(self);
        M::on_read_substate(
            &mut read_only,
            ReadSubstateEvent::End {
                handle: lock_handle,
                value: &value,
            },
        )?;
=======
        lock_handle: LockHandle,
    ) -> Result<&IndexedScryptoValue, RuntimeError> {
        let mut handler = KernelHandler {
            callback: self.callback,
            prev_frame: self.prev_frame_stack.last(),
            on_store_access: |_, _| {
                // TODO: Clean this up
                panic!("Should not call this");
            },
        };

        let value = self
            .current_frame
            .read_substate(&self.heap, self.store, lock_handle, &mut handler)
            .map_err(|e| match e {
                CallbackError::Error(e) => RuntimeError::KernelError(KernelError::CallFrameError(
                    CallFrameError::ReadSubstateError(e),
                )),
                CallbackError::CallbackError(e) => e,
            })?;
>>>>>>> 574fe769

        Ok(value)
    }

    #[trace_resources(log=value.len())]
    fn kernel_write_substate(
        &mut self,
        lock_handle: OpenSubstateHandle,
        value: IndexedScryptoValue,
    ) -> Result<(), RuntimeError> {
        let mut read_only = as_read_only!(self);
        M::on_write_substate(
            &mut read_only,
            WriteSubstateEvent::Start {
                handle: lock_handle,
                value: &value,
            },
        )?;

        let mut handler = KernelHandler {
            callback: self.callback,
            prev_frame: self.prev_frame_stack.last(),
            on_store_access: |api, store_access| {
                M::on_write_substate(api, WriteSubstateEvent::StoreAccess(&store_access))
            },
        };

        self.current_frame
            .write_substate(&mut self.substate_io, &mut handler, lock_handle, value)
            .map_err(|e| match e {
                CallbackError::Error(e) => RuntimeError::KernelError(KernelError::CallFrameError(
                    CallFrameError::WriteSubstateError(e),
                )),
                CallbackError::CallbackError(e) => e,
            })?;

        Ok(())
    }

    #[trace_resources]
    fn kernel_close_substate(
        &mut self,
        lock_handle: OpenSubstateHandle,
    ) -> Result<(), RuntimeError> {
        self.current_frame
            .close_substate(&mut self.substate_io, lock_handle)
            .map_err(|e| {
                RuntimeError::KernelError(KernelError::CallFrameError(
                    CallFrameError::CloseSubstateError(e),
                ))
            })?;

        let mut read_only = as_read_only!(self);
        M::on_close_substate(&mut read_only, CloseSubstateEvent::End(lock_handle))?;

        Ok(())
    }

    #[trace_resources]
    fn kernel_set_substate(
        &mut self,
        node_id: &NodeId,
        partition_num: PartitionNumber,
        substate_key: SubstateKey,
        value: IndexedScryptoValue,
    ) -> Result<(), RuntimeError> {
        self.callback
            .on_set_substate(SetSubstateEvent::Start(&value))?;

        self.current_frame
            .set_substate(
                &mut self.substate_io,
                node_id,
                partition_num,
                substate_key,
                value,
                &mut |store_access| {
                    self.callback
                        .on_set_substate(SetSubstateEvent::StoreAccess(&store_access))
                },
            )
            .map_err(|e| match e {
                CallbackError::Error(e) => RuntimeError::KernelError(KernelError::CallFrameError(
                    CallFrameError::SetSubstatesError(e),
                )),
                CallbackError::CallbackError(e) => e,
            })?;

        Ok(())
    }

    #[trace_resources]
    fn kernel_remove_substate(
        &mut self,
        node_id: &NodeId,
        partition_num: PartitionNumber,
        substate_key: &SubstateKey,
    ) -> Result<Option<IndexedScryptoValue>, RuntimeError> {
        self.callback
            .on_remove_substate(RemoveSubstateEvent::Start)?;

        let substate = self
            .current_frame
            .remove_substate(
                &mut self.substate_io,
                node_id,
                partition_num,
                &substate_key,
                &mut |store_access| {
                    self.callback
                        .on_remove_substate(RemoveSubstateEvent::StoreAccess(&store_access))
                },
            )
            .map_err(|e| match e {
                CallbackError::Error(e) => RuntimeError::KernelError(KernelError::CallFrameError(
                    CallFrameError::RemoveSubstatesError(e),
                )),
                CallbackError::CallbackError(e) => e,
            })?;

        Ok(substate)
    }

    #[trace_resources]
    fn kernel_scan_keys<K: SubstateKeyContent>(
        &mut self,
        node_id: &NodeId,
        partition_num: PartitionNumber,
        limit: u32,
    ) -> Result<Vec<SubstateKey>, RuntimeError> {
        self.callback.on_scan_keys(ScanKeysEvent::Start)?;

        let keys = self
            .current_frame
            .scan_keys::<K, _, _, _>(
                &mut self.substate_io,
                node_id,
                partition_num,
                limit,
                &mut |store_access| {
                    self.callback
                        .on_scan_keys(ScanKeysEvent::StoreAccess(&store_access))
                },
            )
            .map_err(|e| match e {
                CallbackError::Error(e) => RuntimeError::KernelError(KernelError::CallFrameError(
                    CallFrameError::ScanSubstatesError(e),
                )),
                CallbackError::CallbackError(e) => e,
            })?;

        Ok(keys)
    }

    #[trace_resources(log=limit)]
    fn kernel_drain_substates<K: SubstateKeyContent>(
        &mut self,
        node_id: &NodeId,
        partition_num: PartitionNumber,
        limit: u32,
    ) -> Result<Vec<(SubstateKey, IndexedScryptoValue)>, RuntimeError> {
        self.callback
            .on_drain_substates(DrainSubstatesEvent::Start(limit))?;

        let substates = self
            .current_frame
            .drain_substates::<K, _, _, _>(
                &mut self.substate_io,
                node_id,
                partition_num,
                limit,
                &mut |store_access| {
                    self.callback
                        .on_drain_substates(DrainSubstatesEvent::StoreAccess(&store_access))
                },
            )
            .map_err(|e| match e {
                CallbackError::CallbackError(e) => e,
                CallbackError::Error(e) => RuntimeError::KernelError(KernelError::CallFrameError(
                    CallFrameError::DrainSubstatesError(e),
                )),
            })?;

        Ok(substates)
    }

    #[trace_resources]
    fn kernel_scan_sorted_substates(
        &mut self,
        node_id: &NodeId,
        partition_num: PartitionNumber,
        limit: u32,
    ) -> Result<Vec<IndexedScryptoValue>, RuntimeError> {
        self.callback
            .on_scan_sorted_substates(ScanSortedSubstatesEvent::Start)?;

        let substates =
            self.current_frame
                .scan_sorted(
                    &mut self.substate_io,
                    node_id,
                    partition_num,
                    limit,
                    &mut |store_access| {
                        self.callback.on_scan_sorted_substates(
                            ScanSortedSubstatesEvent::StoreAccess(&store_access),
                        )
                    },
                )
                .map_err(|e| match e {
                    CallbackError::Error(e) => RuntimeError::KernelError(
                        KernelError::CallFrameError(CallFrameError::ScanSortedSubstatesError(e)),
                    ),
                    CallbackError::CallbackError(e) => e,
                })?;

        Ok(substates)
    }
}

impl<'g, M, S> KernelInvokeApi<M::CallFrameData> for Kernel<'g, M, S>
where
    M: KernelCallbackObject,
    S: SubstateStore,
{
    #[trace_resources]
    fn kernel_invoke(
        &mut self,
        invocation: Box<KernelInvocation<M::CallFrameData>>,
    ) -> Result<IndexedScryptoValue, RuntimeError> {
        M::before_invoke(invocation.as_ref(), self)?;

        // Before push call frame
        let callee = invocation.call_frame_data;
        let args = &invocation.args;
        let message = {
            let mut message = CallFrameMessage::from_input(&args, &callee);
            M::before_push_frame(&callee, &mut message, &args, self)?;
            message
        };

        // Push call frame
        {
            let frame = CallFrame::new_child_from_parent(&mut self.current_frame, callee, message)
                .map_err(CallFrameError::CreateFrameError)
                .map_err(KernelError::CallFrameError)?;
            let parent = mem::replace(&mut self.current_frame, frame);
            self.prev_frame_stack.push(parent);
        }

        // Execute
        let (output, message) = {
            // Handle execution start
            M::on_execution_start(self)?;

            // Auto drop locks
            self.current_frame
                .close_all_substates(&mut self.substate_io)
                .map_err(|e| {
                    RuntimeError::KernelError(KernelError::CallFrameError(
                        CallFrameError::CloseSubstateError(e),
                    ))
                })?;

            // Run
            let output = M::invoke_upstream(args, self)?;
            let message = CallFrameMessage::from_output(&output);

            // Auto-drop locks again in case module forgot to drop
            self.current_frame
                .close_all_substates(&mut self.substate_io)
                .map_err(|e| {
                    RuntimeError::KernelError(KernelError::CallFrameError(
                        CallFrameError::CloseSubstateError(e),
                    ))
                })?;

            // Handle execution finish
            M::on_execution_finish(&message, self)?;

            (output, message)
        };

        // Move
        {
            let parent = self.prev_frame_stack.last_mut().unwrap();

            // Move resource
            CallFrame::pass_message(&mut self.current_frame, parent, message.clone())
                .map_err(CallFrameError::PassMessageError)
                .map_err(KernelError::CallFrameError)?;

            // Auto-drop
            let owned_nodes = self.current_frame.owned_nodes();
            M::auto_drop(owned_nodes, self)?;

            // Now, check if any own has been left!
            let owned_nodes = self.current_frame.owned_nodes();
            if !owned_nodes.is_empty() {
                return Err(RuntimeError::KernelError(KernelError::OrphanedNodes(
                    owned_nodes,
                )));
            }
        }

        // Pop call frame
        {
            let parent = self.prev_frame_stack.pop().unwrap();

            let dropped_frame = core::mem::replace(&mut self.current_frame, parent);

            M::after_pop_frame(dropped_frame.data(), &message, self)?;
        }

        M::after_invoke(output.len(), self)?;

        Ok(output)
    }
}

impl<'g, M, S> KernelApi<M> for Kernel<'g, M, S>
where
    M: KernelCallbackObject,
    S: SubstateStore,
{
}<|MERGE_RESOLUTION|>--- conflicted
+++ resolved
@@ -9,14 +9,16 @@
 use crate::blueprints::transaction_processor::TransactionProcessorRunInputEfficientEncodable;
 use crate::errors::RuntimeError;
 use crate::errors::*;
-use crate::kernel::call_frame::{CallFrameEventHandler, CallFrameMessage, SubstateReadHandler};
+use crate::kernel::call_frame::{
+    CallFrameEventHandler, CallFrameMessage, CallFrameSubstateReadHandler,
+};
 use crate::kernel::kernel_api::{KernelInvocation, SystemState};
 use crate::kernel::kernel_callback_api::{
     CloseSubstateEvent, CreateNodeEvent, DrainSubstatesEvent, DropNodeEvent, KernelCallbackObject,
     MoveModuleEvent, OpenSubstateEvent, ReadSubstateEvent, RemoveSubstateEvent, ScanKeysEvent,
     ScanSortedSubstatesEvent, SetSubstateEvent, WriteSubstateEvent,
 };
-use crate::kernel::substate_io::SubstateIO;
+use crate::kernel::substate_io::{SubstateDevice, SubstateIO};
 use crate::kernel::substate_locks::SubstateLocks;
 use crate::system::node_modules::type_info::TypeInfoSubstate;
 use crate::system::system::{FieldSubstate, SystemService};
@@ -250,16 +252,16 @@
 impl<
         M: KernelCallbackObject,
         F: FnMut(&mut KernelReadOnly<M>, StoreAccess) -> Result<(), RuntimeError>,
-    > SubstateReadHandler<M::CallFrameData, M::LockData> for KernelHandler<'_, M, F>
+    > CallFrameSubstateReadHandler<M::CallFrameData, M::LockData> for KernelHandler<'_, M, F>
 {
     type Error = RuntimeError;
     fn on_read_substate(
         &mut self,
         current_frame: &CallFrame<M::CallFrameData, M::LockData>,
         heap: &Heap,
-        handle: LockHandle,
+        handle: OpenSubstateHandle,
         value: &IndexedScryptoValue,
-        is_from_heap: bool,
+        device: SubstateDevice,
     ) -> Result<(), Self::Error> {
         let mut read_only = KernelReadOnly {
             current_frame,
@@ -273,7 +275,7 @@
             ReadSubstateEvent::OnRead {
                 handle,
                 value,
-                read_from_heap: is_from_heap,
+                device,
             },
         )
     }
@@ -765,26 +767,7 @@
     #[trace_resources]
     fn kernel_read_substate(
         &mut self,
-<<<<<<< HEAD
         lock_handle: OpenSubstateHandle,
-    ) -> Result<IndexedScryptoValue, RuntimeError> {
-        let value = self
-            .current_frame
-            .read_substate(&mut self.substate_io, lock_handle)
-            .map_err(CallFrameError::ReadSubstateError)
-            .map_err(KernelError::CallFrameError)?
-            .clone();
-
-        let mut read_only = as_read_only!(self);
-        M::on_read_substate(
-            &mut read_only,
-            ReadSubstateEvent::End {
-                handle: lock_handle,
-                value: &value,
-            },
-        )?;
-=======
-        lock_handle: LockHandle,
     ) -> Result<&IndexedScryptoValue, RuntimeError> {
         let mut handler = KernelHandler {
             callback: self.callback,
@@ -797,14 +780,13 @@
 
         let value = self
             .current_frame
-            .read_substate(&self.heap, self.store, lock_handle, &mut handler)
+            .read_substate(&mut self.substate_io, lock_handle, &mut handler)
             .map_err(|e| match e {
                 CallbackError::Error(e) => RuntimeError::KernelError(KernelError::CallFrameError(
                     CallFrameError::ReadSubstateError(e),
                 )),
                 CallbackError::CallbackError(e) => e,
             })?;
->>>>>>> 574fe769
 
         Ok(value)
     }
