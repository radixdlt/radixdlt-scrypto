use crate::blueprints::consensus_manager::{ConsensusManagerSubstate, ValidatorRewardsSubstate};
use crate::blueprints::package::{
    PackageBlueprintVersionDefinitionEntrySubstate, PackagePartition,
};
use crate::blueprints::resource::BurnFungibleResourceEvent;
use crate::blueprints::transaction_processor::TransactionProcessorError;
use crate::blueprints::transaction_tracker::{TransactionStatus, TransactionTrackerSubstate};
use crate::errors::*;
use crate::kernel::id_allocator::IdAllocator;
use crate::kernel::kernel::KernelBoot;
use crate::system::system::{FieldSubstate, KeyValueEntrySubstate, SubstateMutability};
use crate::system::system_callback::SystemConfig;
use crate::system::system_callback_api::SystemCallbackObject;
use crate::system::system_modules::costing::*;
use crate::system::system_modules::execution_trace::ExecutionTraceModule;
use crate::system::system_modules::transaction_runtime::TransactionRuntimeModule;
use crate::system::system_modules::{EnabledModules, SystemModuleMixer};
use crate::track::interface::SubstateStore;
use crate::track::{to_state_updates, Track};
use crate::transaction::*;
use crate::types::*;
use radix_engine_common::constants::*;
use radix_engine_interface::api::ObjectModuleId;
<<<<<<< HEAD
use radix_engine_interface::blueprints::package::BlueprintVersionKey;
=======
>>>>>>> d605b3a2
use radix_engine_interface::blueprints::resource::LiquidFungibleResource;
use radix_engine_interface::blueprints::transaction_processor::InstructionOutput;
use radix_engine_store_interface::{db_key_mapper::SpreadPrefixKeyMapper, interface::*};
use transaction::model::*;

/// Protocol-defined costing parameters
#[derive(Debug, Copy, Clone, ScryptoSbor)]
pub struct CostingParameters {
    /// The price of execution cost unit in XRD.
    pub execution_cost_unit_price: Decimal,
    /// The max number execution cost units to consume.
    pub execution_cost_unit_limit: u32,
    /// The number of execution cost units loaned from system.
    pub execution_cost_unit_loan: u32,

    /// The price of finalization cost unit in XRD.
    pub finalization_cost_unit_price: Decimal,
    /// The max number finalization cost units to consume.
    pub finalization_cost_unit_limit: u32,

    /// The price of USD in xrd
    pub usd_price: Decimal,
    /// The price of storage in xrd
    pub storage_price: Decimal,
}

impl Default for CostingParameters {
    fn default() -> Self {
        Self {
            execution_cost_unit_price: EXECUTION_COST_UNIT_PRICE_IN_XRD.try_into().unwrap(),
            execution_cost_unit_limit: EXECUTION_COST_UNIT_LIMIT,
            execution_cost_unit_loan: EXECUTION_COST_UNIT_LOAN,
            finalization_cost_unit_price: FINALIZATION_COST_UNIT_PRICE_IN_XRD.try_into().unwrap(),
            finalization_cost_unit_limit: FINALIZATION_COST_UNIT_LIMIT,
            usd_price: USD_PRICE_IN_XRD.try_into().unwrap(),
            storage_price: STORAGE_PRICE_IN_XRD.try_into().unwrap(),
        }
    }
}

impl CostingParameters {
    pub fn with_execution_cost_unit_limit(mut self, execution_cost_unit_limit: u32) -> Self {
        self.execution_cost_unit_limit = execution_cost_unit_limit;
        self
    }
}

#[derive(Debug, Clone)]
pub struct ExecutionConfig {
    pub enabled_modules: EnabledModules,
    pub abort_when_loan_repaid: bool,
    pub enable_cost_breakdown: bool,
    pub max_execution_trace_depth: usize,
    pub max_call_depth: usize,
    pub max_number_of_substates_in_track: usize,
    pub max_number_of_substates_in_heap: usize,
    pub max_substate_key_size: usize,
    pub max_substate_size: usize,
    pub max_invoke_input_size: usize,
    pub max_event_size: usize,
    pub max_log_size: usize,
    pub max_panic_message_size: usize,
    pub max_number_of_logs: usize,
    pub max_number_of_events: usize,
    pub max_per_function_royalty_in_xrd: Decimal,
}

impl ExecutionConfig {
    /// Creates an `ExecutionConfig` using default configurations.
    /// This is internal. Clients should use `for_xxx` constructors instead.
    fn default() -> Self {
        Self {
            enabled_modules: EnabledModules::for_notarized_transaction(),
            abort_when_loan_repaid: false,
            enable_cost_breakdown: false,
            max_execution_trace_depth: MAX_EXECUTION_TRACE_DEPTH,
            max_call_depth: MAX_CALL_DEPTH,
            max_number_of_substates_in_track: MAX_NUMBER_OF_SUBSTATES_IN_TRACK,
            max_number_of_substates_in_heap: MAX_NUMBER_OF_SUBSTATES_IN_HEAP,
            max_substate_key_size: MAX_SUBSTATE_KEY_SIZE,
            max_substate_size: MAX_SUBSTATE_SIZE,
            max_invoke_input_size: MAX_INVOKE_PAYLOAD_SIZE,
            max_event_size: MAX_EVENT_SIZE,
            max_log_size: MAX_LOG_SIZE,
            max_panic_message_size: MAX_PANIC_MESSAGE_SIZE,
            max_number_of_logs: MAX_NUMBER_OF_LOGS,
            max_number_of_events: MAX_NUMBER_OF_EVENTS,
            max_per_function_royalty_in_xrd: Decimal::try_from(MAX_PER_FUNCTION_ROYALTY_IN_XRD)
                .unwrap(),
        }
    }

    pub fn for_genesis_transaction() -> Self {
        Self {
            enabled_modules: EnabledModules::for_genesis_transaction(),
            max_number_of_substates_in_track: 50_000,
            max_number_of_substates_in_heap: 50_000,
            max_number_of_events: 1_000_000,
            ..Self::default()
        }
    }

    pub fn for_system_transaction() -> Self {
        Self {
            enabled_modules: EnabledModules::for_system_transaction(),
            ..Self::default()
        }
    }

    pub fn for_notarized_transaction() -> Self {
        Self {
            enabled_modules: EnabledModules::for_notarized_transaction(),
            ..Self::default()
        }
    }

    pub fn for_test_transaction() -> Self {
        Self {
            enabled_modules: EnabledModules::for_test_transaction(),
            enable_cost_breakdown: true,
            ..Self::default()
        }
    }

    pub fn for_preview() -> Self {
        Self {
            enabled_modules: EnabledModules::for_preview(),
            enable_cost_breakdown: true,
            ..Self::default()
        }
    }

    pub fn with_kernel_trace(mut self, enabled: bool) -> Self {
        if enabled {
            self.enabled_modules.insert(EnabledModules::KERNEL_TRACE);
        } else {
            self.enabled_modules.remove(EnabledModules::KERNEL_TRACE);
        }
        self
    }

    pub fn with_cost_breakdown(mut self, enabled: bool) -> Self {
        self.enable_cost_breakdown = enabled;
        self
    }

    pub fn up_to_loan_repayment(mut self, enabled: bool) -> Self {
        self.abort_when_loan_repaid = enabled;
        self
    }
}

/// An executor that runs transactions.
/// This is no longer public -- it can be removed / merged into the exposed functions in a future small PR
/// But I'm not doing it in this PR to avoid merge conflicts in the body of execute_with_fee_reserve
struct TransactionExecutor<'s, S, V: SystemCallbackObject + Clone>
where
    S: SubstateDatabase,
{
    substate_db: &'s S,
    vm: V,
}

impl<'s, S, V> TransactionExecutor<'s, S, V>
where
    S: SubstateDatabase,
    V: SystemCallbackObject + Clone,
{
    pub fn new(substate_db: &'s S, vm: V) -> Self {
        Self { substate_db, vm }
    }

    pub fn execute(
        &mut self,
        executable: &Executable,
        costing_parameters: &CostingParameters,
        execution_config: &ExecutionConfig,
    ) -> TransactionReceipt {
        let fee_reserve = SystemLoanFeeReserve::new(
            costing_parameters,
            executable.costing_parameters(),
            execution_config.abort_when_loan_repaid,
        );
        let fee_table = FeeTable::new();

        // Dump executable
        #[cfg(not(feature = "alloc"))]
        if execution_config
            .enabled_modules
            .contains(EnabledModules::KERNEL_TRACE)
        {
            Self::print_executable(&executable);
        }

        // Start hardware resource usage tracker
        #[cfg(all(target_os = "linux", feature = "std", feature = "cpu_ram_metrics"))]
        let mut resources_tracker =
            crate::kernel::resources_tracker::ResourcesTracker::start_measurement();

        // Create a track
        let mut track = Track::<_, SpreadPrefixKeyMapper>::new(self.substate_db);

        // Perform runtime validation.
        // TODO: the following assumptions can be removed with better interface.
        // We are assuming that intent hash store is ready when epoch manager is ready.
        let current_epoch = Self::read_epoch(&mut track);
        let validation_result = if let Some(current_epoch) = current_epoch {
            if let Some(range) = executable.epoch_range() {
                Self::validate_epoch_range(
                    current_epoch,
                    range.start_epoch_inclusive,
                    range.end_epoch_exclusive,
                )
                .and_then(|_| {
                    Self::validate_intent_hash(
                        &mut track,
                        executable.intent_hash().to_hash(),
                        range.end_epoch_exclusive,
                    )
                })
            } else {
                Ok(())
            }
        } else {
            Ok(())
        };

        // Run manifest
        let (fee_summary, fee_details, result) = match validation_result {
            Ok(()) => {
                let (
                    interpretation_result,
                    (mut costing_module, runtime_module, execution_trace_module),
                ) = self.interpret_manifest(
                    &mut track,
                    executable,
                    execution_config,
                    fee_reserve,
                    fee_table,
                );

                #[cfg(not(feature = "alloc"))]
                if execution_config
                    .enabled_modules
                    .contains(EnabledModules::KERNEL_TRACE)
                {
                    println!("{:-^100}", "Interpretation Results");
                    println!("{:?}", interpretation_result);
                }

                let fee_details = if execution_config.enable_cost_breakdown {
                    let execution_cost_breakdown = costing_module
                        .execution_cost_breakdown
                        .into_iter()
                        .map(|(k, v)| (k.to_string(), v))
                        .collect();
                    let finalization_cost_breakdown = costing_module
                        .finalization_cost_breakdown
                        .into_iter()
                        .map(|(k, v)| (k.to_string(), v))
                        .collect();
                    Some(TransactionFeeDetails {
                        execution_cost_breakdown,
                        finalization_cost_breakdown,
                    })
                } else {
                    None
                };

                let result_type = Self::determine_result_type(
                    interpretation_result,
                    &mut costing_module.fee_reserve,
                );
                match result_type {
                    TransactionResultType::Commit(outcome) => {
                        let is_success = outcome.is_ok();

                        // Commit/revert
                        if !is_success {
                            costing_module.fee_reserve.revert_royalty();
                            track.revert_non_force_write_changes();
                        }

                        // Distribute fees
                        let (fee_reserve_finalization, paying_vaults) = Self::finalize_fees(
                            &mut track,
                            costing_module.fee_reserve,
                            is_success,
                            executable.costing_parameters().free_credit_in_xrd,
                        );
                        let fee_destination = FeeDestination {
                            to_proposer: fee_reserve_finalization.to_proposer_amount(),
                            to_validator_set: fee_reserve_finalization.to_validator_set_amount(),
                            to_burn: fee_reserve_finalization.to_burn_amount(),
                            to_royalty_recipients: fee_reserve_finalization
                                .royalty_cost_breakdown
                                .clone(),
                        };

                        // Update intent hash status
                        if let Some(next_epoch) = Self::read_epoch(&mut track) {
                            Self::update_transaction_tracker(
                                &mut track,
                                next_epoch,
                                executable.intent_hash(),
                                is_success,
                            );
                        }

                        // Finalize events and logs
                        let (mut application_events, application_logs) =
                            runtime_module.finalize(is_success);
                        /*
                            Emit XRD burn event, ignoring costing and limits.
                            Otherwise, we won't be able to commit failed transactions.
                            May also cache the information for better performance.
                        */
<<<<<<< HEAD
                        let substate = track
                            .read_substate(
                                RESOURCE_PACKAGE.as_node_id(),
                                PackagePartition::BlueprintVersionDefinitionKeyValue
                                    .as_main_partition(),
                                &SubstateKey::Map(
                                    scrypto_encode(&BlueprintVersionKey::new_default(
                                        FUNGIBLE_RESOURCE_MANAGER_BLUEPRINT,
                                    ))
                                    .unwrap(),
                                ),
                            )
                            .unwrap();
                        let substate: PackageBlueprintVersionDefinitionEntrySubstate =
                            substate.as_typed().unwrap();
                        let type_pointer = substate
                            .value
                            .unwrap()
                            .0
                            .into_latest()
                            .interface
                            .get_event_type_pointer("BurnFungibleResourceEvent")
                            .unwrap();
=======
>>>>>>> d605b3a2
                        application_events.push((
                            EventTypeIdentifier(
                                Emitter::Method(XRD.into_node_id(), ObjectModuleId::Main),
                                "BurnFungibleResourceEvent".to_string(),
                            ),
                            scrypto_encode(&BurnFungibleResourceEvent {
                                amount: fee_destination.to_burn,
                            })
                            .unwrap(),
                        ));

                        // Finalize execution trace
                        let execution_trace =
                            execution_trace_module.finalize(&paying_vaults, is_success);

                        // Finalize track
                        let (tracked_nodes, deleted_partitions) = track.finalize();

                        let system_structure = SystemStructure::resolve(
                            self.substate_db,
                            &tracked_nodes,
                            &application_events,
                        );

                        let state_update_summary =
                            StateUpdateSummary::new(self.substate_db, &tracked_nodes);
                        let state_updates = to_state_updates::<SpreadPrefixKeyMapper>(
                            tracked_nodes,
                            deleted_partitions,
                        );

                        (
                            fee_reserve_finalization.into(),
                            fee_details,
                            TransactionResult::Commit(CommitResult {
                                state_updates,
                                state_update_summary,
                                fee_source: FeeSource { paying_vaults },
                                fee_destination,
                                outcome: match outcome {
                                    Ok(o) => TransactionOutcome::Success(o),
                                    Err(e) => TransactionOutcome::Failure(e),
                                },
                                application_events,
                                application_logs,
                                system_structure,
                                execution_trace: if execution_config
                                    .enabled_modules
                                    .contains(EnabledModules::EXECUTION_TRACE)
                                {
                                    Some(execution_trace)
                                } else {
                                    None
                                },
                            }),
                        )
                    }
                    TransactionResultType::Reject(reason) => (
                        costing_module.fee_reserve.finalize().into(),
                        fee_details,
                        TransactionResult::Reject(RejectResult { reason }),
                    ),
                    TransactionResultType::Abort(reason) => (
                        costing_module.fee_reserve.finalize().into(),
                        fee_details,
                        TransactionResult::Abort(AbortResult { reason }),
                    ),
                }
            }
            Err(reason) => (
                // No execution is done, so add empty fee summary and details
                TransactionFeeSummary::default(),
                if execution_config.enable_cost_breakdown {
                    Some(TransactionFeeDetails::default())
                } else {
                    None
                },
                TransactionResult::Reject(RejectResult { reason }),
            ),
        };

        // Stop hardware resource usage tracker
        let resources_usage = match () {
            #[cfg(not(all(target_os = "linux", feature = "std", feature = "cpu_ram_metrics")))]
            () => None,
            #[cfg(all(target_os = "linux", feature = "std", feature = "cpu_ram_metrics"))]
            () => Some(resources_tracker.end_measurement()),
        };

        // Produce final receipt
        let receipt = TransactionReceipt {
            costing_parameters: costing_parameters.clone(),
            transaction_costing_parameters: executable.costing_parameters().clone(),
            fee_summary,
            fee_details,
            result,
            resources_usage,
        };

        // Dump summary
        #[cfg(not(feature = "alloc"))]
        if execution_config
            .enabled_modules
            .contains(EnabledModules::KERNEL_TRACE)
        {
            Self::print_execution_summary(&receipt);
        }

        receipt
    }

    fn read_epoch(track: &mut Track<S, SpreadPrefixKeyMapper>) -> Option<Epoch> {
        // TODO - Instead of doing a check of the exact epoch, we could do a check in range [X, Y]
        //        Which could allow for better caching of transaction validity over epoch boundaries
        match track.read_substate(
            CONSENSUS_MANAGER.as_node_id(),
            MAIN_BASE_PARTITION,
            &ConsensusManagerField::ConsensusManager.into(),
        ) {
            Some(x) => {
                let substate: FieldSubstate<ConsensusManagerSubstate> = x.as_typed().unwrap();
                Some(substate.value.0.epoch)
            }
            None => None,
        }
    }

    fn validate_epoch_range(
        current_epoch: Epoch,
        start_epoch_inclusive: Epoch,
        end_epoch_exclusive: Epoch,
    ) -> Result<(), RejectionReason> {
        if current_epoch < start_epoch_inclusive {
            return Err(RejectionReason::TransactionEpochNotYetValid {
                valid_from: start_epoch_inclusive,
                current_epoch,
            });
        }
        if current_epoch >= end_epoch_exclusive {
            return Err(RejectionReason::TransactionEpochNoLongerValid {
                valid_until: end_epoch_exclusive.previous(),
                current_epoch,
            });
        }

        Ok(())
    }

    fn validate_intent_hash(
        track: &mut Track<S, SpreadPrefixKeyMapper>,
        intent_hash: Hash,
        expiry_epoch: Epoch,
    ) -> Result<(), RejectionReason> {
        let substate: FieldSubstate<TransactionTrackerSubstate> = track
            .read_substate(
                TRANSACTION_TRACKER.as_node_id(),
                MAIN_BASE_PARTITION,
                &TransactionTrackerField::TransactionTracker.into(),
            )
            .unwrap()
            .as_typed()
            .unwrap();

        let partition_number = substate
            .value
            .0
            .partition_for_expiry_epoch(expiry_epoch)
            .expect("Transaction tracker should cover all valid epoch ranges");

        let substate = track.read_substate(
            TRANSACTION_TRACKER.as_node_id(),
            PartitionNumber(partition_number),
            &SubstateKey::Map(intent_hash.to_vec()),
        );

        match substate {
            Some(value) => {
                let substate: KeyValueEntrySubstate<TransactionStatus> = value.as_typed().unwrap();
                match substate.value {
                    Some(status) => match status {
                        TransactionStatus::CommittedSuccess
                        | TransactionStatus::CommittedFailure => {
                            return Err(RejectionReason::IntentHashPreviouslyCommitted);
                        }
                        TransactionStatus::Cancelled => {
                            return Err(RejectionReason::IntentHashPreviouslyCancelled);
                        }
                    },
                    None => {}
                }
            }
            None => {}
        }

        Ok(())
    }

    fn interpret_manifest(
        &self,
        track: &mut Track<S, SpreadPrefixKeyMapper>,
        executable: &Executable,
        execution_config: &ExecutionConfig,
        fee_reserve: SystemLoanFeeReserve,
        fee_table: FeeTable,
    ) -> (
        Result<Vec<InstructionOutput>, RuntimeError>,
        (
            CostingModule,
            TransactionRuntimeModule,
            ExecutionTraceModule,
        ),
    ) {
        let mut id_allocator = IdAllocator::new(executable.intent_hash().to_hash());
        let mut system = SystemConfig {
            blueprint_cache: NonIterMap::new(),
            auth_cache: NonIterMap::new(),
            schema_cache: NonIterMap::new(),
            callback_obj: self.vm.clone(),
            modules: SystemModuleMixer::new(
                execution_config.enabled_modules,
                executable.intent_hash().to_hash(),
                executable.auth_zone_params().clone(),
                fee_reserve,
                fee_table,
                executable.payload_size(),
                executable.auth_zone_params().initial_proofs.len(),
                execution_config,
            ),
        };

        let kernel_boot = KernelBoot {
            id_allocator: &mut id_allocator,
            callback: &mut system,
            store: track,
        };

        let interpretation_result = kernel_boot
            .call_transaction_processor(
                executable.encoded_instructions(),
                executable.pre_allocated_addresses(),
                executable.references(),
                executable.blobs(),
            )
            .and_then(|x| {
                // Note that if a transactions fails during this phase, the costing is
                // done as if it would succeed.

                /* finalization costs */
                system
                    .modules
                    .apply_finalization_cost(FinalizationCostingEntry::BaseCost)?;
                let info = track.get_commit_info();
                for store_commit in &info {
                    system.modules.apply_finalization_cost(
                        FinalizationCostingEntry::CommitStateUpdates { store_commit },
                    )?;
                }
                system
                    .modules
                    .apply_finalization_cost(FinalizationCostingEntry::CommitEvents {
                        events: &system.modules.events().clone(),
                    })?;
                system
                    .modules
                    .apply_finalization_cost(FinalizationCostingEntry::CommitLogs {
                        logs: &system.modules.logs().clone(),
                    })?;

                /* storage costs */
                for store_commit in &info {
                    system.modules.apply_storage_cost(store_commit)?;
                }

                Ok(x)
            })
            .map(|rtn| {
                let output: Vec<InstructionOutput> = scrypto_decode(&rtn).unwrap();
                output
            });

        (interpretation_result, system.modules.unpack())
    }

    fn determine_result_type(
        mut interpretation_result: Result<Vec<InstructionOutput>, RuntimeError>,
        fee_reserve: &mut SystemLoanFeeReserve,
    ) -> TransactionResultType {
        // A `SuccessButFeeLoanNotRepaid` error is issued if a transaction finishes before
        // the SYSTEM_LOAN_AMOUNT is reached (which trigger a repay event) and even though
        // enough fee has been locked.
        //
        // Do another `repay` try during finalization to remedy it.
        if let Err(err) = fee_reserve.repay_all() {
            if interpretation_result.is_ok() {
                interpretation_result = Err(RuntimeError::SystemModuleError(
                    SystemModuleError::CostingError(CostingError::FeeReserveError(err)),
                ));
            }
        }

        // First - check for required rejections from explicit invoke result errors
        match &interpretation_result {
            Err(RuntimeError::ApplicationError(ApplicationError::TransactionProcessorError(
                err,
            ))) => match err {
                TransactionProcessorError::TransactionEpochNotYetValid {
                    valid_from,
                    current_epoch,
                } => {
                    return TransactionResultType::Reject(
                        RejectionReason::TransactionEpochNotYetValid {
                            valid_from: *valid_from,
                            current_epoch: *current_epoch,
                        },
                    )
                }
                TransactionProcessorError::TransactionEpochNoLongerValid {
                    valid_until,
                    current_epoch,
                } => {
                    return TransactionResultType::Reject(
                        RejectionReason::TransactionEpochNoLongerValid {
                            valid_until: *valid_until,
                            current_epoch: *current_epoch,
                        },
                    )
                }
                _ => {}
            },
            Err(err) => {
                if let Some(abort_reason) = err.abortion() {
                    return TransactionResultType::Abort(abort_reason.clone());
                }
            }
            _ => {}
        }

        // Check for errors before loan is repaid - in which case, we also reject
        if !fee_reserve.fully_repaid() {
            return match interpretation_result {
                Ok(..) => {
                    TransactionResultType::Reject(RejectionReason::SuccessButFeeLoanNotRepaid)
                }
                Err(error) => {
                    TransactionResultType::Reject(RejectionReason::ErrorBeforeFeeLoanRepaid(error))
                }
            };
        }

        TransactionResultType::Commit(interpretation_result)
    }

    fn finalize_fees(
        track: &mut Track<S, SpreadPrefixKeyMapper>,
        fee_reserve: SystemLoanFeeReserve,
        is_success: bool,
        free_credit: Decimal,
    ) -> (FeeReserveFinalizationSummary, IndexMap<NodeId, Decimal>) {
        // Distribute royalty
        for (recipient, amount) in fee_reserve.royalty_cost_breakdown() {
            let node_id = recipient.vault_id();
            let substate_key = FungibleVaultField::LiquidFungible.into();
            let mut substate: FieldSubstate<LiquidFungibleResource> = track
                .read_substate(&node_id, MAIN_BASE_PARTITION, &substate_key)
                .unwrap()
                .as_typed()
                .unwrap();
            substate.value.0.put(LiquidFungibleResource::new(amount));
            track
                .set_substate(
                    node_id,
                    MAIN_BASE_PARTITION,
                    substate_key,
                    IndexedScryptoValue::from_typed(&substate),
                    &mut |_| -> Result<(), ()> { Ok(()) },
                )
                .unwrap();
        }

        // Take fee payments
        let fee_reserve_finalization = fee_reserve.finalize();
        let mut fee_payments: IndexMap<NodeId, Decimal> = index_map_new();
        let mut required = fee_reserve_finalization.total_cost();
        let mut collected_fees = LiquidFungibleResource::new(Decimal::ZERO);
        for (vault_id, mut locked, contingent) in
            fee_reserve_finalization.locked_fees.iter().cloned().rev()
        {
            let amount = if contingent {
                if is_success {
                    Decimal::min(locked.amount(), required)
                } else {
                    Decimal::zero()
                }
            } else {
                Decimal::min(locked.amount(), required)
            };

            // Take fees
            collected_fees.put(locked.take_by_amount(amount).unwrap());
            required = required.safe_sub(amount).unwrap();

            // Refund overpayment
            let mut substate: FieldSubstate<LiquidFungibleResource> = track
                .read_substate(
                    &vault_id,
                    MAIN_BASE_PARTITION,
                    &FungibleVaultField::LiquidFungible.into(),
                )
                .unwrap()
                .as_typed()
                .unwrap();
            substate.value.0.put(locked);
            track
                .set_substate(
                    vault_id,
                    MAIN_BASE_PARTITION,
                    FungibleVaultField::LiquidFungible.into(),
                    IndexedScryptoValue::from_typed(&substate),
                    &mut |_| -> Result<(), ()> { Ok(()) },
                )
                .unwrap();

            // Record final payments
            let entry = fee_payments.entry(vault_id).or_default();
            *entry = entry.safe_add(amount).unwrap();
        }
        // Free credit is locked first and thus used last
        if free_credit.is_positive() {
            let amount = Decimal::min(free_credit, required);
            collected_fees.put(LiquidFungibleResource::new(amount));
            required = required.safe_sub(amount).unwrap();
        }

        let to_proposer = fee_reserve_finalization.to_proposer_amount();
        let to_validator_set = fee_reserve_finalization.to_validator_set_amount();
        let to_burn = fee_reserve_finalization.to_burn_amount();

        // Sanity checks
        assert!(
            fee_reserve_finalization.total_bad_debt_in_xrd == Decimal::ZERO,
            "Bad debt is non-zero: {}",
            fee_reserve_finalization.total_bad_debt_in_xrd
        );
        assert!(
            required == Decimal::ZERO,
            "Locked fee does not cover transaction cost: {} required",
            required
        );
        let remaining_collected_fees = collected_fees.amount().safe_sub(fee_reserve_finalization.total_royalty_cost_in_xrd /* royalty already distributed */).unwrap();
        let to_distribute = to_proposer
            .safe_add(to_validator_set)
            .unwrap()
            .safe_add(to_burn)
            .unwrap();
        assert!(
            remaining_collected_fees  == to_distribute,
            "Remaining collected fee isn't equal to amount to distribute (proposer/validator set/burn): {} != {}",
            remaining_collected_fees,
            to_distribute,
        );

        if !to_proposer.is_zero() || !to_validator_set.is_zero() {
            // Fetch current leader
            // TODO: maybe we should move current leader into validator rewards?
            let substate: FieldSubstate<ConsensusManagerSubstate> = track
                .read_substate(
                    CONSENSUS_MANAGER.as_node_id(),
                    MAIN_BASE_PARTITION,
                    &ConsensusManagerField::ConsensusManager.into(),
                )
                .unwrap()
                .as_typed()
                .unwrap();
            let current_leader = substate.value.0.current_leader;

            // Update validator rewards
            let mut substate: FieldSubstate<ValidatorRewardsSubstate> = track
                .read_substate(
                    CONSENSUS_MANAGER.as_node_id(),
                    MAIN_BASE_PARTITION,
                    &ConsensusManagerField::ValidatorRewards.into(),
                )
                .unwrap()
                .as_typed()
                .unwrap();
            if let Some(current_leader) = current_leader {
                let entry = substate
                    .value
                    .0
                    .proposer_rewards
                    .entry(current_leader)
                    .or_default();
                *entry = entry.safe_add(to_proposer).unwrap()
            } else {
                // If there is no current leader, the rewards go to the pool
            };
            let vault_node_id = substate.value.0.rewards_vault.0 .0;

            track
                .set_substate(
                    CONSENSUS_MANAGER.into_node_id(),
                    MAIN_BASE_PARTITION,
                    ConsensusManagerField::ValidatorRewards.into(),
                    IndexedScryptoValue::from_typed(&substate),
                    &mut |_| -> Result<(), ()> { Ok(()) },
                )
                .unwrap();

            // Put validator rewards into the vault
            let mut substate: FieldSubstate<LiquidFungibleResource> = track
                .read_substate(
                    &vault_node_id,
                    MAIN_BASE_PARTITION,
                    &FungibleVaultField::LiquidFungible.into(),
                )
                .unwrap()
                .as_typed()
                .unwrap();
            substate.value.0.put(
                collected_fees
                    .take_by_amount(to_proposer.safe_add(to_validator_set).unwrap())
                    .unwrap(),
            );
            track
                .set_substate(
                    vault_node_id,
                    MAIN_BASE_PARTITION,
                    FungibleVaultField::LiquidFungible.into(),
                    IndexedScryptoValue::from_typed(&substate),
                    &mut |_| -> Result<(), ()> { Ok(()) },
                )
                .unwrap();
        }

        (fee_reserve_finalization, fee_payments)
    }

    fn update_transaction_tracker(
        track: &mut Track<S, SpreadPrefixKeyMapper>,
        next_epoch: Epoch,
        intent_hash: &TransactionIntentHash,
        is_success: bool,
    ) {
        // Read the intent hash store
        let mut transaction_tracker: FieldSubstate<TransactionTrackerSubstate> = track
            .read_substate(
                TRANSACTION_TRACKER.as_node_id(),
                MAIN_BASE_PARTITION,
                &TransactionTrackerField::TransactionTracker.into(),
            )
            .unwrap()
            .as_typed()
            .unwrap();

        // Update the status of the intent hash
        if let TransactionIntentHash::ToCheck {
            expiry_epoch,
            intent_hash,
        } = intent_hash
        {
            if let Some(partition_number) = transaction_tracker
                .value
                .0
                .partition_for_expiry_epoch(*expiry_epoch)
            {
                track
                    .set_substate(
                        TRANSACTION_TRACKER.into_node_id(),
                        PartitionNumber(partition_number),
                        SubstateKey::Map(intent_hash.to_vec()),
                        IndexedScryptoValue::from_typed(&KeyValueEntrySubstate {
                            value: Some(if is_success {
                                TransactionStatus::CommittedSuccess
                            } else {
                                TransactionStatus::CommittedFailure
                            }),
                            // TODO: maybe make it immutable, but how does this affect partition deletion?
                            mutability: SubstateMutability::Mutable,
                        }),
                        &mut |_| -> Result<(), ()> { Ok(()) },
                    )
                    .unwrap();
            } else {
                panic!("No partition for an expiry epoch")
            }
        }

        // Check if all intent hashes in the first epoch have expired, based on the `next_epoch`.
        //
        // In this particular implementation, because the transaction tracker coverage is greater than
        // the max epoch range in transaction header, we must check epoch range first to
        // ensure we don't store intent hash too far into the future.
        //
        // Also, we need to make sure epoch doesn't jump by a large distance.
        if next_epoch.number()
            >= transaction_tracker.value.0.start_epoch
                + transaction_tracker.value.0.epochs_per_partition
        {
            let discarded_partition = transaction_tracker.value.0.advance();
            track.delete_partition(
                TRANSACTION_TRACKER.as_node_id(),
                PartitionNumber(discarded_partition),
            );
        }
        track
            .set_substate(
                TRANSACTION_TRACKER.into_node_id(),
                MAIN_BASE_PARTITION,
                TransactionTrackerField::TransactionTracker.into(),
                IndexedScryptoValue::from_typed(&FieldSubstate::new_field(
                    transaction_tracker.value.0,
                )),
                &mut |_| -> Result<(), ()> { Ok(()) },
            )
            .unwrap();
    }

    #[cfg(not(feature = "alloc"))]
    fn print_executable(executable: &Executable) {
        println!("{:-^100}", "Executable");
        println!("Intent hash: {}", executable.intent_hash().as_hash());
        println!("Payload size: {}", executable.payload_size());
        println!(
            "Transaction costing parameters: {:?}",
            executable.costing_parameters()
        );
        println!(
            "Pre-allocated addresses: {:?}",
            executable.pre_allocated_addresses()
        );
        println!("Blobs: {:?}", executable.blobs().keys());
        println!("References: {:?}", executable.references());
    }

    #[cfg(not(feature = "alloc"))]
    fn print_execution_summary(receipt: &TransactionReceipt) {
        // NB - we use "to_string" to ensure they align correctly

        if let Some(fee_details) = &receipt.fee_details {
            println!("{:-^100}", "Execution Cost Breakdown");
            for (k, v) in &fee_details.execution_cost_breakdown {
                println!("{:<75}: {:>15}", k, v.to_string());
            }

            println!("{:-^100}", "Finalization Cost Breakdown");
            for (k, v) in &fee_details.finalization_cost_breakdown {
                println!("{:<75}: {:>15}", k, v.to_string());
            }
        }

        println!("{:-^100}", "Fee Summary");
        println!(
            "{:<40}: {:>15}",
            "Execution Cost Units Consumed",
            receipt
                .fee_summary
                .total_execution_cost_units_consumed
                .to_string()
        );
        println!(
            "{:<40}: {:>15}",
            "Finalization Cost Units Consumed",
            receipt
                .fee_summary
                .total_finalization_cost_units_consumed
                .to_string()
        );
        println!(
            "{:<40}: {:>15}",
            "Execution Cost in XRD",
            receipt.fee_summary.total_execution_cost_in_xrd.to_string()
        );
        println!(
            "{:<40}: {:>15}",
            "Finalization Cost in XRD",
            receipt
                .fee_summary
                .total_finalization_cost_in_xrd
                .to_string()
        );
        println!(
            "{:<40}: {:>15}",
            "Tipping Cost in XRD",
            receipt.fee_summary.total_tipping_cost_in_xrd.to_string()
        );
        println!(
            "{:<40}: {:>15}",
            "Storage Cost in XRD",
            receipt.fee_summary.total_storage_cost_in_xrd.to_string()
        );
        println!(
            "{:<40}: {:>15}",
            "Royalty Costs in XRD",
            receipt.fee_summary.total_royalty_cost_in_xrd.to_string()
        );

        match &receipt.result {
            TransactionResult::Commit(commit) => {
                println!("{:-^100}", "Application Logs");
                for (level, message) in &commit.application_logs {
                    println!("[{}] {}", level, message);
                }

                println!("{:-^100}", "Outcome");
                println!(
                    "{}",
                    match &commit.outcome {
                        TransactionOutcome::Success(_) => "Success".to_string(),
                        TransactionOutcome::Failure(error) => format!("Failure: {:?}", error),
                    }
                );
            }
            TransactionResult::Reject(e) => {
                println!("{:-^100}", "Transaction Rejected");
                println!("{:?}", e.reason);
            }
            TransactionResult::Abort(e) => {
                println!("{:-^100}", "Transaction Aborted");
                println!("{:?}", e);
            }
        }
        println!("{:-^100}", "Finish");
    }
}

pub fn execute_and_commit_transaction<
    S: SubstateDatabase + CommittableSubstateDatabase,
    V: SystemCallbackObject + Clone,
>(
    substate_db: &mut S,
    vm: V,
    costing_parameters: &CostingParameters,
    execution_config: &ExecutionConfig,
    transaction: &Executable,
) -> TransactionReceipt {
    let receipt = execute_transaction(
        substate_db,
        vm,
        costing_parameters,
        execution_config,
        transaction,
    );
    if let TransactionResult::Commit(commit) = &receipt.result {
        substate_db.commit(&commit.state_updates.database_updates);
    }
    receipt
}

pub fn execute_transaction<S: SubstateDatabase, V: SystemCallbackObject + Clone>(
    substate_db: &S,
    vm: V,
    costing_parameters: &CostingParameters,
    execution_config: &ExecutionConfig,
    transaction: &Executable,
) -> TransactionReceipt {
    TransactionExecutor::new(substate_db, vm).execute(
        transaction,
        costing_parameters,
        execution_config,
    )
}

enum TransactionResultType {
    Commit(Result<Vec<InstructionOutput>, RuntimeError>),
    Reject(RejectionReason),
    Abort(AbortReason),
}<|MERGE_RESOLUTION|>--- conflicted
+++ resolved
@@ -1,7 +1,4 @@
 use crate::blueprints::consensus_manager::{ConsensusManagerSubstate, ValidatorRewardsSubstate};
-use crate::blueprints::package::{
-    PackageBlueprintVersionDefinitionEntrySubstate, PackagePartition,
-};
 use crate::blueprints::resource::BurnFungibleResourceEvent;
 use crate::blueprints::transaction_processor::TransactionProcessorError;
 use crate::blueprints::transaction_tracker::{TransactionStatus, TransactionTrackerSubstate};
@@ -21,10 +18,6 @@
 use crate::types::*;
 use radix_engine_common::constants::*;
 use radix_engine_interface::api::ObjectModuleId;
-<<<<<<< HEAD
-use radix_engine_interface::blueprints::package::BlueprintVersionKey;
-=======
->>>>>>> d605b3a2
 use radix_engine_interface::blueprints::resource::LiquidFungibleResource;
 use radix_engine_interface::blueprints::transaction_processor::InstructionOutput;
 use radix_engine_store_interface::{db_key_mapper::SpreadPrefixKeyMapper, interface::*};
@@ -342,32 +335,6 @@
                             Otherwise, we won't be able to commit failed transactions.
                             May also cache the information for better performance.
                         */
-<<<<<<< HEAD
-                        let substate = track
-                            .read_substate(
-                                RESOURCE_PACKAGE.as_node_id(),
-                                PackagePartition::BlueprintVersionDefinitionKeyValue
-                                    .as_main_partition(),
-                                &SubstateKey::Map(
-                                    scrypto_encode(&BlueprintVersionKey::new_default(
-                                        FUNGIBLE_RESOURCE_MANAGER_BLUEPRINT,
-                                    ))
-                                    .unwrap(),
-                                ),
-                            )
-                            .unwrap();
-                        let substate: PackageBlueprintVersionDefinitionEntrySubstate =
-                            substate.as_typed().unwrap();
-                        let type_pointer = substate
-                            .value
-                            .unwrap()
-                            .0
-                            .into_latest()
-                            .interface
-                            .get_event_type_pointer("BurnFungibleResourceEvent")
-                            .unwrap();
-=======
->>>>>>> d605b3a2
                         application_events.push((
                             EventTypeIdentifier(
                                 Emitter::Method(XRD.into_node_id(), ObjectModuleId::Main),
