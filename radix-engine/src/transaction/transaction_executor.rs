--- conflicted
+++ resolved
@@ -585,7 +585,7 @@
                 .unwrap();
             let (substate_value, _store_access) = track.read_substate(handle);
             let mut substate: LiquidFungibleResource = substate_value.as_typed().unwrap();
-            substate.put(LiquidFungibleResource::new(amount)).unwrap();
+            substate.put(LiquidFungibleResource::new(amount));
             track.update_substate(handle, IndexedScryptoValue::from_typed(&substate));
             track.release_lock(handle);
         }
@@ -593,9 +593,9 @@
         // Take fee payments
         let fee_summary = fee_reserve.finalize();
         let mut fee_payments: IndexMap<NodeId, Decimal> = index_map_new();
-        let mut required = fee_summary.total_execution_cost_xrd
-            + fee_summary.total_royalty_cost_xrd
-            - fee_summary.total_bad_debt_xrd;
+        let mut required =
+            fee_summary.total_execution_cost_xrd + fee_summary.total_royalty_cost_xrd;
+        let mut collected_fees = LiquidFungibleResource::new(Decimal::ZERO);
         for (vault_id, mut locked, contingent) in fee_summary.locked_fees.iter().cloned().rev() {
             let amount = if contingent {
                 if is_success {
@@ -608,32 +608,38 @@
             };
 
             // Take fees
-            locked.take_by_amount(amount).unwrap();
+            collected_fees.put(locked.take_by_amount(amount).unwrap());
             required -= amount;
 
-            if let Some(vault_id) = vault_id {
-                // Refund overpayment
-                let (handle, _store_access) = track
-                    .acquire_lock(
-                        &vault_id,
-                        MAIN_BASE_PARTITION,
-                        &FungibleVaultField::LiquidFungible.into(),
-                        LockFlags::MUTABLE,
-                    )
-                    .unwrap();
-                let (substate_value, _store_access) = track.read_substate(handle);
-                let mut substate: LiquidFungibleResource = substate_value.as_typed().unwrap();
-                substate.put(locked).unwrap();
-                track.update_substate(handle, IndexedScryptoValue::from_typed(&substate));
-                track.release_lock(handle);
-
-                // Record final payments
-                *fee_payments.entry(vault_id).or_default() += amount;
-            };
+            // Refund overpayment
+            let (handle, _store_access) = track
+                .acquire_lock(
+                    &vault_id,
+                    MAIN_BASE_PARTITION,
+                    &FungibleVaultField::LiquidFungible.into(),
+                    LockFlags::MUTABLE,
+                )
+                .unwrap();
+            let (substate_value, _store_access) = track.read_substate(handle);
+            let mut substate: LiquidFungibleResource = substate_value.as_typed().unwrap();
+            substate.put(locked);
+            track.update_substate(handle, IndexedScryptoValue::from_typed(&substate));
+            track.release_lock(handle);
+
+            // Record final payments
+            *fee_payments.entry(vault_id).or_default() += amount;
         }
 
         let tips_to_distribute = fee_summary.tips_to_distribute();
         let fees_to_distribute = fee_summary.fees_to_distribute();
+
+        // Sanity check
+        assert_eq!(required, Decimal::ZERO);
+        assert_eq!(fee_summary.total_bad_debt_xrd, Decimal::ZERO);
+        assert_eq!(
+            tips_to_distribute + fees_to_distribute,
+            collected_fees.amount() - fee_summary.total_royalty_cost_xrd
+        );
 
         if !tips_to_distribute.is_zero() || !fees_to_distribute.is_zero() {
             // Fetch current leader
@@ -696,11 +702,11 @@
                 .0;
             let mut substate: LiquidFungibleResource =
                 track.read_substate(handle).0.as_typed().unwrap();
-            substate
-                .put(LiquidFungibleResource::new(
-                    proposer_rewards + validator_set_rewards,
-                ))
-                .unwrap();
+            substate.put(
+                collected_fees
+                    .take_by_amount(proposer_rewards + validator_set_rewards)
+                    .unwrap(),
+            );
             track.update_substate(handle, IndexedScryptoValue::from_typed(&substate));
             track.release_lock(handle);
         }
@@ -926,220 +932,4 @@
     Commit(Result<Vec<InstructionOutput>, RuntimeError>),
     Reject(RejectionError),
     Abort(AbortReason),
-<<<<<<< HEAD
-=======
-}
-
-fn determine_result_type(
-    mut invoke_result: Result<Vec<InstructionOutput>, RuntimeError>,
-    fee_reserve: &mut SystemLoanFeeReserve,
-) -> TransactionResultType {
-    // A `SuccessButFeeLoanNotRepaid` error is issued if a transaction finishes before
-    // the SYSTEM_LOAN_AMOUNT is reached (which trigger a repay event) and even though
-    // enough fee has been locked.
-    //
-    // Do another `repay` try during finalization to remedy it.
-    if let Err(err) = fee_reserve.repay_all() {
-        if invoke_result.is_ok() {
-            invoke_result = Err(RuntimeError::SystemModuleError(
-                SystemModuleError::CostingError(CostingError::FeeReserveError(err)),
-            ));
-        }
-    }
-
-    // First - check for required rejections from explicit invoke result errors
-    match &invoke_result {
-        Err(RuntimeError::ApplicationError(ApplicationError::TransactionProcessorError(err))) => {
-            match err {
-                TransactionProcessorError::TransactionEpochNotYetValid {
-                    valid_from,
-                    current_epoch,
-                } => {
-                    return TransactionResultType::Reject(
-                        RejectionError::TransactionEpochNotYetValid {
-                            valid_from: *valid_from,
-                            current_epoch: *current_epoch,
-                        },
-                    )
-                }
-                TransactionProcessorError::TransactionEpochNoLongerValid {
-                    valid_until,
-                    current_epoch,
-                } => {
-                    return TransactionResultType::Reject(
-                        RejectionError::TransactionEpochNoLongerValid {
-                            valid_until: *valid_until,
-                            current_epoch: *current_epoch,
-                        },
-                    )
-                }
-                _ => {}
-            }
-        }
-        Err(err) => {
-            if let Some(abort_reason) = err.abortion() {
-                return TransactionResultType::Abort(abort_reason.clone());
-            }
-        }
-        _ => {}
-    }
-
-    // Check for errors before loan is repaid - in which case, we also reject
-    if !fee_reserve.fully_repaid() {
-        return match invoke_result {
-            Ok(..) => TransactionResultType::Reject(RejectionError::SuccessButFeeLoanNotRepaid),
-            Err(error) => {
-                TransactionResultType::Reject(RejectionError::ErrorBeforeFeeLoanRepaid(error))
-            }
-        };
-    }
-
-    TransactionResultType::Commit(invoke_result)
-}
-
-fn distribute_fees<S: SubstateDatabase, M: DatabaseKeyMapper>(
-    track: &mut Track<S, M>,
-    fee_reserve: SystemLoanFeeReserve,
-    is_success: bool,
-) -> (FeeSummary, IndexMap<NodeId, Decimal>) {
-    // Distribute royalty
-    for (_, (recipient_vault_id, amount)) in fee_reserve.royalty_cost() {
-        let node_id = recipient_vault_id;
-        let substate_key = FungibleVaultField::LiquidFungible.into();
-        let (handle, _store_access) = track
-            .acquire_lock(
-                &node_id,
-                MAIN_BASE_PARTITION,
-                &substate_key,
-                LockFlags::MUTABLE,
-            )
-            .unwrap();
-        let (substate_value, _store_access) = track.read_substate(handle);
-        let mut substate: LiquidFungibleResource = substate_value.as_typed().unwrap();
-        substate.put(LiquidFungibleResource::new(amount));
-        track.update_substate(handle, IndexedScryptoValue::from_typed(&substate));
-        track.release_lock(handle);
-    }
-
-    // Take fee payments
-    let fee_summary = fee_reserve.finalize();
-    let mut fee_payments: IndexMap<NodeId, Decimal> = index_map_new();
-    let mut required = fee_summary.total_execution_cost_xrd + fee_summary.total_royalty_cost_xrd;
-    let mut collected_fees = LiquidFungibleResource::new(Decimal::ZERO);
-    for (vault_id, mut locked, contingent) in fee_summary.locked_fees.iter().cloned().rev() {
-        let amount = if contingent {
-            if is_success {
-                Decimal::min(locked.amount(), required)
-            } else {
-                Decimal::zero()
-            }
-        } else {
-            Decimal::min(locked.amount(), required)
-        };
-
-        // Take fees
-        collected_fees.put(locked.take_by_amount(amount).unwrap());
-        required -= amount;
-
-        // Refund overpayment
-        let (handle, _store_access) = track
-            .acquire_lock(
-                &vault_id,
-                MAIN_BASE_PARTITION,
-                &FungibleVaultField::LiquidFungible.into(),
-                LockFlags::MUTABLE,
-            )
-            .unwrap();
-        let (substate_value, _store_access) = track.read_substate(handle);
-        let mut substate: LiquidFungibleResource = substate_value.as_typed().unwrap();
-        substate.put(locked);
-        track.update_substate(handle, IndexedScryptoValue::from_typed(&substate));
-        track.release_lock(handle);
-
-        // Record final payments
-        *fee_payments.entry(vault_id).or_default() += amount;
-    }
-
-    let tips_to_distribute = fee_summary.tips_to_distribute();
-    let fees_to_distribute = fee_summary.fees_to_distribute();
-
-    // Sanity check
-    assert_eq!(required, Decimal::ZERO);
-    assert_eq!(fee_summary.total_bad_debt_xrd, Decimal::ZERO);
-    assert_eq!(
-        tips_to_distribute + fees_to_distribute,
-        collected_fees.amount() - fee_summary.total_royalty_cost_xrd
-    );
-
-    if !tips_to_distribute.is_zero() || !fees_to_distribute.is_zero() {
-        // Fetch current leader
-        // TODO: maybe we should move current leader into validator rewards?
-        let handle = track
-            .acquire_lock(
-                CONSENSUS_MANAGER.as_node_id(),
-                MAIN_BASE_PARTITION,
-                &ConsensusManagerField::ConsensusManager.into(),
-                LockFlags::read_only(),
-            )
-            .unwrap()
-            .0;
-        let substate: ConsensusManagerSubstate = track.read_substate(handle).0.as_typed().unwrap();
-        let current_leader = substate.current_leader;
-        track.release_lock(handle);
-
-        // Update validator rewards
-        let handle = track
-            .acquire_lock(
-                CONSENSUS_MANAGER.as_node_id(),
-                MAIN_BASE_PARTITION,
-                &ConsensusManagerField::ValidatorRewards.into(),
-                LockFlags::MUTABLE,
-            )
-            .unwrap()
-            .0;
-        let mut substate: ValidatorRewardsSubstate =
-            track.read_substate(handle).0.as_typed().unwrap();
-        let proposer_rewards = if let Some(current_leader) = current_leader {
-            let rewards = tips_to_distribute * TIPS_PROPOSER_SHARE_PERCENTAGE / dec!(100)
-                + fees_to_distribute * FEES_PROPOSER_SHARE_PERCENTAGE / dec!(100);
-            substate
-                .proposer_rewards
-                .entry(current_leader)
-                .or_default()
-                .add_assign(rewards);
-            rewards
-        } else {
-            Decimal::ZERO
-        };
-        let validator_set_rewards = {
-            tips_to_distribute * TIPS_VALIDATOR_SET_SHARE_PERCENTAGE / dec!(100)
-                + fees_to_distribute * FEES_VALIDATOR_SET_SHARE_PERCENTAGE / dec!(100)
-        };
-        let vault_node_id = substate.rewards_vault.0 .0;
-        track.update_substate(handle, IndexedScryptoValue::from_typed(&substate));
-        track.release_lock(handle);
-
-        // Put validator rewards into the vault
-        let handle = track
-            .acquire_lock(
-                &vault_node_id,
-                MAIN_BASE_PARTITION,
-                &FungibleVaultField::LiquidFungible.into(),
-                LockFlags::MUTABLE,
-            )
-            .unwrap()
-            .0;
-        let mut substate: LiquidFungibleResource =
-            track.read_substate(handle).0.as_typed().unwrap();
-        substate.put(
-            collected_fees
-                .take_by_amount(proposer_rewards + validator_set_rewards)
-                .unwrap(),
-        );
-        track.update_substate(handle, IndexedScryptoValue::from_typed(&substate));
-        track.release_lock(handle);
-    }
-
-    (fee_summary, fee_payments)
->>>>>>> 5f5c0008
 }