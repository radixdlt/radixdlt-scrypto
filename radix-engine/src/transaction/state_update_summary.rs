use crate::track::db_key_mapper::{
    DatabaseKeyMapper, MappedSubstateDatabase, SpreadPrefixKeyMapper,
};
use radix_engine_common::data::scrypto::ScryptoDecode;
use radix_engine_interface::blueprints::resource::{
    LiquidFungibleResource, LiquidNonFungibleVault,
};
use radix_engine_interface::data::scrypto::model::*;
use radix_engine_interface::math::*;
use radix_engine_interface::types::*;
use radix_engine_interface::*;
use radix_engine_store_interface::interface::SubstateDatabase;
use sbor::rust::ops::AddAssign;
use sbor::rust::prelude::*;

use crate::system::node_modules::type_info::TypeInfoSubstate;
use crate::track::{TrackedKey, TrackedNode, Write};

#[derive(Debug, Clone, ScryptoSbor)]
pub struct StateUpdateSummary {
    pub new_packages: Vec<PackageAddress>,
    pub new_components: Vec<ComponentAddress>,
    pub new_resources: Vec<ResourceAddress>,
    pub balance_changes: IndexMap<GlobalAddress, IndexMap<ResourceAddress, BalanceChange>>,
    /// This field accounts for Direct vault recalls (and the owner is not loaded during the transaction);
    pub direct_vault_updates: IndexMap<NodeId, IndexMap<ResourceAddress, BalanceChange>>,
}

impl StateUpdateSummary {
    pub fn new<S: SubstateDatabase>(
        substate_db: &S,
        updates: &IndexMap<NodeId, TrackedNode>,
    ) -> Self {
        let mut new_packages = index_set_new();
        let mut new_components = index_set_new();
        let mut new_resources = index_set_new();

        for (node_id, tracked) in updates {
            if tracked.is_new {
                if node_id.is_global_package() {
                    new_packages.insert(PackageAddress::new_or_panic(node_id.0));
                }
                if node_id.is_global_component() {
                    new_components.insert(ComponentAddress::new_or_panic(node_id.0));
                }
                if node_id.is_global_resource() {
                    new_resources.insert(ResourceAddress::new_or_panic(node_id.0));
                }
            }
        }

        let (balance_changes, direct_vault_updates) =
            BalanceAccounter::new(substate_db, &updates).run();

        StateUpdateSummary {
            new_packages: new_packages.into_iter().collect(),
            new_components: new_components.into_iter().collect(),
            new_resources: new_resources.into_iter().collect(),
            balance_changes,
            direct_vault_updates,
        }
    }
}

#[derive(Debug, Clone, ScryptoSbor, PartialEq, Eq)]
pub enum BalanceChange {
    Fungible(Decimal),
    NonFungible {
        added: BTreeSet<NonFungibleLocalId>,
        removed: BTreeSet<NonFungibleLocalId>,
    },
}

impl BalanceChange {
    pub fn fungible(&mut self) -> &mut Decimal {
        match self {
            BalanceChange::Fungible(x) => x,
            BalanceChange::NonFungible { .. } => panic!("Not fungible"),
        }
    }
    pub fn added_non_fungibles(&mut self) -> &mut BTreeSet<NonFungibleLocalId> {
        match self {
            BalanceChange::Fungible(..) => panic!("Not non fungible"),
            BalanceChange::NonFungible { added, .. } => added,
        }
    }
    pub fn removed_non_fungibles(&mut self) -> &mut BTreeSet<NonFungibleLocalId> {
        match self {
            BalanceChange::Fungible(..) => panic!("Not non fungible"),
            BalanceChange::NonFungible { removed, .. } => removed,
        }
    }
}

/// Note that the implementation below assumes that substate owned objects can not be
/// detached. If this changes, we will have to account for objects that are removed
/// from a substate.
pub struct BalanceAccounter<'a, S: SubstateDatabase> {
    substate_db: &'a S,
    tracked: &'a IndexMap<NodeId, TrackedNode>,
}

impl<'a, S: SubstateDatabase> BalanceAccounter<'a, S> {
    pub fn new(substate_db: &'a S, tracked: &'a IndexMap<NodeId, TrackedNode>) -> Self {
        Self {
            substate_db,
            tracked,
        }
    }

    pub fn run(
        &self,
    ) -> (
        IndexMap<GlobalAddress, IndexMap<ResourceAddress, BalanceChange>>,
        IndexMap<NodeId, IndexMap<ResourceAddress, BalanceChange>>,
    ) {
        let mut balance_changes = index_map_new();
        let mut direct_vault_updates: IndexMap<NodeId, IndexMap<ResourceAddress, BalanceChange>> =
            index_map_new();
        let mut accounted_vaults = index_set_new();

        self.tracked
            .keys()
            .filter_map(|x| GlobalAddress::try_from(x.as_ref()).ok())
            .for_each(|root| {
                self.traverse_state_updates(
                    &mut balance_changes,
                    &mut accounted_vaults,
                    &root,
                    root.as_node_id(),
                )
            });

        self.tracked
            .keys()
            .filter(|x| x.is_internal_vault() && !accounted_vaults.contains(*x))
            .for_each(|vault_node_id| {
                if let Some((resource_address, balance_change)) =
                    self.calculate_vault_balance_change(vault_node_id)
                {
                    match balance_change {
                        BalanceChange::Fungible(delta) => {
                            let existing = direct_vault_updates
                                .entry(*vault_node_id)
                                .or_default()
                                .entry(resource_address)
                                .or_insert(BalanceChange::Fungible(Decimal::ZERO))
                                .fungible();
                            existing.add_assign(delta);
                        }
                        BalanceChange::NonFungible { added, removed } => {
                            let existing = direct_vault_updates
                                .entry(*vault_node_id)
                                .or_default()
                                .entry(resource_address)
                                .or_insert(BalanceChange::NonFungible {
                                    added: BTreeSet::new(),
                                    removed: BTreeSet::new(),
                                });
                            existing.added_non_fungibles().extend(added);
                            existing.removed_non_fungibles().extend(removed);
                        }
                    }
                }
            });

        // prune balance changes

        balance_changes.retain(|_, map| {
            map.retain(|_, change| match change {
                BalanceChange::Fungible(delta) => !delta.is_zero(),
                BalanceChange::NonFungible { added, removed } => {
                    added.retain(|x| !removed.contains(x));
                    removed.retain(|x| !added.contains(x));
                    !added.is_empty() || !removed.is_empty()
                }
            });
            !map.is_empty()
        });

        direct_vault_updates.retain(|_, map| {
            map.retain(|_, change| match change {
                BalanceChange::Fungible(delta) => !delta.is_zero(),
                BalanceChange::NonFungible { added, removed } => {
                    added.retain(|x| !removed.contains(x));
                    removed.retain(|x| !added.contains(x));
                    !added.is_empty() || !removed.is_empty()
                }
            });
            !map.is_empty()
        });

        (balance_changes, direct_vault_updates)
    }

    fn traverse_state_updates(
        &self,
        balance_changes: &mut IndexMap<GlobalAddress, IndexMap<ResourceAddress, BalanceChange>>,
        accounted_vaults: &mut IndexSet<NodeId>,
        root: &GlobalAddress,
        current_node: &NodeId,
    ) -> () {
        if let Some(tracked_node) = self.tracked.get(current_node) {
            if current_node.is_internal_vault() {
                accounted_vaults.insert(current_node.clone());

                if let Some((resource_address, balance_change)) =
                    self.calculate_vault_balance_change(current_node)
                {
                    match balance_change {
                        BalanceChange::Fungible(delta) => {
                            let existing = balance_changes
                                .entry(*root)
                                .or_default()
                                .entry(resource_address)
                                .or_insert(BalanceChange::Fungible(Decimal::ZERO))
                                .fungible();
                            existing.add_assign(delta);
                        }
                        BalanceChange::NonFungible { added, removed } => {
                            let existing = balance_changes
                                .entry(*root)
                                .or_default()
                                .entry(resource_address)
                                .or_insert(BalanceChange::NonFungible {
                                    added: BTreeSet::new(),
                                    removed: BTreeSet::new(),
                                });
                            existing.added_non_fungibles().extend(added);
                            existing.removed_non_fungibles().extend(removed);
                        }
                    }
                }
            } else {
                // Scan loaded substates to find children
                for tracked_module in tracked_node.tracked_modules.values() {
                    for tracked_key in tracked_module.substates.values() {
                        if let Some(value) = tracked_key.tracked.get() {
                            for own in value.owned_node_ids() {
                                self.traverse_state_updates(
                                    balance_changes,
                                    accounted_vaults,
                                    root,
                                    own,
                                );
                            }
                        }
                    }
                }
            }
        }
    }

    fn calculate_vault_balance_change(
        &self,
        node_id: &NodeId,
    ) -> Option<(ResourceAddress, BalanceChange)> {
        let type_info: TypeInfoSubstate = self
            .fetch_substate::<SpreadPrefixKeyMapper, TypeInfoSubstate>(
                node_id,
                TYPE_INFO_BASE_MODULE,
                &TypeInfoOffset::TypeInfo.into(),
            )
            .expect("Missing vault info");

        let resource_address = match type_info {
            TypeInfoSubstate::Object(ObjectInfo {
                outer_object: Some(x),
                ..
            }) => ResourceAddress::new_or_panic(x.into()),
            _ => panic!("Unexpected"),
        };

        if resource_address.as_node_id().is_global_fungible_resource() {
            // If there is an update to the liquid resource
            if let Some(substate) = self
                .fetch_substate_from_state_updates::<SpreadPrefixKeyMapper, LiquidFungibleResource>(
                    node_id,
                    OBJECT_BASE_MODULE,
                    &FungibleVaultOffset::LiquidFungible.into(),
                )
            {
                let old_substate = self
                    .fetch_substate_from_database::<SpreadPrefixKeyMapper, LiquidFungibleResource>(
                        node_id,
                        OBJECT_BASE_MODULE,
                        &FungibleVaultOffset::LiquidFungible.into(),
                    );

                let old_balance = if let Some(s) = old_substate {
                    s.amount()
                } else {
                    Decimal::ZERO
                };
                let new_balance = substate.amount();

                Some(BalanceChange::Fungible(new_balance - old_balance))
            } else {
                None
            }
        } else {
            // If there is an update to the liquid resource
            if let Some(vault) = self
                .fetch_substate_from_state_updates::<SpreadPrefixKeyMapper, LiquidNonFungibleVault>(
                    node_id,
                    OBJECT_BASE_MODULE,
                    &NonFungibleVaultOffset::LiquidNonFungible.into(),
                )
            {
                let vault_updates = self
                    .tracked
                    .get(vault.ids.as_node_id())
                    .and_then(|n| n.tracked_modules.get(&OBJECT_BASE_MODULE));

                if let Some(tracked_module) = vault_updates {
                    let mut added = BTreeSet::new();
                    let mut removed = BTreeSet::new();

                    for tracked_key in tracked_module.substates.values() {
                        match &tracked_key.tracked {
                            TrackedKey::New(substate)
                            | TrackedKey::ReadNonExistAndWrite(substate) => {
                                let id: NonFungibleLocalId = substate.value.as_typed().unwrap();
                                added.insert(id);
                            }
                            TrackedKey::ReadExistAndWrite(old, write) => match write {
                                Write::Update(..) => {}
                                Write::Delete => {
                                    let id: NonFungibleLocalId = old.as_typed().unwrap();
                                    removed.insert(id);
                                }
                            },
                            TrackedKey::WriteOnly(write) => match write {
                                Write::Update(substate) => {
                                    let id: NonFungibleLocalId = substate.value.as_typed().unwrap();
                                    added.insert(id);
                                }
                                Write::Delete => {
                                    panic!("Should never occur");
                                }
                            },
                            TrackedKey::ReadOnly(..) | TrackedKey::Garbage => {}
                        }
                    }

                    Some(BalanceChange::NonFungible { added, removed })
                } else {
                    None
                }
            } else {
                None
            }
        }
        .map(|x| (resource_address, x))
    }

    fn fetch_substate<M: DatabaseKeyMapper, D: ScryptoDecode>(
        &self,
        node_id: &NodeId,
        module_num: ModuleNumber,
        key: &SubstateKey,
    ) -> Option<D> {
        // TODO: we should not need to load substates form substate database
        // - Part of the engine still reads/writes substates without touching the TypeInfo;
        // - Track does not store the initial value of substate.

        self.fetch_substate_from_state_updates::<M, D>(node_id, module_num, key)
            .or_else(|| self.fetch_substate_from_database::<M, D>(node_id, module_num, key))
    }

    fn fetch_substate_from_database<M: DatabaseKeyMapper, D: ScryptoDecode>(
        &self,
        node_id: &NodeId,
        module_num: ModuleNumber,
        key: &SubstateKey,
    ) -> Option<D> {
<<<<<<< HEAD
        self.substate_db
            .get_mapped_substate::<M, D>(node_id, module_num, key)
=======
        self.substate_db.get_mapped::<M, D>(node_id, module_id, key)
>>>>>>> a6d7ab73
    }

    fn fetch_substate_from_state_updates<M: DatabaseKeyMapper, D: ScryptoDecode>(
        &self,
        node_id: &NodeId,
        module_num: ModuleNumber,
        key: &SubstateKey,
    ) -> Option<D> {
        self.tracked
            .get(node_id)
            .and_then(|tracked_node| tracked_node.tracked_modules.get(&module_num))
            .and_then(|tracked_module| tracked_module.substates.get(&M::to_db_sort_key(key)))
            .and_then(|tracked_key| tracked_key.tracked.get().map(|e| e.as_typed().unwrap()))
    }
}<|MERGE_RESOLUTION|>--- conflicted
+++ resolved
@@ -374,12 +374,8 @@
         module_num: ModuleNumber,
         key: &SubstateKey,
     ) -> Option<D> {
-<<<<<<< HEAD
         self.substate_db
-            .get_mapped_substate::<M, D>(node_id, module_num, key)
-=======
-        self.substate_db.get_mapped::<M, D>(node_id, module_id, key)
->>>>>>> a6d7ab73
+            .get_mapped::<M, D>(node_id, module_num, key)
     }
 
     fn fetch_substate_from_state_updates<M: DatabaseKeyMapper, D: ScryptoDecode>(
