--- conflicted
+++ resolved
@@ -19,14 +19,7 @@
         export_name: &str,
         input: &IndexedScryptoValue,
         api: &mut Y,
-<<<<<<< HEAD
-    ) -> Result<IndexedOwnedScryptoValue, RuntimeError>
-    where
-        Y: SystemApi<RuntimeError>,
-    {
-=======
-    ) -> Result<IndexedScryptoValue, RuntimeError> {
->>>>>>> 9141df7f
+    ) -> Result<IndexedOwnedScryptoValue, RuntimeError> {
         // Delegated to the blueprint's dispatcher since it's the only blueprint in the package. If
         // we add more then we need to control the dispatch here.
         AccountLockerBlueprint::invoke_export(export_name, input, api)
