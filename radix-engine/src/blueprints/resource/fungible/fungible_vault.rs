use crate::blueprints::resource::*;
use crate::errors::ApplicationError;
use crate::errors::RuntimeError;
use crate::internal_prelude::*;
use crate::kernel::kernel_api::KernelNodeApi;
use crate::types::*;
use native_sdk::resource::NativeBucket;
use native_sdk::runtime::Runtime;
use radix_engine_interface::api::field_api::LockFlags;
use radix_engine_interface::api::{
    ClientApi, FieldValue, ACTOR_REF_OUTER, ACTOR_STATE_OUTER_OBJECT, ACTOR_STATE_SELF,
};
use radix_engine_interface::blueprints::resource::*;
use radix_engine_interface::types::*;

declare_native_blueprint_state! {
    blueprint_ident: FungibleVault,
    blueprint_snake_case: fungible_vault,
    fields: {
        balance: {
            ident: Balance,
            field_type: {
                kind: StaticSingleVersioned,
            },
        },
        locked_balance: {
            ident: LockedBalance,
            field_type: {
                kind: StaticSingleVersioned,
            },
            transience: FieldTransience::TransientStatic {
                default_value: scrypto_encode(&FungibleVaultLockedBalanceFieldPayload::from_content_source(LockedFungibleResource::default())).unwrap(),
            },
        },
        freeze_status: {
            ident: FreezeStatus,
            field_type: {
                kind: StaticSingleVersioned,
            },
            condition: Condition::if_outer_feature(FungibleResourceManagerFeature::VaultFreeze),
        },
    },
    collections: {}
}

type FungibleVaultBalanceV1 = LiquidFungibleResource;
type FungibleVaultLockedBalanceV1 = LockedFungibleResource;
type FungibleVaultFreezeStatusV1 = VaultFrozenFlag;

pub struct FungibleVaultBlueprint;

impl FungibleVaultBlueprint {
    pub fn get_definition() -> BlueprintDefinitionInit {
        let mut aggregator = TypeAggregator::<ScryptoCustomTypeKind>::new();
        let state = FungibleVaultStateSchemaInit::create_schema_init(&mut aggregator);

        let mut functions = BTreeMap::new();
        functions.insert(
            VAULT_TAKE_IDENT.to_string(),
            FunctionSchemaInit {
                receiver: Some(ReceiverInfo::normal_ref_mut()),
                input: TypeRef::Static(
                    aggregator.add_child_type_and_descendents::<VaultTakeInput>(),
                ),
                output: TypeRef::Static(
                    aggregator.add_child_type_and_descendents::<VaultTakeOutput>(),
                ),
                export: FUNGIBLE_VAULT_TAKE_EXPORT_NAME.to_string(),
            },
        );
        functions.insert(
            VAULT_TAKE_ADVANCED_IDENT.to_string(),
            FunctionSchemaInit {
                receiver: Some(ReceiverInfo::normal_ref_mut()),
                input: TypeRef::Static(
                    aggregator.add_child_type_and_descendents::<VaultTakeAdvancedInput>(),
                ),
                output: TypeRef::Static(
                    aggregator.add_child_type_and_descendents::<VaultTakeAdvancedOutput>(),
                ),
                export: FUNGIBLE_VAULT_TAKE_ADVANCED_EXPORT_NAME.to_string(),
            },
        );
        functions.insert(
            VAULT_PUT_IDENT.to_string(),
            FunctionSchemaInit {
                receiver: Some(ReceiverInfo::normal_ref_mut()),
                input: TypeRef::Static(
                    aggregator.add_child_type_and_descendents::<VaultPutInput>(),
                ),
                output: TypeRef::Static(
                    aggregator.add_child_type_and_descendents::<VaultPutOutput>(),
                ),
                export: FUNGIBLE_VAULT_PUT_EXPORT_NAME.to_string(),
            },
        );
        functions.insert(
            VAULT_GET_AMOUNT_IDENT.to_string(),
            FunctionSchemaInit {
                receiver: Some(ReceiverInfo::normal_ref()),
                input: TypeRef::Static(
                    aggregator.add_child_type_and_descendents::<VaultGetAmountInput>(),
                ),
                output: TypeRef::Static(
                    aggregator.add_child_type_and_descendents::<VaultGetAmountOutput>(),
                ),
                export: FUNGIBLE_VAULT_GET_AMOUNT_EXPORT_NAME.to_string(),
            },
        );
        functions.insert(
            FUNGIBLE_VAULT_LOCK_FEE_IDENT.to_string(),
            FunctionSchemaInit {
                receiver: Some(ReceiverInfo::normal_ref_mut()),
                input: TypeRef::Static(
                    aggregator.add_child_type_and_descendents::<FungibleVaultLockFeeInput>(),
                ),
                output: TypeRef::Static(
                    aggregator.add_child_type_and_descendents::<FungibleVaultLockFeeOutput>(),
                ),
                export: FUNGIBLE_VAULT_LOCK_FEE_IDENT.to_string(),
            },
        );
        functions.insert(
            VAULT_RECALL_IDENT.to_string(),
            FunctionSchemaInit {
                receiver: Some(ReceiverInfo {
                    receiver: Receiver::SelfRefMut,
                    ref_types: RefTypes::DIRECT_ACCESS,
                }),
                input: TypeRef::Static(
                    aggregator.add_child_type_and_descendents::<VaultRecallInput>(),
                ),
                output: TypeRef::Static(
                    aggregator.add_child_type_and_descendents::<VaultRecallOutput>(),
                ),
                export: FUNGIBLE_VAULT_RECALL_EXPORT_NAME.to_string(),
            },
        );
        functions.insert(
            VAULT_FREEZE_IDENT.to_string(),
            FunctionSchemaInit {
                receiver: Some(ReceiverInfo {
                    receiver: Receiver::SelfRefMut,
                    ref_types: RefTypes::DIRECT_ACCESS,
                }),
                input: TypeRef::Static(
                    aggregator.add_child_type_and_descendents::<VaultFreezeInput>(),
                ),
                output: TypeRef::Static(
                    aggregator.add_child_type_and_descendents::<VaultFreezeOutput>(),
                ),
                export: FUNGIBLE_VAULT_FREEZE_EXPORT_NAME.to_string(),
            },
        );
        functions.insert(
            VAULT_UNFREEZE_IDENT.to_string(),
            FunctionSchemaInit {
                receiver: Some(ReceiverInfo {
                    receiver: Receiver::SelfRefMut,
                    ref_types: RefTypes::DIRECT_ACCESS,
                }),
                input: TypeRef::Static(
                    aggregator.add_child_type_and_descendents::<VaultUnfreezeInput>(),
                ),
                output: TypeRef::Static(
                    aggregator.add_child_type_and_descendents::<VaultUnfreezeOutput>(),
                ),
                export: FUNGIBLE_VAULT_UNFREEZE_EXPORT_NAME.to_string(),
            },
        );
        functions.insert(
            FUNGIBLE_VAULT_CREATE_PROOF_OF_AMOUNT_IDENT.to_string(),
            FunctionSchemaInit {
                receiver: Some(ReceiverInfo::normal_ref_mut()),
                input: TypeRef::Static(
                    aggregator
                        .add_child_type_and_descendents::<FungibleVaultCreateProofOfAmountInput>(),
                ),
                output: TypeRef::Static(
                    aggregator
                        .add_child_type_and_descendents::<FungibleVaultCreateProofOfAmountOutput>(),
                ),
                export: FUNGIBLE_VAULT_CREATE_PROOF_OF_AMOUNT_EXPORT_NAME.to_string(),
            },
        );
        functions.insert(
            FUNGIBLE_VAULT_LOCK_FUNGIBLE_AMOUNT_IDENT.to_string(),
            FunctionSchemaInit {
                receiver: Some(ReceiverInfo::normal_ref_mut()),
                input: TypeRef::Static(
                    aggregator
                        .add_child_type_and_descendents::<FungibleVaultLockFungibleAmountInput>(),
                ),
                output: TypeRef::Static(
                    aggregator
                        .add_child_type_and_descendents::<FungibleVaultLockFungibleAmountOutput>(),
                ),
                export: FUNGIBLE_VAULT_LOCK_AMOUNT_EXPORT_NAME.to_string(),
            },
        );
        functions.insert(
            FUNGIBLE_VAULT_UNLOCK_FUNGIBLE_AMOUNT_IDENT.to_string(),
            FunctionSchemaInit {
                receiver: Some(ReceiverInfo::normal_ref_mut()),
                input: TypeRef::Static(
                    aggregator
                        .add_child_type_and_descendents::<FungibleVaultUnlockFungibleAmountInput>(),
                ),
                output: TypeRef::Static(
                    aggregator
                        .add_child_type_and_descendents::<FungibleVaultUnlockFungibleAmountOutput>(
                        ),
                ),
                export: FUNGIBLE_VAULT_UNLOCK_AMOUNT_EXPORT_NAME.to_string(),
            },
        );
        functions.insert(
            VAULT_BURN_IDENT.to_string(),
            FunctionSchemaInit {
                receiver: Some(ReceiverInfo::normal_ref_mut()),
                input: TypeRef::Static(
                    aggregator.add_child_type_and_descendents::<VaultBurnInput>(),
                ),
                output: TypeRef::Static(
                    aggregator.add_child_type_and_descendents::<VaultBurnOutput>(),
                ),
                export: FUNGIBLE_VAULT_BURN_EXPORT_NAME.to_string(),
            },
        );

        let event_schema = event_schema! {
            aggregator,
            [
                fungible_vault::LockFeeEvent,
                fungible_vault::PayFeeEvent,
                fungible_vault::WithdrawEvent,
                fungible_vault::DepositEvent,
                fungible_vault::RecallEvent
            ]
        };

        let schema = generate_full_schema(aggregator);

        BlueprintDefinitionInit {
            blueprint_type: BlueprintType::Inner {
                outer_blueprint: FUNGIBLE_RESOURCE_MANAGER_BLUEPRINT.to_string(),
            },
            is_transient: false,
            dependencies: btreeset!(),
            feature_set: FungibleVaultFeatureSet::all_features(),
            schema: BlueprintSchemaInit {
                generics: vec![],
                schema,
                state,
                events: event_schema,
                functions: BlueprintFunctionsSchemaInit { functions },
                hooks: BlueprintHooksInit::default(),
            },
            royalty_config: PackageRoyaltyConfig::default(),
            auth_config: AuthConfig {
                function_auth: FunctionAuth::AllowAll,
                method_auth: MethodAuthTemplate::StaticRoleDefinition(StaticRoleDefinition {
                    roles: RoleSpecification::UseOuter,
                    methods: method_auth_template! {
                        VAULT_GET_AMOUNT_IDENT => MethodAccessibility::Public;
                        FUNGIBLE_VAULT_CREATE_PROOF_OF_AMOUNT_IDENT => MethodAccessibility::Public;
                        VAULT_FREEZE_IDENT => [FREEZER_ROLE];
                        VAULT_UNFREEZE_IDENT => [FREEZER_ROLE];
                        VAULT_TAKE_IDENT => [WITHDRAWER_ROLE];
                        VAULT_TAKE_ADVANCED_IDENT => [WITHDRAWER_ROLE];
                        FUNGIBLE_VAULT_LOCK_FEE_IDENT => [WITHDRAWER_ROLE];
                        VAULT_RECALL_IDENT => [RECALLER_ROLE];
                        VAULT_PUT_IDENT => [DEPOSITOR_ROLE];
                        VAULT_BURN_IDENT => [BURNER_ROLE];
                        FUNGIBLE_VAULT_LOCK_FUNGIBLE_AMOUNT_IDENT => MethodAccessibility::OwnPackageOnly;
                        FUNGIBLE_VAULT_UNLOCK_FUNGIBLE_AMOUNT_IDENT => MethodAccessibility::OwnPackageOnly;
                    },
                }),
            },
        }
    }

    fn get_divisibility<Y>(api: &mut Y) -> Result<u8, RuntimeError>
    where
        Y: ClientApi<RuntimeError>,
    {
        let handle = api.actor_open_field(
            ACTOR_STATE_OUTER_OBJECT,
            FungibleResourceManagerField::Divisibility.into(),
            LockFlags::read_only(),
        )?;
        let divisibility = api
            .field_read_typed::<FungibleResourceManagerDivisibilityFieldPayload>(handle)?
            .into_latest();
        api.field_close(handle)?;
        Ok(divisibility)
    }

    pub fn take<Y>(amount: &Decimal, api: &mut Y) -> Result<Bucket, RuntimeError>
    where
        Y: KernelNodeApi + ClientApi<RuntimeError>,
    {
        Self::take_advanced(amount, WithdrawStrategy::Exact, api)
    }

    pub fn take_advanced<Y>(
        amount: &Decimal,
        withdraw_strategy: WithdrawStrategy,
        api: &mut Y,
    ) -> Result<Bucket, RuntimeError>
    where
        Y: KernelNodeApi + ClientApi<RuntimeError>,
    {
        Self::assert_not_frozen(VaultFreezeFlags::WITHDRAW, api)?;

        let handle = api.actor_open_field(
            ACTOR_STATE_SELF,
            FungibleVaultField::Balance.into(),
            LockFlags::MUTABLE,
        )?;

        let mut vault_balance = api
            .field_read_typed::<FungibleVaultBalanceFieldPayload>(handle)?
            .into_latest();

        // Early exit if input amount is obviously wrong
        // This is to prevent for_withdrawal from overflowing in case a bad amount is sent in
        {
            if amount.is_negative() {
                return Err(RuntimeError::ApplicationError(
                    ApplicationError::VaultError(VaultError::InvalidAmount),
                ));
            }
<<<<<<< HEAD
            let vault_amount_plus_one = vault_balance.amount().safe_add(Decimal::ONE).ok_or_else(|| VaultError::DecimalOverflow)?;
            if amount > &vault_amount_plus_one {
                return Err(RuntimeError::ApplicationError(ApplicationError::VaultError(VaultError::ResourceError(ResourceError::InsufficientBalance))));
=======
            let vault_amount_plus_one = vault_balance
                .amount()
                .safe_add(Decimal::ONE)
                .ok_or_else(|| VaultError::DecimalOverflow)?;
            if amount > &vault_amount_plus_one {
                return Err(RuntimeError::ApplicationError(
                    ApplicationError::VaultError(VaultError::ResourceError(
                        ResourceError::InsufficientBalance,
                    )),
                ));
>>>>>>> f43cbfb0
            }
        }

        // Apply withdraw strategy
        let divisibility = Self::get_divisibility(api)?;
        let amount = amount.for_withdrawal(divisibility, withdraw_strategy);

        // Check amount
        if !check_fungible_amount(&amount, divisibility) {
            return Err(RuntimeError::ApplicationError(
                ApplicationError::VaultError(VaultError::InvalidAmount),
            ));
        }

        let taken = vault_balance.take_by_amount(amount).map_err(|e| {
            RuntimeError::ApplicationError(ApplicationError::VaultError(VaultError::ResourceError(
                e,
            )))
        })?;
        api.field_write_typed(
            handle,
            &FungibleVaultBalanceFieldPayload::from_content_source(vault_balance),
        )?;
        api.field_close(handle)?;

        // Create node
        let bucket = FungibleResourceManagerBlueprint::create_bucket(taken.amount(), api)?;

        Runtime::emit_event(
            api,
            events::fungible_vault::WithdrawEvent {
                amount: taken.amount(),
            },
        )?;

        Ok(bucket)
    }

    pub fn put<Y>(bucket: Bucket, api: &mut Y) -> Result<(), RuntimeError>
    where
        Y: ClientApi<RuntimeError>,
    {
        Self::assert_not_frozen(VaultFreezeFlags::DEPOSIT, api)?;

        // Drop other bucket
        let other_bucket = drop_fungible_bucket(bucket.0.as_node_id(), api)?;
        let amount = other_bucket.liquid.amount();

        // Put
        Self::internal_put(other_bucket.liquid, api)?;

        Runtime::emit_event(api, events::fungible_vault::DepositEvent { amount })?;

        Ok(())
    }

    pub fn get_amount<Y>(api: &mut Y) -> Result<Decimal, RuntimeError>
    where
        Y: ClientApi<RuntimeError>,
    {
        let amount = Self::liquid_amount(api)?
            .safe_add(Self::locked_amount(api)?)
            .unwrap();

        Ok(amount)
    }

    pub fn lock_fee<Y>(
        receiver: &NodeId,
        amount: Decimal,
        contingent: bool,
        api: &mut Y,
    ) -> Result<IndexedScryptoValue, RuntimeError>
    where
        Y: KernelNodeApi + ClientApi<RuntimeError>,
    {
        Self::assert_not_frozen(VaultFreezeFlags::WITHDRAW, api)?;

        // Check resource address and amount
        let resource_address =
            ResourceAddress::new_or_panic(api.actor_get_node_id(ACTOR_REF_OUTER)?.into());
        if resource_address != XRD {
            return Err(RuntimeError::ApplicationError(
                ApplicationError::VaultError(VaultError::LockFeeNotRadixToken),
            ));
        }

        let divisibility = Self::get_divisibility(api)?;
        if !check_fungible_amount(&amount, divisibility) {
            return Err(RuntimeError::ApplicationError(
                ApplicationError::VaultError(VaultError::InvalidAmount),
            ));
        }

        // Lock the substate (with special flags)
        let vault_handle = api.actor_open_field(
            ACTOR_STATE_SELF,
            FungibleVaultField::Balance.into(),
            LockFlags::MUTABLE | LockFlags::UNMODIFIED_BASE | LockFlags::FORCE_WRITE,
        )?;

        // Take fee from the vault
        let mut vault = api
            .field_read_typed::<FungibleVaultBalanceFieldPayload>(vault_handle)?
            .into_latest();
        let fee = vault.take_by_amount(amount).map_err(|_| {
            RuntimeError::ApplicationError(ApplicationError::VaultError(
                VaultError::LockFeeInsufficientBalance,
            ))
        })?;

        // Credit cost units
        let changes = api.credit_cost_units(receiver.clone().into(), fee, contingent)?;

        // Keep changes
        if !changes.is_empty() {
            vault.put(changes);
        }

        // Flush updates
        api.field_write_typed(
            vault_handle,
            &FungibleVaultBalanceFieldPayload::from_content_source(vault),
        )?;
        api.field_close(vault_handle)?;

        // Emitting an event once the fee has been locked
        Runtime::emit_event_no_revert(api, events::fungible_vault::LockFeeEvent { amount })?;

        Ok(IndexedScryptoValue::from_typed(&()))
    }

    pub fn recall<Y>(amount: Decimal, api: &mut Y) -> Result<Bucket, RuntimeError>
    where
        Y: KernelNodeApi + ClientApi<RuntimeError>,
    {
        Self::assert_recallable(api)?;

        let divisibility = Self::get_divisibility(api)?;
        if !check_fungible_amount(&amount, divisibility) {
            return Err(RuntimeError::ApplicationError(
                ApplicationError::VaultError(VaultError::InvalidAmount),
            ));
        }

        let taken = Self::internal_take(amount, api)?;

        let bucket = FungibleResourceManagerBlueprint::create_bucket(taken.amount(), api)?;

        Runtime::emit_event(api, events::fungible_vault::RecallEvent { amount })?;

        Ok(bucket)
    }

    pub fn freeze<Y>(to_freeze: VaultFreezeFlags, api: &mut Y) -> Result<(), RuntimeError>
    where
        Y: KernelNodeApi + ClientApi<RuntimeError>,
    {
        Self::assert_freezable(api)?;

        let frozen_flag_handle = api.actor_open_field(
            ACTOR_STATE_SELF,
            FungibleVaultField::FreezeStatus.into(),
            LockFlags::MUTABLE,
        )?;

        let mut frozen = api
            .field_read_typed::<FungibleVaultFreezeStatusFieldPayload>(frozen_flag_handle)?
            .into_latest();
        frozen.frozen.insert(to_freeze);
        api.field_write_typed(
            frozen_flag_handle,
            &FungibleVaultFreezeStatusFieldPayload::from_content_source(frozen),
        )?;

        Ok(())
    }

    pub fn unfreeze<Y>(to_unfreeze: VaultFreezeFlags, api: &mut Y) -> Result<(), RuntimeError>
    where
        Y: KernelNodeApi + ClientApi<RuntimeError>,
    {
        Self::assert_freezable(api)?;

        let frozen_flag_handle = api.actor_open_field(
            ACTOR_STATE_SELF,
            FungibleVaultField::FreezeStatus.into(),
            LockFlags::MUTABLE,
        )?;
        let mut frozen = api
            .field_read_typed::<FungibleVaultFreezeStatusFieldPayload>(frozen_flag_handle)?
            .into_latest();
        frozen.frozen.remove(to_unfreeze);
        api.field_write_typed(
            frozen_flag_handle,
            &FungibleVaultFreezeStatusFieldPayload::from_content_source(frozen),
        )?;

        Ok(())
    }

    pub fn create_proof_of_amount<Y>(
        receiver: &NodeId,
        amount: Decimal,
        api: &mut Y,
    ) -> Result<Proof, RuntimeError>
    where
        Y: KernelNodeApi + ClientApi<RuntimeError>,
    {
        let divisibility = Self::get_divisibility(api)?;
        if !check_fungible_amount(&amount, divisibility) {
            return Err(RuntimeError::ApplicationError(
                ApplicationError::VaultError(VaultError::InvalidAmount),
            ));
        }

        Self::lock_amount(amount, api)?;

        let proof_info = ProofMoveableSubstate { restricted: false };
        let proof_evidence = FungibleProofSubstate::new(
            amount,
            btreemap!(
                LocalRef::Vault(Reference(receiver.clone().into())) => amount
            ),
        )
        .map_err(|e| {
            RuntimeError::ApplicationError(ApplicationError::VaultError(VaultError::ProofError(e)))
        })?;

        let proof_id = api.new_simple_object(
            FUNGIBLE_PROOF_BLUEPRINT,
            btreemap! {
                0u8 => FieldValue::new(&proof_info),
                1u8 => FieldValue::new(&proof_evidence),
            },
        )?;

        Ok(Proof(Own(proof_id)))
    }

    pub fn burn<Y>(amount: Decimal, api: &mut Y) -> Result<(), RuntimeError>
    where
        Y: KernelNodeApi + ClientApi<RuntimeError>,
    {
        Self::assert_not_frozen(VaultFreezeFlags::BURN, api)?;

        Self::take(&amount, api)?.package_burn(api)?;
        Ok(())
    }

    //===================
    // Protected methods
    //===================

    pub fn lock_amount<Y>(amount: Decimal, api: &mut Y) -> Result<(), RuntimeError>
    where
        Y: KernelNodeApi + ClientApi<RuntimeError>,
    {
        let handle = api.actor_open_field(
            ACTOR_STATE_SELF,
            FungibleVaultField::LockedBalance.into(),
            LockFlags::MUTABLE,
        )?;
        let mut locked = api
            .field_read_typed::<FungibleVaultLockedBalanceFieldPayload>(handle)?
            .into_latest();
        let max_locked = locked.amount();

        // Take from liquid if needed
        if amount > max_locked {
            let delta = amount.safe_sub(max_locked).unwrap();
            Self::internal_take(delta, api)?;
        }

        // Increase lock count
        locked.amounts.entry(amount).or_default().add_assign(1);
        api.field_write_typed(
            handle,
            &FungibleVaultLockedBalanceFieldPayload::from_content_source(locked),
        )?;

        // Issue proof
        Ok(())
    }

    pub fn unlock_amount<Y>(amount: Decimal, api: &mut Y) -> Result<(), RuntimeError>
    where
        Y: ClientApi<RuntimeError>,
    {
        let handle = api.actor_open_field(
            ACTOR_STATE_SELF,
            FungibleVaultField::LockedBalance.into(),
            LockFlags::MUTABLE,
        )?;
        let mut locked = api
            .field_read_typed::<FungibleVaultLockedBalanceFieldPayload>(handle)?
            .into_latest();

        let max_locked = locked.amount();
        let cnt = locked
            .amounts
            .remove(&amount)
            .expect("Attempted to unlock an amount that is not locked");
        if cnt > 1 {
            locked.amounts.insert(amount, cnt - 1);
        }

        let locked_amount = locked.amount();
        api.field_write_typed(
            handle,
            &FungibleVaultLockedBalanceFieldPayload::from_content_source(locked),
        )?;

        let delta = max_locked.safe_sub(locked_amount).unwrap();
        Self::internal_put(LiquidFungibleResource::new(delta), api)
    }

    //===================
    // Helper methods
    //===================

    fn assert_not_frozen<Y>(flags: VaultFreezeFlags, api: &mut Y) -> Result<(), RuntimeError>
    where
        Y: ClientApi<RuntimeError>,
    {
        if !api.actor_is_feature_enabled(
            ACTOR_STATE_OUTER_OBJECT,
            FungibleResourceManagerFeature::VaultFreeze.feature_name(),
        )? {
            return Ok(());
        }

        let frozen_flag_handle = api.actor_open_field(
            ACTOR_STATE_SELF,
            FungibleVaultField::FreezeStatus.into(),
            LockFlags::read_only(),
        )?;
        let frozen = api
            .field_read_typed::<FungibleVaultFreezeStatusFieldPayload>(frozen_flag_handle)?
            .into_latest();
        api.field_close(frozen_flag_handle)?;

        if frozen.frozen.intersects(flags) {
            return Err(RuntimeError::ApplicationError(
                ApplicationError::VaultError(VaultError::VaultIsFrozen),
            ));
        }

        Ok(())
    }

    fn assert_freezable<Y>(api: &mut Y) -> Result<(), RuntimeError>
    where
        Y: ClientApi<RuntimeError>,
    {
        if !api.actor_is_feature_enabled(
            ACTOR_STATE_OUTER_OBJECT,
            FungibleResourceManagerFeature::VaultFreeze.feature_name(),
        )? {
            return Err(RuntimeError::ApplicationError(
                ApplicationError::VaultError(VaultError::NotFreezable),
            ));
        }

        Ok(())
    }

    fn assert_recallable<Y>(api: &mut Y) -> Result<(), RuntimeError>
    where
        Y: ClientApi<RuntimeError>,
    {
        if !api.actor_is_feature_enabled(
            ACTOR_STATE_OUTER_OBJECT,
            FungibleResourceManagerFeature::VaultRecall.feature_name(),
        )? {
            return Err(RuntimeError::ApplicationError(
                ApplicationError::VaultError(VaultError::NotRecallable),
            ));
        }

        Ok(())
    }

    fn liquid_amount<Y>(api: &mut Y) -> Result<Decimal, RuntimeError>
    where
        Y: ClientApi<RuntimeError>,
    {
        let handle = api.actor_open_field(
            ACTOR_STATE_SELF,
            FungibleVaultField::Balance.into(),
            LockFlags::read_only(),
        )?;
        let substate_ref = api
            .field_read_typed::<FungibleVaultBalanceFieldPayload>(handle)?
            .into_latest();
        let amount = substate_ref.amount();
        api.field_close(handle)?;
        Ok(amount)
    }

    fn locked_amount<Y>(api: &mut Y) -> Result<Decimal, RuntimeError>
    where
        Y: ClientApi<RuntimeError>,
    {
        let handle = api.actor_open_field(
            ACTOR_STATE_SELF,
            FungibleVaultField::LockedBalance.into(),
            LockFlags::read_only(),
        )?;
        let substate_ref: LockedFungibleResource = api
            .field_read_typed::<FungibleVaultLockedBalanceFieldPayload>(handle)?
            .into_latest();
        let amount = substate_ref.amount();
        api.field_close(handle)?;
        Ok(amount)
    }

    fn internal_take<Y>(
        amount: Decimal,
        api: &mut Y,
    ) -> Result<LiquidFungibleResource, RuntimeError>
    where
        Y: ClientApi<RuntimeError>,
    {
        let handle = api.actor_open_field(
            ACTOR_STATE_SELF,
            FungibleVaultField::Balance.into(),
            LockFlags::MUTABLE,
        )?;
        let mut substate_ref = api
            .field_read_typed::<FungibleVaultBalanceFieldPayload>(handle)?
            .into_latest();
        let taken = substate_ref.take_by_amount(amount).map_err(|e| {
            RuntimeError::ApplicationError(ApplicationError::VaultError(VaultError::ResourceError(
                e,
            )))
        })?;
        api.field_write_typed(
            handle,
            &FungibleVaultBalanceFieldPayload::from_content_source(substate_ref),
        )?;
        api.field_close(handle)?;

        Ok(taken)
    }

    fn internal_put<Y>(resource: LiquidFungibleResource, api: &mut Y) -> Result<(), RuntimeError>
    where
        Y: ClientApi<RuntimeError>,
    {
        if resource.is_empty() {
            return Ok(());
        }

        let handle = api.actor_open_field(
            ACTOR_STATE_SELF,
            FungibleVaultField::Balance.into(),
            LockFlags::MUTABLE,
        )?;
        let mut substate_ref = api
            .field_read_typed::<FungibleVaultBalanceFieldPayload>(handle)?
            .into_latest();
        substate_ref.put(resource);
        api.field_write_typed(
            handle,
            &FungibleVaultBalanceFieldPayload::from_content_source(substate_ref),
        )?;
        api.field_close(handle)?;

        Ok(())
    }
}<|MERGE_RESOLUTION|>--- conflicted
+++ resolved
@@ -331,11 +331,6 @@
                     ApplicationError::VaultError(VaultError::InvalidAmount),
                 ));
             }
-<<<<<<< HEAD
-            let vault_amount_plus_one = vault_balance.amount().safe_add(Decimal::ONE).ok_or_else(|| VaultError::DecimalOverflow)?;
-            if amount > &vault_amount_plus_one {
-                return Err(RuntimeError::ApplicationError(ApplicationError::VaultError(VaultError::ResourceError(ResourceError::InsufficientBalance))));
-=======
             let vault_amount_plus_one = vault_balance
                 .amount()
                 .safe_add(Decimal::ONE)
@@ -346,7 +341,6 @@
                         ResourceError::InsufficientBalance,
                     )),
                 ));
->>>>>>> f43cbfb0
             }
         }
 
