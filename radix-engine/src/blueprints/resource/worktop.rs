--- conflicted
+++ resolved
@@ -38,14 +38,7 @@
     pub(crate) fn drop<Y: SystemApi<RuntimeError> + KernelSubstateApi<SystemLockData>>(
         input: &IndexedScryptoValue,
         api: &mut Y,
-<<<<<<< HEAD
-    ) -> Result<IndexedOwnedScryptoValue, RuntimeError>
-    where
-        Y: KernelSubstateApi<SystemLockData> + SystemApi<RuntimeError>,
-    {
-=======
-    ) -> Result<IndexedScryptoValue, RuntimeError> {
->>>>>>> 9141df7f
+    ) -> Result<IndexedOwnedScryptoValue, RuntimeError> {
         // TODO: add `drop` callback for drop atomicity, which will remove the necessity of kernel api.
 
         let input: WorktopDropInput = input
@@ -87,14 +80,7 @@
     pub(crate) fn put<Y: SystemApi<RuntimeError>>(
         input: &IndexedScryptoValue,
         api: &mut Y,
-<<<<<<< HEAD
-    ) -> Result<IndexedOwnedScryptoValue, RuntimeError>
-    where
-        Y: KernelNodeApi + SystemApi<RuntimeError>,
-    {
-=======
-    ) -> Result<IndexedScryptoValue, RuntimeError> {
->>>>>>> 9141df7f
+    ) -> Result<IndexedOwnedScryptoValue, RuntimeError> {
         let input: WorktopPutInput = input
             .into_typed()
             .map_err(|e| RuntimeError::ApplicationError(ApplicationError::InputDecodeError(e)))?;
@@ -126,14 +112,7 @@
     pub(crate) fn take<Y: SystemApi<RuntimeError>>(
         input: &IndexedScryptoValue,
         api: &mut Y,
-<<<<<<< HEAD
-    ) -> Result<IndexedOwnedScryptoValue, RuntimeError>
-    where
-        Y: KernelNodeApi + SystemApi<RuntimeError>,
-    {
-=======
-    ) -> Result<IndexedScryptoValue, RuntimeError> {
->>>>>>> 9141df7f
+    ) -> Result<IndexedOwnedScryptoValue, RuntimeError> {
         let input: WorktopTakeInput = input
             .into_typed()
             .map_err(|e| RuntimeError::ApplicationError(ApplicationError::InputDecodeError(e)))?;
@@ -179,14 +158,7 @@
     pub(crate) fn take_non_fungibles<Y: SystemApi<RuntimeError>>(
         input: &IndexedScryptoValue,
         api: &mut Y,
-<<<<<<< HEAD
-    ) -> Result<IndexedOwnedScryptoValue, RuntimeError>
-    where
-        Y: KernelNodeApi + SystemApi<RuntimeError>,
-    {
-=======
-    ) -> Result<IndexedScryptoValue, RuntimeError> {
->>>>>>> 9141df7f
+    ) -> Result<IndexedOwnedScryptoValue, RuntimeError> {
         let input: WorktopTakeNonFungiblesInput = input
             .into_typed()
             .map_err(|e| RuntimeError::ApplicationError(ApplicationError::InputDecodeError(e)))?;
@@ -233,14 +205,7 @@
     pub(crate) fn take_all<Y: SystemApi<RuntimeError>>(
         input: &IndexedScryptoValue,
         api: &mut Y,
-<<<<<<< HEAD
-    ) -> Result<IndexedOwnedScryptoValue, RuntimeError>
-    where
-        Y: KernelNodeApi + SystemApi<RuntimeError>,
-    {
-=======
-    ) -> Result<IndexedScryptoValue, RuntimeError> {
->>>>>>> 9141df7f
+    ) -> Result<IndexedOwnedScryptoValue, RuntimeError> {
         let input: WorktopTakeAllInput = input
             .into_typed()
             .map_err(|e| RuntimeError::ApplicationError(ApplicationError::InputDecodeError(e)))?;
@@ -266,14 +231,7 @@
     pub(crate) fn assert_contains<Y: SystemApi<RuntimeError>>(
         input: &IndexedScryptoValue,
         api: &mut Y,
-<<<<<<< HEAD
-    ) -> Result<IndexedOwnedScryptoValue, RuntimeError>
-    where
-        Y: KernelNodeApi + SystemApi<RuntimeError>,
-    {
-=======
-    ) -> Result<IndexedScryptoValue, RuntimeError> {
->>>>>>> 9141df7f
+    ) -> Result<IndexedOwnedScryptoValue, RuntimeError> {
         let input: WorktopAssertContainsInput = input
             .into_typed()
             .map_err(|e| RuntimeError::ApplicationError(ApplicationError::InputDecodeError(e)))?;
@@ -301,14 +259,7 @@
     pub(crate) fn assert_contains_amount<Y: SystemApi<RuntimeError>>(
         input: &IndexedScryptoValue,
         api: &mut Y,
-<<<<<<< HEAD
-    ) -> Result<IndexedOwnedScryptoValue, RuntimeError>
-    where
-        Y: KernelNodeApi + SystemApi<RuntimeError>,
-    {
-=======
-    ) -> Result<IndexedScryptoValue, RuntimeError> {
->>>>>>> 9141df7f
+    ) -> Result<IndexedOwnedScryptoValue, RuntimeError> {
         let input: WorktopAssertContainsAmountInput = input
             .into_typed()
             .map_err(|e| RuntimeError::ApplicationError(ApplicationError::InputDecodeError(e)))?;
@@ -336,14 +287,7 @@
     pub(crate) fn assert_contains_non_fungibles<Y: SystemApi<RuntimeError>>(
         input: &IndexedScryptoValue,
         api: &mut Y,
-<<<<<<< HEAD
-    ) -> Result<IndexedOwnedScryptoValue, RuntimeError>
-    where
-        Y: KernelNodeApi + SystemApi<RuntimeError>,
-    {
-=======
-    ) -> Result<IndexedScryptoValue, RuntimeError> {
->>>>>>> 9141df7f
+    ) -> Result<IndexedOwnedScryptoValue, RuntimeError> {
         let input: WorktopAssertContainsNonFungiblesInput = input
             .into_typed()
             .map_err(|e| RuntimeError::ApplicationError(ApplicationError::InputDecodeError(e)))?;
@@ -372,14 +316,7 @@
     pub(crate) fn drain<Y: SystemApi<RuntimeError>>(
         input: &IndexedScryptoValue,
         api: &mut Y,
-<<<<<<< HEAD
-    ) -> Result<IndexedOwnedScryptoValue, RuntimeError>
-    where
-        Y: KernelNodeApi + SystemApi<RuntimeError>,
-    {
-=======
-    ) -> Result<IndexedScryptoValue, RuntimeError> {
->>>>>>> 9141df7f
+    ) -> Result<IndexedOwnedScryptoValue, RuntimeError> {
         let _input: WorktopDrainInput = input
             .into_typed()
             .map_err(|e| RuntimeError::ApplicationError(ApplicationError::InputDecodeError(e)))?;
