--- conflicted
+++ resolved
@@ -1,15 +1,8 @@
 use crate::blueprints::util::{SecurifiedAccessRules, SecurifiedRoleEntry};
 use crate::errors::*;
 use crate::kernel::kernel_api::{KernelNodeApi, KernelSubstateApi};
-<<<<<<< HEAD
 use crate::system::node_init::type_info_partition;
 use crate::system::node_modules::access_rules::FunctionAccessRulesSubstate;
-=======
-use crate::system::node_init::ModuleInit;
-use crate::system::node_modules::access_rules::{
-    FunctionAccessRulesSubstate, MethodAccessRulesSubstate,
-};
->>>>>>> 1f6e7d15
 use crate::system::node_modules::type_info::TypeInfoSubstate;
 use crate::system::system_modules::costing::{FIXED_HIGH_FEE, FIXED_MEDIUM_FEE};
 use crate::track::interface::NodeSubstates;
@@ -195,21 +188,6 @@
                 .and_then(|x| x.get(&TypeInfoField::TypeInfo.into()))
                 .and_then(|x| x.as_typed().ok());
 
-<<<<<<< HEAD
-=======
-    let node_id = if let Some(reservation) = package_address_reservation {
-        // TODO: Can we use `global_object` API?
-
-        // Check global address reservation
-        let global_address = {
-            let substates = api.kernel_drop_node(reservation.0.as_node_id())?;
-
-            let type_info: Option<TypeInfoSubstate> = substates
-                .get(&TYPE_INFO_FIELD_PARTITION)
-                .and_then(|x| x.get(&TypeInfoField::TypeInfo.into()))
-                .and_then(|x| x.as_typed().ok());
-
->>>>>>> 1f6e7d15
             match type_info {
                 Some(TypeInfoSubstate::GlobalAddressReservation(x)) => x,
                 _ => {
