use crate::blueprints::account::AccountBlueprint;
use crate::errors::ApplicationError;
use crate::errors::RuntimeError;
use crate::internal_prelude::*;
use radix_engine_interface::api::SystemApi;
use radix_engine_interface::blueprints::account::*;
use radix_engine_interface::blueprints::hooks::OnVirtualizeInput;
use radix_engine_interface::blueprints::package::PackageDefinition;

pub const ACCOUNT_ON_VIRTUALIZE_EXPORT_NAME: &str = "on_virtualize";

pub struct AccountNativePackage;

impl AccountNativePackage {
    pub fn definition() -> PackageDefinition {
        let blueprints = indexmap!(
            ACCOUNT_BLUEPRINT.to_string() => AccountBlueprint::get_definition()
        );

        PackageDefinition { blueprints }
    }

    pub fn invoke_export<Y: SystemApi<RuntimeError>>(
        export_name: &str,
        input: &IndexedScryptoValue,
        api: &mut Y,
<<<<<<< HEAD
    ) -> Result<IndexedOwnedScryptoValue, RuntimeError>
    where
        Y: SystemApi<RuntimeError>,
    {
=======
    ) -> Result<IndexedScryptoValue, RuntimeError> {
>>>>>>> 9141df7f
        match export_name {
            ACCOUNT_ON_VIRTUALIZE_EXPORT_NAME => {
                let input: OnVirtualizeInput = input.into_typed().map_err(|e| {
                    RuntimeError::ApplicationError(ApplicationError::InputDecodeError(e))
                })?;

                let rtn = AccountBlueprint::on_virtualize(input, api)?;

                Ok(IndexedScryptoValue::from_typed(&rtn))
            }
            ACCOUNT_CREATE_ADVANCED_IDENT => {
                let input: AccountCreateAdvancedInput = input.into_typed().map_err(|e| {
                    RuntimeError::ApplicationError(ApplicationError::InputDecodeError(e))
                })?;

                let rtn = AccountBlueprint::create_advanced(
                    input.owner_role,
                    input.address_reservation,
                    api,
                )?;

                Ok(IndexedScryptoValue::from_typed(&rtn))
            }
            ACCOUNT_CREATE_IDENT => {
                let _input: AccountCreateInput = input.into_typed().map_err(|e| {
                    RuntimeError::ApplicationError(ApplicationError::InputDecodeError(e))
                })?;

                let rtn = AccountBlueprint::create(api)?;

                Ok(IndexedScryptoValue::from_typed(&rtn))
            }
            ACCOUNT_SECURIFY_IDENT => {
                let _input: AccountSecurifyInput = input.into_typed().map_err(|e| {
                    RuntimeError::ApplicationError(ApplicationError::InputDecodeError(e))
                })?;
                let rtn = AccountBlueprint::securify(api)?;

                Ok(IndexedScryptoValue::from_typed(&rtn))
            }
            ACCOUNT_LOCK_FEE_IDENT => {
                let input: AccountLockFeeInput = input.into_typed().map_err(|e| {
                    RuntimeError::ApplicationError(ApplicationError::InputDecodeError(e))
                })?;
                let rtn = AccountBlueprint::lock_fee(input.amount, api)?;
                Ok(IndexedScryptoValue::from_typed(&rtn))
            }
            ACCOUNT_LOCK_CONTINGENT_FEE_IDENT => {
                let input: AccountLockContingentFeeInput = input.into_typed().map_err(|e| {
                    RuntimeError::ApplicationError(ApplicationError::InputDecodeError(e))
                })?;

                let rtn = AccountBlueprint::lock_contingent_fee(input.amount, api)?;
                Ok(IndexedScryptoValue::from_typed(&rtn))
            }
            ACCOUNT_DEPOSIT_IDENT => {
                let input: AccountDepositInput = input.into_typed().map_err(|e| {
                    RuntimeError::ApplicationError(ApplicationError::InputDecodeError(e))
                })?;

                let rtn = AccountBlueprint::deposit(input.bucket, api)?;
                Ok(IndexedScryptoValue::from_typed(&rtn))
            }
            ACCOUNT_DEPOSIT_BATCH_IDENT => {
                let input: AccountDepositBatchInput = input.into_typed().map_err(|e| {
                    RuntimeError::ApplicationError(ApplicationError::InputDecodeError(e))
                })?;

                let rtn = AccountBlueprint::deposit_batch(input.buckets, api)?;
                Ok(IndexedScryptoValue::from_typed(&rtn))
            }
            ACCOUNT_TRY_DEPOSIT_OR_REFUND_IDENT => {
                let AccountTryDepositOrRefundInput {
                    bucket,
                    authorized_depositor_badge,
                } = input.into_typed().map_err(|e| {
                    RuntimeError::ApplicationError(ApplicationError::InputDecodeError(e))
                })?;

                let rtn = AccountBlueprint::try_deposit_or_refund(
                    bucket,
                    authorized_depositor_badge,
                    api,
                )?;
                Ok(IndexedScryptoValue::from_typed(&rtn))
            }
            ACCOUNT_TRY_DEPOSIT_BATCH_OR_REFUND_IDENT => {
                let AccountTryDepositBatchOrRefundInput {
                    buckets,
                    authorized_depositor_badge,
                } = input.into_typed().map_err(|e| {
                    RuntimeError::ApplicationError(ApplicationError::InputDecodeError(e))
                })?;

                let rtn = AccountBlueprint::try_deposit_batch_or_refund(
                    buckets,
                    authorized_depositor_badge,
                    api,
                )?;
                Ok(IndexedScryptoValue::from_typed(&rtn))
            }
            ACCOUNT_TRY_DEPOSIT_OR_ABORT_IDENT => {
                let AccountTryDepositOrAbortInput {
                    bucket,
                    authorized_depositor_badge,
                } = input.into_typed().map_err(|e| {
                    RuntimeError::ApplicationError(ApplicationError::InputDecodeError(e))
                })?;

                let rtn = AccountBlueprint::try_deposit_or_abort(
                    bucket,
                    authorized_depositor_badge,
                    api,
                )?;
                Ok(IndexedScryptoValue::from_typed(&rtn))
            }
            ACCOUNT_TRY_DEPOSIT_BATCH_OR_ABORT_IDENT => {
                let AccountTryDepositBatchOrAbortInput {
                    buckets,
                    authorized_depositor_badge,
                } = input.into_typed().map_err(|e| {
                    RuntimeError::ApplicationError(ApplicationError::InputDecodeError(e))
                })?;

                let rtn = AccountBlueprint::try_deposit_batch_or_abort(
                    buckets,
                    authorized_depositor_badge,
                    api,
                )?;
                Ok(IndexedScryptoValue::from_typed(&rtn))
            }
            ACCOUNT_WITHDRAW_IDENT => {
                let input: AccountWithdrawInput = input.into_typed().map_err(|e| {
                    RuntimeError::ApplicationError(ApplicationError::InputDecodeError(e))
                })?;

                let rtn = AccountBlueprint::withdraw(input.resource_address, input.amount, api)?;
                Ok(IndexedScryptoValue::from_typed(&rtn))
            }
            ACCOUNT_WITHDRAW_NON_FUNGIBLES_IDENT => {
                let input: AccountWithdrawNonFungiblesInput = input.into_typed().map_err(|e| {
                    RuntimeError::ApplicationError(ApplicationError::InputDecodeError(e))
                })?;
                let rtn = AccountBlueprint::withdraw_non_fungibles(
                    input.resource_address,
                    input.ids,
                    api,
                )?;
                Ok(IndexedScryptoValue::from_typed(&rtn))
            }
            ACCOUNT_BURN_IDENT => {
                let input: AccountBurnInput = input.into_typed().map_err(|e| {
                    RuntimeError::ApplicationError(ApplicationError::InputDecodeError(e))
                })?;

                let rtn = AccountBlueprint::burn(input.resource_address, input.amount, api)?;
                Ok(IndexedScryptoValue::from_typed(&rtn))
            }
            ACCOUNT_BURN_NON_FUNGIBLES_IDENT => {
                let input: AccountBurnNonFungiblesInput = input.into_typed().map_err(|e| {
                    RuntimeError::ApplicationError(ApplicationError::InputDecodeError(e))
                })?;
                let rtn =
                    AccountBlueprint::burn_non_fungibles(input.resource_address, input.ids, api)?;
                Ok(IndexedScryptoValue::from_typed(&rtn))
            }
            ACCOUNT_LOCK_FEE_AND_WITHDRAW_IDENT => {
                let input: AccountLockFeeAndWithdrawInput = input.into_typed().map_err(|e| {
                    RuntimeError::ApplicationError(ApplicationError::InputDecodeError(e))
                })?;
                let rtn = AccountBlueprint::lock_fee_and_withdraw(
                    input.amount_to_lock,
                    input.resource_address,
                    input.amount,
                    api,
                )?;
                Ok(IndexedScryptoValue::from_typed(&rtn))
            }
            ACCOUNT_LOCK_FEE_AND_WITHDRAW_NON_FUNGIBLES_IDENT => {
                let input: AccountLockFeeAndWithdrawNonFungiblesInput =
                    input.into_typed().map_err(|e| {
                        RuntimeError::ApplicationError(ApplicationError::InputDecodeError(e))
                    })?;
                let rtn = AccountBlueprint::lock_fee_and_withdraw_non_fungibles(
                    input.amount_to_lock,
                    input.resource_address,
                    input.ids,
                    api,
                )?;
                Ok(IndexedScryptoValue::from_typed(&rtn))
            }
            ACCOUNT_CREATE_PROOF_OF_AMOUNT_IDENT => {
                let input: AccountCreateProofOfAmountInput = input.into_typed().map_err(|e| {
                    RuntimeError::ApplicationError(ApplicationError::InputDecodeError(e))
                })?;
                let rtn = AccountBlueprint::create_proof_of_amount(
                    input.resource_address,
                    input.amount,
                    api,
                )?;
                Ok(IndexedScryptoValue::from_typed(&rtn))
            }
            ACCOUNT_CREATE_PROOF_OF_NON_FUNGIBLES_IDENT => {
                let input: AccountCreateProofOfNonFungiblesInput =
                    input.into_typed().map_err(|e| {
                        RuntimeError::ApplicationError(ApplicationError::InputDecodeError(e))
                    })?;
                let rtn = AccountBlueprint::create_proof_of_non_fungibles(
                    input.resource_address,
                    input.ids,
                    api,
                )?;
                Ok(IndexedScryptoValue::from_typed(&rtn))
            }
            ACCOUNT_SET_DEFAULT_DEPOSIT_RULE_IDENT => {
                let AccountSetDefaultDepositRuleInput { default } =
                    input.into_typed().map_err(|e| {
                        RuntimeError::ApplicationError(ApplicationError::InputDecodeError(e))
                    })?;
                let rtn = AccountBlueprint::set_default_deposit_rule(default, api)?;
                Ok(IndexedScryptoValue::from_typed(&rtn))
            }
            ACCOUNT_SET_RESOURCE_PREFERENCE_IDENT => {
                let AccountSetResourcePreferenceInput {
                    resource_address,
                    resource_preference,
                } = input.into_typed().map_err(|e| {
                    RuntimeError::ApplicationError(ApplicationError::InputDecodeError(e))
                })?;
                let rtn = AccountBlueprint::set_resource_preference(
                    resource_address,
                    resource_preference,
                    api,
                )?;
                Ok(IndexedScryptoValue::from_typed(&rtn))
            }
            ACCOUNT_REMOVE_RESOURCE_PREFERENCE_IDENT => {
                let AccountRemoveResourcePreferenceInput { resource_address } =
                    input.into_typed().map_err(|e| {
                        RuntimeError::ApplicationError(ApplicationError::InputDecodeError(e))
                    })?;
                let rtn = AccountBlueprint::remove_resource_preference(resource_address, api)?;
                Ok(IndexedScryptoValue::from_typed(&rtn))
            }
            ACCOUNT_ADD_AUTHORIZED_DEPOSITOR => {
                let AccountAddAuthorizedDepositorInput { badge } =
                    input.into_typed().map_err(|e| {
                        RuntimeError::ApplicationError(ApplicationError::InputDecodeError(e))
                    })?;
                let rtn = AccountBlueprint::add_authorized_depositor(badge, api)?;
                Ok(IndexedScryptoValue::from_typed(&rtn))
            }
            ACCOUNT_REMOVE_AUTHORIZED_DEPOSITOR => {
                let AccountRemoveAuthorizedDepositorInput { badge } =
                    input.into_typed().map_err(|e| {
                        RuntimeError::ApplicationError(ApplicationError::InputDecodeError(e))
                    })?;
                let rtn = AccountBlueprint::remove_authorized_depositor(badge, api)?;
                Ok(IndexedScryptoValue::from_typed(&rtn))
            }

            _ => Err(RuntimeError::ApplicationError(
                ApplicationError::ExportDoesNotExist(export_name.to_string()),
            )),
        }
    }
}<|MERGE_RESOLUTION|>--- conflicted
+++ resolved
@@ -24,14 +24,7 @@
         export_name: &str,
         input: &IndexedScryptoValue,
         api: &mut Y,
-<<<<<<< HEAD
-    ) -> Result<IndexedOwnedScryptoValue, RuntimeError>
-    where
-        Y: SystemApi<RuntimeError>,
-    {
-=======
-    ) -> Result<IndexedScryptoValue, RuntimeError> {
->>>>>>> 9141df7f
+    ) -> Result<IndexedOwnedScryptoValue, RuntimeError> {
         match export_name {
             ACCOUNT_ON_VIRTUALIZE_EXPORT_NAME => {
                 let input: OnVirtualizeInput = input.into_typed().map_err(|e| {
