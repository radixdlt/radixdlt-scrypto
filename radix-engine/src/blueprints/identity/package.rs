use crate::blueprints::util::{
    PresecurifiedAccessRules, SecurifiedAccessRules, SecurifiedRoleEntry,
};
use crate::errors::{ApplicationError, RuntimeError};
use crate::method_auth_template;
use crate::system::system_modules::costing::FIXED_LOW_FEE;
use crate::types::*;
use native_sdk::modules::access_rules::AccessRules;
use native_sdk::modules::metadata::Metadata;
use native_sdk::modules::royalty::ComponentRoyalty;
use native_sdk::runtime::Runtime;
use radix_engine_interface::api::node_modules::metadata::*;
use radix_engine_interface::api::node_modules::royalty::{
    COMPONENT_ROYALTY_CLAIM_ROYALTIES_IDENT, COMPONENT_ROYALTY_SET_ROYALTY_IDENT,
};
use radix_engine_interface::api::object_api::ObjectModuleId;
use radix_engine_interface::api::system_modules::virtualization::VirtualLazyLoadInput;
use radix_engine_interface::api::ClientApi;
use radix_engine_interface::blueprints::identity::*;
use radix_engine_interface::blueprints::package::{
    BlueprintSetup, FunctionSetup, MethodAuthTemplate, PackageSetup,
};
use radix_engine_interface::blueprints::resource::*;
use radix_engine_interface::schema::ReceiverInfo;
use radix_engine_interface::schema::{BlueprintSchema, SchemaMethodKey, SchemaMethodPermission};
<<<<<<< HEAD
use radix_engine_interface::schema::{FeaturedSchema, ReceiverInfo};
=======
use radix_engine_interface::schema::{FunctionSchema, VirtualLazyLoadSchema};
>>>>>>> cd084ece
use resources_tracker_macro::trace_resources;

const IDENTITY_CREATE_VIRTUAL_SECP256K1_EXPORT_NAME: &str = "create_virtual_secp256k1";
const IDENTITY_CREATE_VIRTUAL_ED25519_EXPORT_NAME: &str = "create_virtual_ed25519";

pub struct IdentityNativePackage;

impl IdentityNativePackage {
    pub fn definition() -> PackageSetup {
        let mut aggregator = TypeAggregator::<ScryptoCustomTypeKind>::new();

        let fields = Vec::new();

        let mut functions = BTreeMap::new();
        functions.insert(
            IDENTITY_CREATE_ADVANCED_IDENT.to_string(),
            FunctionSetup {
                receiver: None,
                input: aggregator.add_child_type_and_descendents::<IdentityCreateAdvancedInput>(),
                output: aggregator.add_child_type_and_descendents::<IdentityCreateAdvancedOutput>(),
                export: IDENTITY_CREATE_ADVANCED_IDENT.to_string(),
            },
        );
        functions.insert(
            IDENTITY_CREATE_IDENT.to_string(),
            FunctionSetup {
                receiver: None,
                input: aggregator.add_child_type_and_descendents::<IdentityCreateInput>(),
                output: aggregator.add_child_type_and_descendents::<IdentityCreateOutput>(),
                export: IDENTITY_CREATE_IDENT.to_string(),
            },
        );
        functions.insert(
            IDENTITY_SECURIFY_IDENT.to_string(),
            FunctionSetup {
                receiver: Some(ReceiverInfo::normal_ref_mut()),
                input: aggregator
                    .add_child_type_and_descendents::<IdentitySecurifyToSingleBadgeInput>(),
                output: aggregator
                    .add_child_type_and_descendents::<IdentitySecurifyToSingleBadgeOutput>(),
                export: IDENTITY_SECURIFY_IDENT.to_string(),
            },
        );

        let virtual_lazy_load_functions = btreemap!(
<<<<<<< HEAD
            IDENTITY_CREATE_VIRTUAL_ECDSA_SECP256K1_ID => IDENTITY_CREATE_VIRTUAL_ECDSA_SECP256K1_EXPORT_NAME.to_string(),
            IDENTITY_CREATE_VIRTUAL_EDDSA_ED25519_ID => IDENTITY_CREATE_VIRTUAL_EDDSA_ED25519_EXPORT_NAME.to_string(),
=======
            IDENTITY_CREATE_VIRTUAL_SECP256K1_ID => VirtualLazyLoadSchema {
                export_name: IDENTITY_CREATE_VIRTUAL_SECP256K1_EXPORT_NAME.to_string(),
            },
            IDENTITY_CREATE_VIRTUAL_ED25519_ID => VirtualLazyLoadSchema {
                export_name: IDENTITY_CREATE_VIRTUAL_ED25519_EXPORT_NAME.to_string(),
            }
>>>>>>> cd084ece
        );

        let method_auth_template = method_auth_template! {
            SchemaMethodKey::metadata(METADATA_GET_IDENT) => SchemaMethodPermission::Public;
            SchemaMethodKey::metadata(METADATA_SET_IDENT) => [OWNER_ROLE];
            SchemaMethodKey::metadata(METADATA_REMOVE_IDENT) => [OWNER_ROLE];

            SchemaMethodKey::royalty(COMPONENT_ROYALTY_CLAIM_ROYALTIES_IDENT) => [OWNER_ROLE];
            SchemaMethodKey::royalty(COMPONENT_ROYALTY_SET_ROYALTY_IDENT) => [OWNER_ROLE];

            SchemaMethodKey::main(IDENTITY_SECURIFY_IDENT) => [SECURIFY_ROLE];
        };

        let schema = generate_full_schema(aggregator);
        let blueprints = btreemap!(
            IDENTITY_BLUEPRINT.to_string() => BlueprintSetup {
                outer_blueprint: None,
                dependencies: btreeset!(
                    ECDSA_SECP256K1_SIGNATURE_VIRTUAL_BADGE.into(),
                    EDDSA_ED25519_SIGNATURE_VIRTUAL_BADGE.into(),
                    IDENTITY_OWNER_BADGE.into(),
                    PACKAGE_OF_DIRECT_CALLER_VIRTUAL_BADGE.into(),
                ),
                features: btreeset!(),
                schema,
                blueprint: BlueprintSchema {
                    fields,
                    collections: vec![],
<<<<<<< HEAD
=======
                    functions,
                    virtual_lazy_load_functions,
                    event_schema: [].into(),
                    dependencies: btreeset!(
                        SECP256K1_SIGNATURE_VIRTUAL_BADGE.into(),
                        ED25519_SIGNATURE_VIRTUAL_BADGE.into(),
                        IDENTITY_OWNER_BADGE.into(),
                        PACKAGE_OF_DIRECT_CALLER_VIRTUAL_BADGE.into(),
                    ),
                    features: btreeset!(),
>>>>>>> cd084ece
                },
                event_schema: [].into(),
                function_auth: btreemap!(
                    IDENTITY_CREATE_IDENT.to_string() => rule!(allow_all),
                    IDENTITY_CREATE_ADVANCED_IDENT.to_string() => rule!(allow_all),
                ),
                royalty_config: RoyaltyConfig::default(),
                template: MethodAuthTemplate {
                    method_auth_template,
                    outer_method_auth_template: btreemap!(),
                },
                virtual_lazy_load_functions,
                    functions,
            }
        );

        PackageSetup { blueprints }
    }

    #[trace_resources(log=export_name)]
    pub fn invoke_export<Y>(
        export_name: &str,
        input: &IndexedScryptoValue,
        api: &mut Y,
    ) -> Result<IndexedScryptoValue, RuntimeError>
    where
        Y: ClientApi<RuntimeError>,
    {
        match export_name {
            IDENTITY_CREATE_ADVANCED_IDENT => {
                api.consume_cost_units(FIXED_LOW_FEE, ClientCostingReason::RunNative)?;

                let input: IdentityCreateAdvancedInput = input.as_typed().map_err(|e| {
                    RuntimeError::ApplicationError(ApplicationError::InputDecodeError(e))
                })?;

                let rtn = IdentityBlueprint::create_advanced(input.owner_rule, api)?;

                Ok(IndexedScryptoValue::from_typed(&rtn))
            }
            IDENTITY_CREATE_IDENT => {
                api.consume_cost_units(FIXED_LOW_FEE, ClientCostingReason::RunNative)?;

                let _input: IdentityCreateInput = input.as_typed().map_err(|e| {
                    RuntimeError::ApplicationError(ApplicationError::InputDecodeError(e))
                })?;

                let rtn = IdentityBlueprint::create(api)?;

                Ok(IndexedScryptoValue::from_typed(&rtn))
            }
            IDENTITY_SECURIFY_IDENT => {
                api.consume_cost_units(FIXED_LOW_FEE, ClientCostingReason::RunNative)?;

                let receiver = Runtime::get_node_id(api)?;
                let _input: IdentitySecurifyToSingleBadgeInput = input.as_typed().map_err(|e| {
                    RuntimeError::ApplicationError(ApplicationError::InputDecodeError(e))
                })?;

                let rtn = IdentityBlueprint::securify(&receiver, api)?;

                Ok(IndexedScryptoValue::from_typed(&rtn))
            }
            IDENTITY_CREATE_VIRTUAL_SECP256K1_EXPORT_NAME => {
                api.consume_cost_units(FIXED_LOW_FEE, ClientCostingReason::RunNative)?;

                let input: VirtualLazyLoadInput = input.as_typed().map_err(|e| {
                    RuntimeError::ApplicationError(ApplicationError::InputDecodeError(e))
                })?;

                let rtn = IdentityBlueprint::create_virtual_secp256k1(input, api)?;

                Ok(IndexedScryptoValue::from_typed(&rtn))
            }
            IDENTITY_CREATE_VIRTUAL_ED25519_EXPORT_NAME => {
                api.consume_cost_units(FIXED_LOW_FEE, ClientCostingReason::RunNative)?;

                let input: VirtualLazyLoadInput = input.as_typed().map_err(|e| {
                    RuntimeError::ApplicationError(ApplicationError::InputDecodeError(e))
                })?;

                let rtn = IdentityBlueprint::create_virtual_ed25519(input, api)?;

                Ok(IndexedScryptoValue::from_typed(&rtn))
            }
            _ => Err(RuntimeError::ApplicationError(
                ApplicationError::ExportDoesNotExist(export_name.to_string()),
            )),
        }
    }
}

const SECURIFY_ROLE: &'static str = "securify";

struct SecurifiedIdentity;

impl SecurifiedAccessRules for SecurifiedIdentity {
    const OWNER_BADGE: ResourceAddress = IDENTITY_OWNER_BADGE;
    const SECURIFY_ROLE: Option<&'static str> = Some(SECURIFY_ROLE);

    fn role_definitions() -> BTreeMap<RoleKey, SecurifiedRoleEntry> {
        btreemap!()
    }
}

impl PresecurifiedAccessRules for SecurifiedIdentity {}

pub struct IdentityBlueprint;

impl IdentityBlueprint {
    pub fn create_advanced<Y>(
        owner_rule: OwnerRole,
        api: &mut Y,
    ) -> Result<GlobalAddress, RuntimeError>
    where
        Y: ClientApi<RuntimeError>,
    {
        let access_rules = SecurifiedIdentity::create_advanced(owner_rule, api)?;

        let modules = Self::create_object(access_rules, api)?;
        let modules = modules.into_iter().map(|(id, own)| (id, own.0)).collect();
        let address = api.globalize(modules)?;
        Ok(address)
    }

    pub fn create<Y>(api: &mut Y) -> Result<(GlobalAddress, Bucket), RuntimeError>
    where
        Y: ClientApi<RuntimeError>,
    {
        let (access_rules, bucket) = SecurifiedIdentity::create_securified(api)?;

        let modules = Self::create_object(access_rules, api)?;
        let modules = modules.into_iter().map(|(id, own)| (id, own.0)).collect();
        let address = api.globalize(modules)?;
        Ok((address, bucket))
    }

    pub fn create_virtual_secp256k1<Y>(
        input: VirtualLazyLoadInput,
        api: &mut Y,
    ) -> Result<BTreeMap<ObjectModuleId, Own>, RuntimeError>
    where
        Y: ClientApi<RuntimeError>,
    {
        let public_key_hash = PublicKeyHash::Secp256k1(Secp256k1PublicKeyHash(input.id));
        Self::create_virtual(public_key_hash, api)
    }

    pub fn create_virtual_ed25519<Y>(
        input: VirtualLazyLoadInput,
        api: &mut Y,
    ) -> Result<BTreeMap<ObjectModuleId, Own>, RuntimeError>
    where
        Y: ClientApi<RuntimeError>,
    {
        let public_key_hash = PublicKeyHash::Ed25519(Ed25519PublicKeyHash(input.id));
        Self::create_virtual(public_key_hash, api)
    }

    fn create_virtual<Y>(
        public_key_hash: PublicKeyHash,
        api: &mut Y,
    ) -> Result<BTreeMap<ObjectModuleId, Own>, RuntimeError>
    where
        Y: ClientApi<RuntimeError>,
    {
        let owner_id = NonFungibleGlobalId::from_public_key_hash(public_key_hash);
        let access_rules = SecurifiedIdentity::create_presecurified(owner_id, api)?;

        let modules = Self::create_object(access_rules, api)?;

        {
            // Set up metadata
            // TODO: Improve this when the Metadata module API is nicer
            let metadata = modules.get(&ObjectModuleId::Metadata).unwrap();
            // NOTE:
            // This is the owner key for ROLA.
            // We choose to set this explicitly to simplify the security-critical logic off-ledger.
            // In particular, we want an owner to be able to explicitly delete the owner keys.
            // If we went with a "no metadata = assume default public key hash", then this could cause unexpeted
            // security-critical behaviour if a user expected that deleting the metadata removed the owner keys.
            api.call_method(
                &metadata.0,
                METADATA_SET_IDENT,
                scrypto_encode(&MetadataSetInput {
                    key: "owner_keys".to_string(),
                    value: MetadataValue::PublicKeyHashArray(vec![public_key_hash]),
                })
                .unwrap(),
            )?;
        }

        Ok(modules)
    }

    fn securify<Y>(receiver: &NodeId, api: &mut Y) -> Result<Bucket, RuntimeError>
    where
        Y: ClientApi<RuntimeError>,
    {
        SecurifiedIdentity::securify(&receiver, api)
    }

    fn create_object<Y>(
        access_rules: AccessRules,
        api: &mut Y,
    ) -> Result<BTreeMap<ObjectModuleId, Own>, RuntimeError>
    where
        Y: ClientApi<RuntimeError>,
    {
        let metadata = Metadata::create(api)?;
        let royalty = ComponentRoyalty::create(RoyaltyConfig::default(), api)?;

        let object_id = api.new_simple_object(IDENTITY_BLUEPRINT, vec![])?;

        let modules = btreemap!(
            ObjectModuleId::Main => Own(object_id),
            ObjectModuleId::AccessRules => access_rules.0,
            ObjectModuleId::Metadata => metadata,
            ObjectModuleId::Royalty => royalty,
        );

        Ok(modules)
    }
}<|MERGE_RESOLUTION|>--- conflicted
+++ resolved
@@ -23,11 +23,6 @@
 use radix_engine_interface::blueprints::resource::*;
 use radix_engine_interface::schema::ReceiverInfo;
 use radix_engine_interface::schema::{BlueprintSchema, SchemaMethodKey, SchemaMethodPermission};
-<<<<<<< HEAD
-use radix_engine_interface::schema::{FeaturedSchema, ReceiverInfo};
-=======
-use radix_engine_interface::schema::{FunctionSchema, VirtualLazyLoadSchema};
->>>>>>> cd084ece
 use resources_tracker_macro::trace_resources;
 
 const IDENTITY_CREATE_VIRTUAL_SECP256K1_EXPORT_NAME: &str = "create_virtual_secp256k1";
@@ -73,17 +68,8 @@
         );
 
         let virtual_lazy_load_functions = btreemap!(
-<<<<<<< HEAD
-            IDENTITY_CREATE_VIRTUAL_ECDSA_SECP256K1_ID => IDENTITY_CREATE_VIRTUAL_ECDSA_SECP256K1_EXPORT_NAME.to_string(),
-            IDENTITY_CREATE_VIRTUAL_EDDSA_ED25519_ID => IDENTITY_CREATE_VIRTUAL_EDDSA_ED25519_EXPORT_NAME.to_string(),
-=======
-            IDENTITY_CREATE_VIRTUAL_SECP256K1_ID => VirtualLazyLoadSchema {
-                export_name: IDENTITY_CREATE_VIRTUAL_SECP256K1_EXPORT_NAME.to_string(),
-            },
-            IDENTITY_CREATE_VIRTUAL_ED25519_ID => VirtualLazyLoadSchema {
-                export_name: IDENTITY_CREATE_VIRTUAL_ED25519_EXPORT_NAME.to_string(),
-            }
->>>>>>> cd084ece
+            IDENTITY_CREATE_VIRTUAL_SECP256K1_ID => IDENTITY_CREATE_VIRTUAL_SECP256K1_EXPORT_NAME.to_string(),
+            IDENTITY_CREATE_VIRTUAL_ED25519_ID => IDENTITY_CREATE_VIRTUAL_ED25519_EXPORT_NAME.to_string(),
         );
 
         let method_auth_template = method_auth_template! {
@@ -102,8 +88,8 @@
             IDENTITY_BLUEPRINT.to_string() => BlueprintSetup {
                 outer_blueprint: None,
                 dependencies: btreeset!(
-                    ECDSA_SECP256K1_SIGNATURE_VIRTUAL_BADGE.into(),
-                    EDDSA_ED25519_SIGNATURE_VIRTUAL_BADGE.into(),
+                    SECP256K1_SIGNATURE_VIRTUAL_BADGE.into(),
+                    ED25519_SIGNATURE_VIRTUAL_BADGE.into(),
                     IDENTITY_OWNER_BADGE.into(),
                     PACKAGE_OF_DIRECT_CALLER_VIRTUAL_BADGE.into(),
                 ),
@@ -112,19 +98,6 @@
                 blueprint: BlueprintSchema {
                     fields,
                     collections: vec![],
-<<<<<<< HEAD
-=======
-                    functions,
-                    virtual_lazy_load_functions,
-                    event_schema: [].into(),
-                    dependencies: btreeset!(
-                        SECP256K1_SIGNATURE_VIRTUAL_BADGE.into(),
-                        ED25519_SIGNATURE_VIRTUAL_BADGE.into(),
-                        IDENTITY_OWNER_BADGE.into(),
-                        PACKAGE_OF_DIRECT_CALLER_VIRTUAL_BADGE.into(),
-                    ),
-                    features: btreeset!(),
->>>>>>> cd084ece
                 },
                 event_schema: [].into(),
                 function_auth: btreemap!(
