use crate::engine::*;
use crate::model::*;
use crate::types::*;
use radix_engine_interface::api::types::{
<<<<<<< HEAD
    AuthZoneOffset, ComponentOffset, GlobalAddress, NativeFunction, NativeMethod, PackageOffset,
    RENodeId, SubstateOffset, VaultOffset,
=======
    AuthZoneStackOffset, ComponentOffset, GlobalAddress, NativeFunction, NativeMethod,
    PackageOffset, RENodeId, ResourceManagerOffset, SubstateOffset, VaultOffset,
>>>>>>> 826bb38c
};
use radix_engine_interface::data::IndexedScryptoValue;

#[derive(Debug, Clone, PartialEq, Eq)]
#[scrypto(TypeId, Encode, Decode)]
pub enum AuthError {
    VisibilityError(RENodeId),
    Unauthorized {
        actor: REActor,
        authorization: MethodAuthorization,
        error: MethodAuthorizationError,
    },
}

pub struct AuthModule;

impl AuthModule {
    pub fn supervisor_id() -> NonFungibleId {
        NonFungibleId::from_u32(0)
    }

    pub fn system_id() -> NonFungibleId {
        NonFungibleId::from_u32(1)
    }

    pub fn on_call_frame_enter<Y: SystemApi>(
        call_frame_update: &mut CallFrameUpdate,
        actor: &REActor,
        system_api: &mut Y,
    ) -> Result<(), RuntimeError> {
        let refed = system_api.get_visible_node_ids()?;
        let auth_zone_id = refed
            .into_iter()
            .find(|e| matches!(e, RENodeId::AuthZoneStack(..)))
            .unwrap();
        call_frame_update.node_refs_to_copy.insert(auth_zone_id);

        if !matches!(
            actor,
            REActor::Method(ResolvedMethod::Native(NativeMethod::AuthZoneStack(..)), ..)
        ) {
            let handle = system_api.lock_substate(
                auth_zone_id,
                SubstateOffset::AuthZoneStack(AuthZoneStackOffset::AuthZoneStack),
                LockFlags::MUTABLE,
            )?;
            let mut substate_ref_mut = system_api.get_ref_mut(handle)?;
            let auth_zone_ref_mut = substate_ref_mut.auth_zone();

            // New auth zone frame managed by the AuthModule
            let is_barrier = Self::is_barrier(actor);
            auth_zone_ref_mut.new_frame(is_barrier);
            system_api.drop_lock(handle)?;
        }

        Ok(())
    }

    fn is_barrier(actor: &REActor) -> bool {
        matches!(
            actor,
            REActor::Method(
                _,
                ResolvedReceiver {
                    derefed_from: Some((RENodeId::Global(GlobalAddress::Component(..)), _)),
                    ..
                }
            )
        )
    }

    pub fn on_before_frame_start<Y>(actor: &REActor, system_api: &mut Y) -> Result<(), RuntimeError>
    where
        Y: SystemApi,
    {
        if matches!(
            actor,
            REActor::Method(ResolvedMethod::Native(NativeMethod::AuthZoneStack(..)), ..)
        ) {
            return Ok(());
        }

        let method_auths = match actor.clone() {
            REActor::Function(function_ident) => match function_ident {
                ResolvedFunction::Native(NativeFunction::EpochManager(system_func)) => {
                    EpochManager::function_auth(&system_func)
                }
                _ => vec![],
            },
            REActor::Method(method, resolved_receiver) => {
                match (method, resolved_receiver) {
                    // SetAccessRule auth is done manually within the method
                    (
                        ResolvedMethod::Native(NativeMethod::AccessRules(
                            AccessRulesMethod::SetAccessRule,
                        )),
                        ..,
                    ) => {
                        vec![]
                    }
                    (
                        ResolvedMethod::Native(NativeMethod::ResourceManager(
                            ResourceManagerMethod::Mint,
                        )),
                        ResolvedReceiver {
                            receiver: _,
                            derefed_from:
                                Some((RENodeId::Global(GlobalAddress::Resource(resource_address)), _)),
                        },
                    ) if resource_address.eq(&ENTITY_OWNER_TOKEN) => {
                        let actor = system_api.get_actor();
                        match actor {
                            // TODO: Use associated function badge instead
                            REActor::Function(ResolvedFunction::Native(
                                NativeFunction::Package(PackageFunction::PublishWithOwner),
                            )) => {
                                vec![MethodAuthorization::AllowAll]
                            }
                            _ => {
                                vec![MethodAuthorization::DenyAll]
                            }
                        }
                    }
                    (ResolvedMethod::Native(method), ..)
                        if matches!(method, NativeMethod::Metadata(..))
                            || matches!(method, NativeMethod::EpochManager(..))
                            || matches!(method, NativeMethod::ResourceManager(..)) =>
                    {
                        let offset = SubstateOffset::AccessRules(AccessRulesOffset::AccessRules);
                        let handle = system_api.lock_substate(
                            resolved_receiver.receiver,
                            offset,
                            LockFlags::read_only(),
                        )?;
                        let substate_ref = system_api.get_ref(handle)?;
                        let access_rules = substate_ref.access_rules();
                        let auth = access_rules.native_fn_authorization(NativeFn::Method(method));
                        system_api.drop_lock(handle)?;
                        auth
                    }
                    (
                        ResolvedMethod::Scrypto {
                            package_address,
                            blueprint_name,
                            ident,
                            ..
                        },
                        ResolvedReceiver {
                            receiver: RENodeId::Component(component_id),
                            ..
                        },
                    ) => {
                        let node_id = RENodeId::Global(GlobalAddress::Package(package_address));
                        let offset = SubstateOffset::Package(PackageOffset::Info);
                        let handle =
                            system_api.lock_substate(node_id, offset, LockFlags::read_only())?;

                        // Assume that package_address/blueprint is the original impl of Component for now
                        // TODO: Remove this assumption
                        let substate_ref = system_api.get_ref(handle)?;
                        let package = substate_ref.package_info();
                        let schema = package
                            .blueprint_abi(&blueprint_name)
                            .expect("Blueprint not found for existing component")
                            .structure
                            .clone();
                        system_api.drop_lock(handle)?;

                        let component_node_id = RENodeId::Component(component_id);
                        let state = {
                            let offset = SubstateOffset::Component(ComponentOffset::State);
                            let handle = system_api.lock_substate(
                                component_node_id,
                                offset,
                                LockFlags::read_only(),
                            )?;
                            let substate_ref = system_api.get_ref(handle)?;
                            let state = substate_ref.component_state().clone(); // TODO: Remove clone
                            system_api.drop_lock(handle)?;
                            state
                        };
                        {
                            let offset =
                                SubstateOffset::AccessRules(AccessRulesOffset::AccessRules);
                            let handle = system_api.lock_substate(
                                component_node_id,
                                offset,
                                LockFlags::read_only(),
                            )?;
                            let substate_ref = system_api.get_ref(handle)?;
                            let access_rules = substate_ref.access_rules();
                            let auth = access_rules.method_authorization(&state, &schema, ident);
                            system_api.drop_lock(handle)?;
                            auth
                        }
                    }
                    (
                        ResolvedMethod::Native(NativeMethod::Vault(ref vault_fn)),
                        ResolvedReceiver {
                            receiver: RENodeId::Vault(vault_id),
                            ..
                        },
                    ) => {
                        let vault_node_id = RENodeId::Vault(vault_id);
                        let visibility = system_api.get_visible_node_data(vault_node_id)?;

                        let resource_address = {
                            let offset = SubstateOffset::Vault(VaultOffset::Vault);
                            let handle = system_api.lock_substate(
                                vault_node_id,
                                offset,
                                LockFlags::read_only(),
                            )?;
                            let substate_ref = system_api.get_ref(handle)?;
                            let resource_address = substate_ref.vault().resource_address();
                            system_api.drop_lock(handle)?;
                            resource_address
                        };
                        let node_id = RENodeId::Global(GlobalAddress::Resource(resource_address));
                        let offset =
                            SubstateOffset::VaultAccessRules(AccessRulesOffset::AccessRules);
                        let handle =
                            system_api.lock_substate(node_id, offset, LockFlags::read_only())?;

                        let substate_ref = system_api.get_ref(handle)?;
                        let access_rules_substate = substate_ref.access_rules();

                        // TODO: Revisit what the correct abstraction is for visibility in the auth module
                        let auth = match visibility {
                            RENodeVisibilityOrigin::Normal => access_rules_substate
                                .native_fn_authorization(NativeFn::Method(NativeMethod::Vault(
                                    vault_fn.clone(),
                                ))),
                            RENodeVisibilityOrigin::DirectAccess => match vault_fn {
                                // TODO: Do we want to allow recaller to be able to withdraw from
                                // TODO: any visible vault?
                                VaultMethod::TakeNonFungibles | VaultMethod::Take => {
                                    let access_rule =
                                        access_rules_substate.access_rules[0].get_group("recall");
                                    let authorization = convert(
                                        &Type::Any,
                                        &IndexedScryptoValue::unit(),
                                        access_rule,
                                    );
                                    vec![authorization]
                                }
                                _ => {
                                    return Err(RuntimeError::ModuleError(ModuleError::AuthError(
                                        AuthError::VisibilityError(vault_node_id),
                                    )));
                                }
                            },
                        };

                        system_api.drop_lock(handle)?;
                        auth
                    }
                    _ => vec![],
                }
            }
        };

        let refed = system_api.get_visible_node_ids()?;
        let auth_zone_id = refed
            .into_iter()
            .find(|e| matches!(e, RENodeId::AuthZoneStack(..)))
            .unwrap();

        let handle = system_api.lock_substate(
            auth_zone_id,
            SubstateOffset::AuthZoneStack(AuthZoneStackOffset::AuthZoneStack),
            LockFlags::read_only(),
        )?;
        let substate_ref = system_api.get_ref(handle)?;
        let auth_zone_ref = substate_ref.auth_zone();
        let is_barrier = Self::is_barrier(actor);

        // Authorization check
        auth_zone_ref
            .check_auth(is_barrier, method_auths)
            .map_err(|(authorization, error)| {
                RuntimeError::ModuleError(ModuleError::AuthError(AuthError::Unauthorized {
                    actor: actor.clone(),
                    authorization,
                    error,
                }))
            })?;

        system_api.drop_lock(handle)?;

        Ok(())
    }

    pub fn on_call_frame_exit<Y>(system_api: &mut Y) -> Result<(), RuntimeError>
    where
        Y: SystemApi,
    {
        if matches!(
            system_api.get_actor(),
            REActor::Method(ResolvedMethod::Native(NativeMethod::AuthZoneStack(..)), ..)
        ) {
            return Ok(());
        }

        let refed = system_api.get_visible_node_ids()?;
        let auth_zone_id = refed
            .into_iter()
            .find(|e| matches!(e, RENodeId::AuthZoneStack(..)))
            .unwrap();
        let handle = system_api.lock_substate(
            auth_zone_id,
            SubstateOffset::AuthZoneStack(AuthZoneStackOffset::AuthZoneStack),
            LockFlags::MUTABLE,
        )?;
        {
            let mut substate_ref_mut = system_api.get_ref_mut(handle)?;
            let auth_zone = substate_ref_mut.auth_zone();
            auth_zone.pop_frame();
        }
        system_api.drop_lock(handle)?;

        Ok(())
    }
}<|MERGE_RESOLUTION|>--- conflicted
+++ resolved
@@ -2,13 +2,8 @@
 use crate::model::*;
 use crate::types::*;
 use radix_engine_interface::api::types::{
-<<<<<<< HEAD
-    AuthZoneOffset, ComponentOffset, GlobalAddress, NativeFunction, NativeMethod, PackageOffset,
-    RENodeId, SubstateOffset, VaultOffset,
-=======
     AuthZoneStackOffset, ComponentOffset, GlobalAddress, NativeFunction, NativeMethod,
-    PackageOffset, RENodeId, ResourceManagerOffset, SubstateOffset, VaultOffset,
->>>>>>> 826bb38c
+    PackageOffset, RENodeId, SubstateOffset, VaultOffset,
 };
 use radix_engine_interface::data::IndexedScryptoValue;
 
