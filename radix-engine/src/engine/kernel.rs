--- conflicted
+++ resolved
@@ -181,42 +181,6 @@
     }
 
     fn read_substate_internal(
-<<<<<<< HEAD
-        &mut self,
-        substate_id: &SubstateId,
-    ) -> Result<(RENodePointer, ScryptoValue), RuntimeError> {
-        let node_id = SubstateProperties::get_node_id(substate_id);
-
-        // TODO: verify if this breaks if reading substate of heap nodes.
-
-        // Get location
-        // Note this must be run AFTER values are taken, otherwise there would be inconsistent readable_values state
-        let current_frame = Self::current_frame(&self.call_frames);
-        let node_pointer = if current_frame.owned_heap_nodes.get(&node_id).is_some() {
-            RENodePointer::Heap {
-                frame_id: current_frame.depth,
-                root: node_id.clone(),
-                id: None,
-            }
-        } else {
-            self.call_frames
-                .last()
-                .expect("Current call frame does not exist")
-                .node_refs
-                .get(&node_id)
-                .cloned()
-                .ok_or_else(|| {
-                    RuntimeError::KernelError(KernelError::SubstateReadSubstateNotFound(
-                        substate_id.clone(),
-                    ))
-                })?
-        };
-
-        // Read current value
-        let substate = {
-            let mut node_ref = node_pointer.to_ref_mut(&mut self.call_frames, self.track);
-            node_ref.read_substate(&substate_id)?
-=======
         call_frames: &mut Vec<CallFrame>,
         track: &mut Track<'s, R>,
         node_pointer: RENodePointer,
@@ -246,7 +210,6 @@
         let substate = {
             let mut node_ref = node_pointer.to_ref_mut(call_frames, track);
             node_ref.read_substate(&SubstateId(node_pointer.node_id(), offset.clone()))?
->>>>>>> af1b8346
         };
 
         // TODO: Remove, integrate with substate borrow mechanism
@@ -666,8 +629,6 @@
                     let package_node_pointer = RENodePointer::Store(package_node_id);
                     next_frame_node_refs.insert(package_node_id, package_node_pointer);
                 }
-<<<<<<< HEAD
-=======
                 RENodeId::Proof(..) => {
                     let resource_address = {
                         let node_ref = node_pointer.to_ref(&self.call_frames, &mut self.track);
@@ -697,7 +658,6 @@
                     let resource_node_pointer = RENodePointer::Store(resource_node_id);
                     next_frame_node_refs.insert(resource_node_id, resource_node_pointer);
                 }
->>>>>>> af1b8346
                 RENodeId::Vault(..) => {
                     let resource_address = {
                         let mut node_ref = node_pointer.to_ref(&self.call_frames, &mut self.track);
@@ -893,7 +853,7 @@
             let mut static_refs = HashSet::new();
             static_refs.insert(GlobalAddress::Resource(RADIX_TOKEN));
             static_refs.insert(GlobalAddress::Resource(SYSTEM_TOKEN));
-            static_refs.insert(GlobalAddress::Resource(ECDSA_TOKEN));
+            static_refs.insert(GlobalAddress::Resource(ECDSA_SECP256K1_TOKEN));
             static_refs.insert(GlobalAddress::Component(SYS_SYSTEM_COMPONENT));
 
             // Make refs visible
@@ -1265,16 +1225,12 @@
             ));
         }
 
-<<<<<<< HEAD
-        let (parent_pointer, substate) = Self::read_substate_internal(self, &substate_id)?;
-=======
         let substate = Self::read_substate_internal(
             &mut self.call_frames,
             self.track,
             node_pointer,
             offset.clone(),
         )?;
->>>>>>> af1b8346
 
         // TODO: Clean the following referencing up
         let contained_value = extract_value_from_substate(&offset, &substate);
@@ -1360,10 +1316,6 @@
             }
         };
 
-<<<<<<< HEAD
-        let (pointer, prev_substate) = Self::read_substate_internal(self, &substate_id)?;
-        let prev_contained_value = extract_value_from_substate(&substate_id, &prev_substate);
-=======
         // Get Pointer
         let mut node_id = substate_id.0;
         let mut node_pointer = Self::current_frame(&self.call_frames).get_node_pointer(node_id)?;
@@ -1392,7 +1344,6 @@
             offset.clone(),
         )?;
         let prev_contained_value = extract_value_from_substate(&offset, &prev_substate);
->>>>>>> af1b8346
 
         // Fulfill method
         let prev_children = prev_contained_value
@@ -1542,7 +1493,7 @@
                 .0
                 .map(|raw| ScryptoValue::from_slice(&raw).unwrap())
         }
-        SubstateOffset::ResourceManager(ResourceManagerOffset::NonFungible(..)) => {
+        SubstateOffset::NonFungibleStore(NonFungibleStoreOffset::Entry(..)) => {
             let substate: NonFungibleSubstate = scrypto_decode(&substate.raw).ok()?;
             substate.0.map(|v| ScryptoValue::from_typed(&v))
         }
