use crate::engine::system_api::LockInfo;
use crate::engine::*;
use crate::fee::FeeReserve;
use crate::model::{SubstateRef, SubstateRefMut};
use crate::types::*;
use radix_engine_interface::api::types::{
    GlobalAddress, LockHandle, NativeFunction, NonFungibleStoreOffset, RENodeId, SubstateId,
    SubstateOffset, TransactionProcessorFunction,
};

#[derive(Debug, Clone, PartialEq, Eq)]
pub struct CallFrameUpdate {
    pub nodes_to_move: Vec<RENodeId>,
    pub node_refs_to_copy: HashSet<RENodeId>,
}

impl CallFrameUpdate {
    pub fn empty() -> Self {
        CallFrameUpdate {
            nodes_to_move: Vec::new(),
            node_refs_to_copy: HashSet::new(),
        }
    }

    pub fn move_node(node_id: RENodeId) -> Self {
        CallFrameUpdate {
            nodes_to_move: vec![node_id],
            node_refs_to_copy: HashSet::new(),
        }
    }

    pub fn copy_ref(node_id: RENodeId) -> Self {
        let mut node_refs_to_copy = HashSet::new();
        node_refs_to_copy.insert(node_id);
        CallFrameUpdate {
            nodes_to_move: vec![],
            node_refs_to_copy,
        }
    }
}

#[derive(Debug, Clone, Copy, PartialEq, Eq)]
pub enum RENodeLocation {
    Heap,
    Store,
}

#[derive(Debug, Clone, Copy, PartialEq, Eq)]
pub enum RENodeVisibilityOrigin {
    Normal,
    DirectAccess,
}

/// A lock on a substate controlled by a call frame
#[derive(Debug, Clone, PartialEq, Eq)]
pub struct SubstateLock {
    pub substate_pointer: (RENodeLocation, RENodeId, SubstateOffset),
    pub global_references: HashSet<GlobalAddress>,
    pub substate_owned_nodes: HashSet<RENodeId>,
    pub flags: LockFlags,
}

#[derive(Debug, Clone, Copy, PartialEq, Eq)]
struct RENodeRefData {
    location: RENodeLocation,
    visibility: RENodeVisibilityOrigin,
}

impl RENodeRefData {
    fn new(location: RENodeLocation, visibility: RENodeVisibilityOrigin) -> Self {
        RENodeRefData {
            location,
            visibility,
        }
    }
}

// TODO: reduce fields visibility

/// A call frame is the basic unit that forms a transaction call stack, which keeps track of the
/// owned objects by this function.
pub struct CallFrame {
    /// The frame id
    pub depth: usize,

    /// The running application actor of this frame
    pub actor: REActor,

    /// All ref nodes accessible by this call frame (does not include owned nodes).
    node_refs: HashMap<RENodeId, RENodeRefData>,

    /// Owned nodes which by definition must live on heap
    /// Also keeps track of number of locks on this node
    owned_root_nodes: HashMap<RENodeId, u32>,

    next_lock_handle: LockHandle,
    locks: HashMap<LockHandle, SubstateLock>,

    allocated_ids: HashSet<RENodeId>,
}

impl CallFrame {
    pub fn acquire_lock<'s, R: FeeReserve>(
        &mut self,
        heap: &mut Heap,
        track: &mut Track<'s, R>,
        node_id: RENodeId,
        offset: SubstateOffset,
        flags: LockFlags,
    ) -> Result<LockHandle, RuntimeError> {
        let location = self.get_node_location(node_id)?;
        if !(matches!(offset, SubstateOffset::KeyValueStore(..))
            || matches!(
                offset,
                SubstateOffset::NonFungibleStore(NonFungibleStoreOffset::Entry(..))
            ))
        {
            let substate_id = SubstateId(node_id, offset.clone());
            match location {
                RENodeLocation::Store => track
                    .acquire_lock(substate_id, flags)
                    .map_err(KernelError::TrackError),
                RENodeLocation::Heap => {
                    if flags.contains(LockFlags::UNMODIFIED_BASE) {
                        Err(KernelError::TrackError(
                            TrackError::LockUnmodifiedBaseOnNewSubstate(substate_id),
                        ))
                    } else {
                        Ok(())
                    }
                }
            }?;
        }

        let substate_ref = self.get_substate(heap, track, location, node_id, &offset)?;
        let (global_references, substate_owned_nodes) = substate_ref.references_and_owned_nodes();

        // Expand references
        {
            for global_address in &global_references {
                let node_id = RENodeId::Global(global_address.clone());
                self.node_refs.insert(
                    node_id,
                    RENodeRefData::new(RENodeLocation::Store, RENodeVisibilityOrigin::Normal),
                );
            }
            for child_id in &substate_owned_nodes {
                self.node_refs.insert(
                    *child_id,
                    RENodeRefData::new(location, RENodeVisibilityOrigin::Normal),
                );
            }
        }

        let lock_handle = self.next_lock_handle;
        self.locks.insert(
            lock_handle,
            SubstateLock {
                global_references,
                substate_pointer: (location, node_id, offset),
                substate_owned_nodes,
                flags,
            },
        );
        self.next_lock_handle = self.next_lock_handle + 1;

        if let Some(counter) = self.owned_root_nodes.get_mut(&node_id) {
            *counter += 1;
        }

        Ok(lock_handle)
    }

    pub fn drop_lock<'s, R: FeeReserve>(
        &mut self,
        heap: &mut Heap,
        track: &mut Track<'s, R>,
        lock_handle: LockHandle,
    ) -> Result<(), RuntimeError> {
        let substate_lock = self
            .locks
            .remove(&lock_handle)
            .ok_or(KernelError::LockDoesNotExist(lock_handle))?;

        let location = substate_lock.substate_pointer.0;
        let node_id = substate_lock.substate_pointer.1;
        let offset = substate_lock.substate_pointer.2;

        if substate_lock.flags.contains(LockFlags::MUTABLE) {
            let substate_ref = self.get_substate(heap, track, location, node_id, &offset)?;

            let (new_global_references, mut new_children) =
                substate_ref.references_and_owned_nodes();

            for old_child in &substate_lock.substate_owned_nodes {
                if !new_children.remove(old_child) {
                    return Err(RuntimeError::KernelError(KernelError::StoredNodeRemoved(
                        old_child.clone(),
                    )));
                }
            }

            for global_address in new_global_references {
                let node_id = RENodeId::Global(global_address);
                if !self.node_refs.contains_key(&node_id) {
                    return Err(RuntimeError::KernelError(
                        KernelError::InvalidReferenceWrite(global_address),
                    ));
                }
            }

            for child_id in &new_children {
                SubstateProperties::verify_can_own(&offset, *child_id)?;
                self.take_node_internal(*child_id)?;
            }

            match location {
                RENodeLocation::Heap => {}
                RENodeLocation::Store => {
                    heap.move_nodes_to_store(track, new_children)?;
                }
            }
        }

        // Global references need not be dropped
        // Substate Locks downstream may also continue to live
        for refed_node in substate_lock.substate_owned_nodes {
            self.node_refs.remove(&refed_node);
        }

        if let Some(counter) = self
            .owned_root_nodes
            .get_mut(&substate_lock.substate_pointer.1)
        {
            *counter -= 1;
        }

        let flags = substate_lock.flags;

        if !(matches!(offset, SubstateOffset::KeyValueStore(..))
            || matches!(
                offset,
                SubstateOffset::NonFungibleStore(NonFungibleStoreOffset::Entry(..))
            ))
        {
            match location {
                RENodeLocation::Store => track
                    .release_lock(
                        SubstateId(node_id, offset.clone()),
                        flags.contains(LockFlags::FORCE_WRITE),
                    )
                    .map_err(KernelError::TrackError),
                RENodeLocation::Heap => Ok(()),
            }?;
        }

        Ok(())
    }

    pub fn get_lock_info(&self, lock_handle: LockHandle) -> Result<LockInfo, RuntimeError> {
        let substate_lock = self
            .locks
            .get(&lock_handle)
            .ok_or(KernelError::LockDoesNotExist(lock_handle))?;

        Ok(LockInfo {
            offset: substate_lock.substate_pointer.2.clone(),
        })
    }

    fn get_lock(&self, lock_handle: LockHandle) -> Result<&SubstateLock, KernelError> {
        self.locks
            .get(&lock_handle)
            .ok_or(KernelError::LockDoesNotExist(lock_handle))
    }

    pub fn new_root() -> Self {
        Self {
            depth: 0,
            actor: REActor::Function(ResolvedFunction::Native(
                NativeFunction::TransactionProcessor(TransactionProcessorFunction::Run),
            )),
            node_refs: HashMap::new(),
            owned_root_nodes: HashMap::new(),
            next_lock_handle: 0u32,
            locks: HashMap::new(),
            allocated_ids: HashSet::new(),
        }
    }

    pub fn new_child_from_parent(
        parent: &mut CallFrame,
        actor: REActor,
        call_frame_update: CallFrameUpdate,
    ) -> Result<Self, RuntimeError> {
        let mut owned_heap_nodes = HashMap::new();
        let mut next_node_refs = HashMap::new();

        for node_id in call_frame_update.nodes_to_move {
            parent.take_node_internal(node_id)?;
            owned_heap_nodes.insert(node_id, 0u32);
        }

        for node_id in call_frame_update.node_refs_to_copy {
            let location = parent.get_node_location(node_id)?;
            let visibility = parent.get_node_visibility(node_id)?;
            next_node_refs.insert(node_id, RENodeRefData::new(location, visibility));
        }

        let frame = Self {
            depth: parent.depth + 1,
            actor,
            node_refs: next_node_refs,
            owned_root_nodes: owned_heap_nodes,
            next_lock_handle: 0u32,
            locks: HashMap::new(),
            allocated_ids: HashSet::new(),
        };

        Ok(frame)
    }

    pub fn update_upstream(
        from: &mut CallFrame,
        to: &mut CallFrame,
        update: CallFrameUpdate,
    ) -> Result<(), RuntimeError> {
        for node_id in update.nodes_to_move {
            // move re nodes to upstream call frame.
            from.take_node_internal(node_id)?;
            to.owned_root_nodes.insert(node_id, 0u32);
        }

        for node_id in update.node_refs_to_copy {
            // Make sure not to allow owned nodes to be passed as references upstream
            let ref_data = from
                .node_refs
                .get(&node_id)
                .ok_or(CallFrameError::RENodeNotVisible(node_id))?;

            to.node_refs
                .entry(node_id)
                .and_modify(|e| {
                    if e.visibility == RENodeVisibilityOrigin::DirectAccess {
                        e.visibility = ref_data.visibility
                    }
                })
                .or_insert(ref_data.clone());
        }

        Ok(())
    }

    pub fn drop_all_locks<'s, R: FeeReserve>(
        &mut self,
        heap: &mut Heap,
        track: &mut Track<'s, R>,
    ) -> Result<(), RuntimeError> {
        let lock_handles: Vec<LockHandle> = self.locks.keys().cloned().collect();

        for lock_handle in lock_handles {
            self.drop_lock(heap, track, lock_handle)?;
        }

        Ok(())
    }

    fn take_node_internal(&mut self, node_id: RENodeId) -> Result<(), CallFrameError> {
        match self.owned_root_nodes.remove(&node_id) {
            None => Err(CallFrameError::RENodeNotOwned(node_id)),
            Some(lock_count) => {
                if lock_count == 0 {
                    Ok(())
                } else {
                    Err(CallFrameError::MovingLockedRENode(node_id))
                }
            }
        }
    }

    pub fn add_allocated_id(&mut self, node_id: RENodeId) {
        self.allocated_ids.insert(node_id);
    }

    pub fn create_node<'f, 's, R: FeeReserve>(
        &mut self,
        node_id: RENodeId,
        re_node: RENode,
        heap: &mut Heap,
        track: &'f mut Track<'s, R>,
        push_to_store: bool,
        force_create: bool, // TODO: Figure out better abstraction to remove this
    ) -> Result<(), RuntimeError> {
        if !force_create && !self.allocated_ids.remove(&node_id) {
            return Err(RuntimeError::CallFrameError(
                CallFrameError::RENodeIdWasNotAllocated(node_id),
            ));
        }

        let substates = re_node.to_substates();

        for (offset, substate) in &substates {
            let substate_ref = substate.to_ref();
            let (_, owned) = substate_ref.references_and_owned_nodes();
            for child_id in owned {
                SubstateProperties::verify_can_own(&offset, child_id)?;
                self.take_node_internal(child_id)?;
                if push_to_store {
                    heap.move_node_to_store(track, child_id)?;
                }
            }
        }

        if push_to_store {
            for (offset, substate) in substates {
                track.insert_substate(SubstateId(node_id, offset), substate);
            }

            self.add_stored_ref(node_id, RENodeVisibilityOrigin::Normal);
        } else {
            // Insert node into heap
            let heap_root_node = HeapRENode {
                substates,
                //child_nodes,
            };
            heap.create_node(node_id, heap_root_node);
            self.owned_root_nodes.insert(node_id, 0u32);
        }

        Ok(())
    }

    pub fn add_stored_ref(&mut self, node_id: RENodeId, visibility: RENodeVisibilityOrigin) {
        self.node_refs.insert(
            node_id,
            RENodeRefData::new(RENodeLocation::Store, visibility),
        );
    }

    pub fn owned_nodes(&self) -> Vec<RENodeId> {
        self.owned_root_nodes.keys().cloned().collect()
    }

    pub fn verify_allocated_ids_empty(&self) -> Result<(), RuntimeError> {
        if !self.allocated_ids.is_empty() {
            return Err(RuntimeError::CallFrameError(
                CallFrameError::CallFrameCleanupAllocatedIdsNotEmpty,
            ));
        }

        Ok(())
    }

    /// Removes node from call frame and re-owns any children
    pub fn remove_node(
        &mut self,
        heap: &mut Heap,
        node_id: RENodeId,
    ) -> Result<HeapRENode, RuntimeError> {
        self.take_node_internal(node_id)?;
        let node = heap.remove_node(node_id)?;
        for (_, substate) in &node.substates {
            let (_, child_nodes) = substate.to_ref().references_and_owned_nodes();
            for child_node in child_nodes {
                self.owned_root_nodes.insert(child_node, 0u32);
            }
        }

        Ok(node)
    }

    fn get_substate<'f, 'p, 's, R: FeeReserve>(
        &self,
        heap: &'f mut Heap,
        track: &'f mut Track<'s, R>,
        location: RENodeLocation,
        node_id: RENodeId,
        offset: &SubstateOffset,
    ) -> Result<SubstateRef<'f>, RuntimeError> {
        let substate_ref = match location {
            RENodeLocation::Heap => heap.get_substate(node_id, offset)?,
            RENodeLocation::Store => track.get_substate(node_id, offset),
        };

        Ok(substate_ref)
    }

    pub fn get_ref<'f, 's, R: FeeReserve>(
        &mut self,
        lock_handle: LockHandle,
        heap: &'f mut Heap,
        track: &'f mut Track<'s, R>,
    ) -> Result<SubstateRef<'f>, RuntimeError> {
        let SubstateLock {
            substate_pointer: (node_location, node_id, offset),
            ..
        } = self
            .get_lock(lock_handle)
            .map_err(RuntimeError::KernelError)?
            .clone();

        self.get_substate(heap, track, node_location, node_id, &offset)
    }

    pub fn get_ref_mut<'f, 's, R: FeeReserve>(
        &'f mut self,
        lock_handle: LockHandle,
        heap: &'f mut Heap,
        track: &'f mut Track<'s, R>,
    ) -> Result<SubstateRefMut<'f>, RuntimeError> {
        let SubstateLock {
            substate_pointer: (node_location, node_id, offset),
            flags,
            ..
        } = self
            .get_lock(lock_handle)
            .map_err(RuntimeError::KernelError)?
            .clone();

        if !flags.contains(LockFlags::MUTABLE) {
            return Err(RuntimeError::KernelError(KernelError::LockNotMutable(
                lock_handle,
            )));
        }

        let ref_mut = match node_location {
            RENodeLocation::Heap => heap.get_substate_mut(node_id, &offset).unwrap(),
            RENodeLocation::Store => track.get_substate_mut(node_id, &offset),
        };

        Ok(ref_mut)
    }

    pub fn get_node_visibility(
        &self,
        node_id: RENodeId,
    ) -> Result<RENodeVisibilityOrigin, CallFrameError> {
        let visibility = if self.owned_root_nodes.contains_key(&node_id) {
            RENodeVisibilityOrigin::Normal
        } else if let Some(ref_data) = self.node_refs.get(&node_id) {
            ref_data.visibility
        } else {
            return Err(CallFrameError::RENodeNotVisible(node_id));
        };

        Ok(visibility)
    }

    pub fn get_node_location(&self, node_id: RENodeId) -> Result<RENodeLocation, CallFrameError> {
        // Find node
        let node_pointer = {
            if self.owned_root_nodes.contains_key(&node_id) {
                RENodeLocation::Heap
            } else if let Some(ref_data) = self.node_refs.get(&node_id) {
                ref_data.location.clone()
            } else {
                return Err(CallFrameError::RENodeNotVisible(node_id));
            }
        };

        Ok(node_pointer)
    }

    pub fn get_visible_nodes(&self) -> Vec<RENodeId> {
        let mut node_ids: Vec<RENodeId> = self.node_refs.keys().cloned().collect();
        let owned_ids: Vec<RENodeId> = self.owned_root_nodes.keys().cloned().collect();
        node_ids.extend(owned_ids);
<<<<<<< HEAD
        node_ids.sort();
=======
        node_ids.sort(); // Required to make sure returned vector is deterministic
>>>>>>> 021df6ac
        node_ids
    }
}<|MERGE_RESOLUTION|>--- conflicted
+++ resolved
@@ -565,11 +565,7 @@
         let mut node_ids: Vec<RENodeId> = self.node_refs.keys().cloned().collect();
         let owned_ids: Vec<RENodeId> = self.owned_root_nodes.keys().cloned().collect();
         node_ids.extend(owned_ids);
-<<<<<<< HEAD
-        node_ids.sort();
-=======
         node_ids.sort(); // Required to make sure returned vector is deterministic
->>>>>>> 021df6ac
         node_ids
     }
 }