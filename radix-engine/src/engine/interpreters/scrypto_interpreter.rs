use crate::engine::*;
use crate::types::*;
use crate::wasm::{WasmEngine, WasmInstance, WasmInstrumenter, WasmMeteringConfig, WasmRuntime};
<<<<<<< HEAD
use radix_engine_interface::api::api::{ActorApi, EngineApi, InvokableModel};
=======
use radix_engine_interface::api::api::{ActorApi, BlobApi, EngineApi, InvokableModel, LoggerApi};
>>>>>>> 81cc649c
use radix_engine_interface::api::types::RENodeId;
use radix_engine_interface::data::{match_schema_with_value, IndexedScryptoValue};

pub struct ScryptoExecutorToParsed<I: WasmInstance> {
    instance: I,
    export_name: String,
    component_id: Option<ComponentId>,
    args: Vec<u8>,
    rtn_type: Type,
}

impl<I: WasmInstance> Executor for ScryptoExecutorToParsed<I> {
    type Output = IndexedScryptoValue;

    fn execute<Y>(
        mut self,
        api: &mut Y,
    ) -> Result<(IndexedScryptoValue, CallFrameUpdate), RuntimeError>
    where
        Y: SystemApi
            + EngineApi<RuntimeError>
            + InvokableModel<RuntimeError>
            + ActorApi<RuntimeError>,
    {
        let mut args = Vec::new();
        if let Some(component_id) = self.component_id {
            args.push(scrypto_encode(&component_id).unwrap());
        }
        args.push(self.args);

        let output = {
            let mut runtime: Box<dyn WasmRuntime> = Box::new(RadixEngineWasmRuntime::new(api));
            self.instance
                .invoke_export(&self.export_name, args, &mut runtime)
                .map_err(|e| match e {
                    InvokeError::Error(e) => RuntimeError::KernelError(KernelError::WasmError(e)),
                    InvokeError::Downstream(runtime_error) => runtime_error,
                })?
        };

        let rtn = if !match_schema_with_value(&self.rtn_type, &output.dom) {
            Err(RuntimeError::KernelError(
                KernelError::InvalidScryptoFnOutput,
            ))
        } else {
            let update = CallFrameUpdate {
                node_refs_to_copy: output
                    .global_references()
                    .into_iter()
                    .map(|a| RENodeId::Global(a))
                    .collect(),
                nodes_to_move: output.node_ids().into_iter().collect(),
            };
            Ok((output, update))
        };

        rtn
    }
}

pub struct ScryptoExecutor<I: WasmInstance> {
    instance: I,
    component_id: Option<ComponentId>,
    args: Vec<u8>,
    export_name: String,
    rtn_type: Type,
}

impl<I: WasmInstance> Executor for ScryptoExecutor<I> {
    type Output = Vec<u8>;

    fn execute<Y>(self, api: &mut Y) -> Result<(Vec<u8>, CallFrameUpdate), RuntimeError>
    where
        Y: SystemApi
            + EngineApi<RuntimeError>
            + InvokableModel<RuntimeError>
<<<<<<< HEAD
            + ActorApi<RuntimeError>,
=======
            + LoggerApi<RuntimeError>
            + ActorApi<RuntimeError>
            + BlobApi<RuntimeError>,
>>>>>>> 81cc649c
    {
        ScryptoExecutorToParsed {
            instance: self.instance,
            args: self.args,
            component_id: self.component_id,
            export_name: self.export_name,
            rtn_type: self.rtn_type,
        }
        .execute(api)
        .map(|(indexed, update)| (indexed.raw, update))
    }
}

pub struct ScryptoInterpreter<W: WasmEngine> {
    pub wasm_engine: W,
    /// WASM Instrumenter
    pub wasm_instrumenter: WasmInstrumenter,
    /// WASM metering config
    pub wasm_metering_config: WasmMeteringConfig,
}

impl<W: WasmEngine + Default> Default for ScryptoInterpreter<W> {
    fn default() -> Self {
        Self {
            wasm_engine: W::default(),
            wasm_instrumenter: WasmInstrumenter::default(),
            wasm_metering_config: WasmMeteringConfig::default(),
        }
    }
}

impl<W: WasmEngine> ScryptoInterpreter<W> {
    pub fn create_executor(
        &self,
        package_address: PackageAddress,
        code: &[u8],
        export_name: String,
        component_id: Option<ComponentId>,
        args: Vec<u8>,
        rtn_type: Type,
    ) -> ScryptoExecutor<W::WasmInstance> {
        let instrumented_code =
            self.wasm_instrumenter
                .instrument(package_address, code, self.wasm_metering_config);
        let instance = self.wasm_engine.instantiate(&instrumented_code);
        ScryptoExecutor {
            instance,
            component_id,
            args,
            export_name,
            rtn_type,
        }
    }

    pub fn create_executor_to_parsed(
        &self,
        package_address: PackageAddress,
        code: &[u8],
        export_name: String,
        component_id: Option<ComponentId>,
        args: Vec<u8>,
        rtn_type: Type,
    ) -> ScryptoExecutorToParsed<W::WasmInstance> {
        let instrumented_code =
            self.wasm_instrumenter
                .instrument(package_address, code, self.wasm_metering_config);
        let instance = self.wasm_engine.instantiate(&instrumented_code);
        ScryptoExecutorToParsed {
            instance,
            export_name,
            component_id,
            args,
            rtn_type,
        }
    }
}

#[cfg(test)]
mod tests {
    const _: () = {
        fn assert_sync<T: Sync>() {}

        fn assert_all() {
            // The ScryptoInterpreter struct captures the code and module template caches.
            // We therefore share a ScryptoInterpreter as a shared cache across Engine runs on the node.
            // This allows EG multiple mempool submission validations via the Core API at the same time
            // This test ensures the requirement for this cache to be Sync isn't broken
            // (At least when we compile with std, as the node does)
            #[cfg(not(feature = "alloc"))]
            assert_sync::<crate::engine::ScryptoInterpreter<crate::wasm::DefaultWasmEngine>>();
        }
    };
}<|MERGE_RESOLUTION|>--- conflicted
+++ resolved
@@ -1,11 +1,7 @@
 use crate::engine::*;
 use crate::types::*;
 use crate::wasm::{WasmEngine, WasmInstance, WasmInstrumenter, WasmMeteringConfig, WasmRuntime};
-<<<<<<< HEAD
-use radix_engine_interface::api::api::{ActorApi, EngineApi, InvokableModel};
-=======
-use radix_engine_interface::api::api::{ActorApi, BlobApi, EngineApi, InvokableModel, LoggerApi};
->>>>>>> 81cc649c
+use radix_engine_interface::api::api::{ActorApi, BlobApi, EngineApi, InvokableModel};
 use radix_engine_interface::api::types::RENodeId;
 use radix_engine_interface::data::{match_schema_with_value, IndexedScryptoValue};
 
@@ -82,13 +78,8 @@
         Y: SystemApi
             + EngineApi<RuntimeError>
             + InvokableModel<RuntimeError>
-<<<<<<< HEAD
-            + ActorApi<RuntimeError>,
-=======
-            + LoggerApi<RuntimeError>
             + ActorApi<RuntimeError>
             + BlobApi<RuntimeError>,
->>>>>>> 81cc649c
     {
         ScryptoExecutorToParsed {
             instance: self.instance,
