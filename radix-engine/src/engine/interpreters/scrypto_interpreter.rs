use crate::engine::*;
use crate::types::*;
use crate::wasm::{WasmEngine, WasmInstance, WasmInstrumenter, WasmMeteringParams, WasmRuntime};
use scrypto::engine::api::ScryptoSyscalls;

pub struct ScryptoExecutor<I: WasmInstance> {
    instance: I,
    args: ScryptoValue,
}

impl<I: WasmInstance> Executor for ScryptoExecutor<I> {
    type Output = ScryptoValue;

    fn args(&self) -> &ScryptoValue {
        &self.args
    }

    fn execute<'a, Y>(
        mut self,
        system_api: &mut Y,
    ) -> Result<(ScryptoValue, CallFrameUpdate), RuntimeError>
    where
<<<<<<< HEAD
        Y: SystemApi<'s, R>
            + Invokable<ScryptoInvocation>
            + InvokableNative<'a>
            + ScryptoSyscalls<RuntimeError>,
        R: FeeReserve,
=======
        Y: SystemApi + Invokable<ScryptoInvocation> + InvokableNative<'a>,
>>>>>>> deb6dc03
    {
        let (export_name, return_type) = match system_api.get_actor() {
            REActor::Method(
                ResolvedMethod::Scrypto {
                    export_name,
                    return_type,
                    ..
                },
                ResolvedReceiver {
                    receiver: RENodeId::Component(..),
                    ..
                },
            ) => (export_name.to_string(), return_type.clone()),
            REActor::Function(ResolvedFunction::Scrypto {
                export_name,
                return_type,
                ..
            }) => (export_name.to_string(), return_type.clone()),

            _ => panic!("Should not get here."),
        };

        let output = {
            let mut runtime: Box<dyn WasmRuntime> =
                Box::new(RadixEngineWasmRuntime::new(system_api));
            self.instance
                .invoke_export(&export_name, &self.args, &mut runtime)
                .map_err(|e| match e {
                    InvokeError::Error(e) => RuntimeError::KernelError(KernelError::WasmError(e)),
                    InvokeError::Downstream(runtime_error) => runtime_error,
                })?
        };

        let rtn = if !return_type.matches(&output.dom) {
            Err(RuntimeError::KernelError(
                KernelError::InvalidScryptoFnOutput,
            ))
        } else {
            let update = CallFrameUpdate {
                node_refs_to_copy: output
                    .global_references()
                    .into_iter()
                    .map(|a| RENodeId::Global(a))
                    .collect(),
                nodes_to_move: output.node_ids().into_iter().collect(),
            };
            Ok((output, update))
        };

        rtn
    }
}

pub struct ScryptoInterpreter<I: WasmInstance, W: WasmEngine<I>> {
    pub wasm_engine: W,
    /// WASM Instrumenter
    pub wasm_instrumenter: WasmInstrumenter,
    /// WASM metering params
    pub wasm_metering_params: WasmMeteringParams,
    pub phantom: PhantomData<I>,
}

impl<I: WasmInstance, W: WasmEngine<I>> ScryptoInterpreter<I, W> {
    pub fn create_executor(&mut self, code: &[u8], args: ScryptoValue) -> ScryptoExecutor<I> {
        let instrumented_code = self
            .wasm_instrumenter
            .instrument(code, &self.wasm_metering_params);
        let instance = self.wasm_engine.instantiate(instrumented_code);
        ScryptoExecutor {
            instance,
            args: args,
        }
    }
}<|MERGE_RESOLUTION|>--- conflicted
+++ resolved
@@ -20,15 +20,10 @@
         system_api: &mut Y,
     ) -> Result<(ScryptoValue, CallFrameUpdate), RuntimeError>
     where
-<<<<<<< HEAD
-        Y: SystemApi<'s, R>
+        Y: SystemApi
             + Invokable<ScryptoInvocation>
             + InvokableNative<'a>
-            + ScryptoSyscalls<RuntimeError>,
-        R: FeeReserve,
-=======
-        Y: SystemApi + Invokable<ScryptoInvocation> + InvokableNative<'a>,
->>>>>>> deb6dc03
+            + ScryptoSyscalls<RuntimeError>
     {
         let (export_name, return_type) = match system_api.get_actor() {
             REActor::Method(
