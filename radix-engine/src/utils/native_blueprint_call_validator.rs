use crate::blueprints::native_schema::*;
use crate::blueprints::package::*;
use crate::blueprints::pool::multi_resource_pool::*;
use crate::blueprints::pool::one_resource_pool::*;
use crate::blueprints::pool::two_resource_pool::*;
use radix_engine_common::data::manifest::*;
use radix_engine_common::prelude::*;
use radix_engine_interface::api::node_modules::auth::*;
use radix_engine_interface::api::node_modules::metadata::*;
use radix_engine_interface::api::node_modules::royalty::*;
use radix_engine_interface::api::ObjectModuleId;
use radix_engine_interface::blueprints::access_controller::*;
use radix_engine_interface::blueprints::account::*;
use radix_engine_interface::blueprints::consensus_manager::*;
use radix_engine_interface::blueprints::identity::*;
use radix_engine_interface::blueprints::resource::*;
use radix_engine_interface::schema::*;
use sbor::*;
use transaction::prelude::*;

pub fn validate_call_arguments_to_native_components(
    instructions: &[InstructionV1],
) -> Result<(), LocatedInstructionSchemaValidationError> {
    for (index, instruction) in instructions.iter().enumerate() {
        let (invocation, args) = match instruction {
            InstructionV1::CallFunction {
                package_address: DynamicPackageAddress::Static(address),
                blueprint_name,
                function_name,
                args,
            } => (
                Invocation::Function(
                    *address,
                    blueprint_name.to_owned(),
                    function_name.to_owned(),
                ),
                args,
            ),
            InstructionV1::CallMethod {
                address: DynamicGlobalAddress::Static(address),
                method_name,
                args,
            } => (
                Invocation::Method(*address, ObjectModuleId::Main, method_name.to_owned()),
                args,
            ),
            InstructionV1::CallMetadataMethod {
                address: DynamicGlobalAddress::Static(address),
                method_name,
                args,
            } => (
                Invocation::Method(*address, ObjectModuleId::Metadata, method_name.to_owned()),
                args,
            ),
            InstructionV1::CallRoyaltyMethod {
                address: DynamicGlobalAddress::Static(address),
                method_name,
                args,
            } => (
                Invocation::Method(*address, ObjectModuleId::Royalty, method_name.to_owned()),
                args,
            ),
            InstructionV1::CallRoleAssignmentMethod {
                address: DynamicGlobalAddress::Static(address),
                method_name,
                args,
            } => (
                Invocation::Method(
                    *address,
                    ObjectModuleId::RoleAssignment,
                    method_name.to_owned(),
                ),
                args,
            ),
            InstructionV1::CallDirectVaultMethod {
                address,
                method_name,
                args,
            } => (
                Invocation::DirectMethod(*address, method_name.to_owned()),
                args,
            ),
            _ => continue,
        };

        let schema = get_arguments_schema(invocation).map_err(|cause| {
            LocatedInstructionSchemaValidationError {
                instruction_index: index,
                cause,
            }
        })?;

        if let Some((TypeRef::Static(local_type_index), schema)) = schema {
            validate_payload_against_schema::<ManifestCustomExtension, _>(
                &manifest_encode(&args).unwrap(),
                schema,
                local_type_index,
                &(),
            )
            .map_err(|error| LocatedInstructionSchemaValidationError {
                instruction_index: index,
                cause: InstructionSchemaValidationError::SchemaValidationError(format!(
                    "{:?}",
                    error
                )),
            })
        } else {
            Ok(())
        }?;
    }

    Ok(())
}

fn get_blueprint_schema<'p>(
    package_definition: &'p PackageDefinition,
    package_address: PackageAddress,
    blueprint: &str,
) -> Result<&'p BlueprintDefinitionInit, InstructionSchemaValidationError> {
    package_definition.blueprints.get(blueprint).ok_or(
        InstructionSchemaValidationError::InvalidBlueprint(package_address, blueprint.to_owned()),
    )
}

/// * An `Err` is returned if something is invalid about the arguments given to this method. As an
/// example: they've specified a method on the account blueprint that does not exist.
/// * A `None` is returned if the schema for this type is not well know. As an example: arbitrary
/// packages.
fn get_arguments_schema<'s>(
    invocation: Invocation,
) -> Result<
    Option<(TypeRef<LocalTypeIndex>, &'s Schema<ScryptoCustomSchema>)>,
    InstructionSchemaValidationError,
> {
    let entity_type = invocation.entity_type();

    let blueprint_schema = match invocation {
        Invocation::Function(package_address @ PACKAGE_PACKAGE, ref blueprint, _) => {
            get_blueprint_schema(&PACKAGE_PACKAGE_DEFINITION, package_address, &blueprint)
                .map(Some)?
        }
        Invocation::Function(package_address @ RESOURCE_PACKAGE, ref blueprint, _) => {
            get_blueprint_schema(&RESOURCE_PACKAGE_DEFINITION, package_address, blueprint)
                .map(Some)?
        }
        Invocation::Function(package_address @ ACCOUNT_PACKAGE, ref blueprint, _) => {
            get_blueprint_schema(&ACCOUNT_PACKAGE_DEFINITION, package_address, blueprint)
                .map(Some)?
        }
        Invocation::Function(package_address @ IDENTITY_PACKAGE, ref blueprint, _) => {
            get_blueprint_schema(&IDENTITY_PACKAGE_DEFINITION, package_address, blueprint)
                .map(Some)?
        }
        Invocation::Function(package_address @ CONSENSUS_MANAGER_PACKAGE, ref blueprint, _) => {
            get_blueprint_schema(
                &CONSENSUS_MANAGER_PACKAGE_DEFINITION,
                package_address,
                blueprint,
            )
            .map(Some)?
        }
        Invocation::Function(package_address @ ACCESS_CONTROLLER_PACKAGE, ref blueprint, _) => {
            get_blueprint_schema(
                &ACCESS_CONTROLLER_PACKAGE_DEFINITION,
                package_address,
                blueprint,
            )
            .map(Some)?
        }
        Invocation::Function(package_address @ POOL_PACKAGE, ref blueprint, _) => {
            get_blueprint_schema(&POOL_PACKAGE_DEFINITION, package_address, blueprint).map(Some)?
        }
        Invocation::Function(package_address @ TRANSACTION_PROCESSOR_PACKAGE, ref blueprint, _) => {
            get_blueprint_schema(
                &TRANSACTION_PROCESSOR_PACKAGE_DEFINITION,
                package_address,
                blueprint,
            )
            .map(Some)?
        }
        Invocation::Function(package_address @ METADATA_MODULE_PACKAGE, ref blueprint, _) => {
            get_blueprint_schema(&METADATA_PACKAGE_DEFINITION, package_address, blueprint)
                .map(Some)?
        }
        Invocation::Function(package_address @ ROYALTY_MODULE_PACKAGE, ref blueprint, _) => {
            get_blueprint_schema(&ROYALTY_PACKAGE_DEFINITION, package_address, blueprint)
                .map(Some)?
        }
        Invocation::Function(
            package_address @ ROLE_ASSIGNMENT_MODULE_PACKAGE,
            ref blueprint,
            _,
        ) => get_blueprint_schema(
            &ROLE_ASSIGNMENT_PACKAGE_DEFINITION,
            package_address,
            blueprint,
        )
        .map(Some)?,
        Invocation::Function(..) => None,
        Invocation::Method(_, ObjectModuleId::Main, _) | Invocation::DirectMethod(..) => {
            match entity_type {
                EntityType::GlobalPackage => {
                    PACKAGE_PACKAGE_DEFINITION.blueprints.get(PACKAGE_BLUEPRINT)
                }

                EntityType::GlobalConsensusManager => CONSENSUS_MANAGER_PACKAGE_DEFINITION
                    .blueprints
                    .get(CONSENSUS_MANAGER_BLUEPRINT),
                EntityType::GlobalValidator => CONSENSUS_MANAGER_PACKAGE_DEFINITION
                    .blueprints
                    .get(VALIDATOR_BLUEPRINT),

                EntityType::GlobalAccount
                | EntityType::InternalAccount
                | EntityType::GlobalVirtualEd25519Account
                | EntityType::GlobalVirtualSecp256k1Account => {
                    ACCOUNT_PACKAGE_DEFINITION.blueprints.get(ACCOUNT_BLUEPRINT)
                }

                EntityType::GlobalIdentity
                | EntityType::GlobalVirtualEd25519Identity
                | EntityType::GlobalVirtualSecp256k1Identity => IDENTITY_PACKAGE_DEFINITION
                    .blueprints
                    .get(IDENTITY_BLUEPRINT),

                EntityType::GlobalAccessController => ACCESS_CONTROLLER_PACKAGE_DEFINITION
                    .blueprints
                    .get(ACCESS_CONTROLLER_BLUEPRINT),

                EntityType::GlobalOneResourcePool => POOL_PACKAGE_DEFINITION
                    .blueprints
                    .get(ONE_RESOURCE_POOL_BLUEPRINT_IDENT),
                EntityType::GlobalTwoResourcePool => POOL_PACKAGE_DEFINITION
                    .blueprints
                    .get(TWO_RESOURCE_POOL_BLUEPRINT_IDENT),
                EntityType::GlobalMultiResourcePool => POOL_PACKAGE_DEFINITION
                    .blueprints
                    .get(MULTI_RESOURCE_POOL_BLUEPRINT_IDENT),

                EntityType::GlobalTransactionTracker => TRANSACTION_TRACKER_PACKAGE_DEFINITION
                    .blueprints
                    .get(TRANSACTION_TRACKER_BLUEPRINT),

                EntityType::GlobalFungibleResourceManager => RESOURCE_PACKAGE_DEFINITION
                    .blueprints
                    .get(FUNGIBLE_RESOURCE_MANAGER_BLUEPRINT),
                EntityType::GlobalNonFungibleResourceManager => RESOURCE_PACKAGE_DEFINITION
                    .blueprints
                    .get(NON_FUNGIBLE_RESOURCE_MANAGER_BLUEPRINT),
                EntityType::InternalFungibleVault => RESOURCE_PACKAGE_DEFINITION
                    .blueprints
                    .get(FUNGIBLE_VAULT_BLUEPRINT),
                EntityType::InternalNonFungibleVault => RESOURCE_PACKAGE_DEFINITION
                    .blueprints
                    .get(NON_FUNGIBLE_VAULT_BLUEPRINT),

                EntityType::GlobalGenericComponent
                | EntityType::InternalGenericComponent
                | EntityType::InternalKeyValueStore => None,
            }
        }
        Invocation::Method(_, ObjectModuleId::Metadata, _) => METADATA_PACKAGE_DEFINITION
            .blueprints
            .get(METADATA_BLUEPRINT),
<<<<<<< HEAD
        Invocation::Method(_, ObjectModuleId::RoleAssignment, _) => {
            ROLE_ASSIGNMENT_PACKAGE_DEFINITION
                .blueprints
                .get(ROLE_ASSIGNMENT_BLUEPRINT)
        }
        Invocation::Method(_, ObjectModuleId::Royalty, _) => ROYALTIES_PACKAGE_DEFINITION
=======
        Invocation::Method(_, ObjectModuleId::AccessRules, _) => ACCESS_RULES_PACKAGE_DEFINITION
            .blueprints
            .get(ACCESS_RULES_BLUEPRINT),
        Invocation::Method(_, ObjectModuleId::Royalty, _) => ROYALTY_PACKAGE_DEFINITION
>>>>>>> f9a4ef37
            .blueprints
            .get(COMPONENT_ROYALTY_BLUEPRINT),
    };

    if let Some(blueprint_schema) = blueprint_schema {
        if let Some(function_schema) = blueprint_schema
            .schema
            .functions
            .functions
            .get(invocation.method())
        {
            if is_self_or_mut_self_receiver(&function_schema.receiver) && invocation.is_method()
                || is_direct_access_receiver(&function_schema.receiver)
                    && invocation.is_direct_access_method()
                || is_function_receiver(&function_schema.receiver) && invocation.is_function()
            {
                Ok(Some((
                    function_schema.input.clone(),
                    &blueprint_schema.schema.schema,
                )))
            } else {
                Err(InstructionSchemaValidationError::InvalidReceiver)
            }
        } else {
            Err(InstructionSchemaValidationError::MethodNotFound(
                invocation.method().to_owned(),
            ))
        }
    } else {
        Ok(None)
    }
}

fn is_self_or_mut_self_receiver(receiver: &Option<ReceiverInfo>) -> bool {
    if let Some(ref receiver) = receiver {
        match (&receiver.receiver, receiver.ref_types) {
            (Receiver::SelfRef | Receiver::SelfRefMut, RefTypes::NORMAL) => true,
            _ => false,
        }
    } else {
        false
    }
}

fn is_direct_access_receiver(receiver: &Option<ReceiverInfo>) -> bool {
    if let Some(ref receiver) = receiver {
        match (&receiver.receiver, receiver.ref_types) {
            (Receiver::SelfRef | Receiver::SelfRefMut, RefTypes::DIRECT_ACCESS) => true,
            _ => false,
        }
    } else {
        false
    }
}

fn is_function_receiver(receiver: &Option<ReceiverInfo>) -> bool {
    receiver.is_none()
}

#[derive(Clone, Debug)]
enum Invocation {
    DirectMethod(InternalAddress, String),
    Method(GlobalAddress, ObjectModuleId, String),
    Function(PackageAddress, String, String),
}

impl Invocation {
    fn method(&self) -> &str {
        match self {
            Self::DirectMethod(_, method) => method,
            Self::Method(_, _, method) => method,
            Self::Function(_, _, method) => method,
        }
    }

    fn entity_type(&self) -> EntityType {
        match self {
            Self::DirectMethod(address, ..) => address.as_node_id().entity_type().unwrap(),
            Self::Method(address, ..) => address.as_node_id().entity_type().unwrap(),
            Self::Function(address, ..) => address.as_node_id().entity_type().unwrap(),
        }
    }

    fn is_function(&self) -> bool {
        match self {
            Self::Function(..) => true,
            Self::Method(..) | Self::DirectMethod(..) => false,
        }
    }

    fn is_method(&self) -> bool {
        match self {
            Self::Method(..) | Self::DirectMethod(..) => true,
            Self::Function(..) => false,
        }
    }

    fn is_direct_access_method(&self) -> bool {
        match self {
            Self::DirectMethod(..) => true,
            Self::Function(..) | Self::Method(..) => false,
        }
    }
}

#[derive(Clone, Debug)]
pub struct LocatedInstructionSchemaValidationError {
    pub instruction_index: usize,
    pub cause: InstructionSchemaValidationError,
}

#[derive(Clone, Debug)]
pub enum InstructionSchemaValidationError {
    MethodNotFound(String),
    SchemaValidationError(String),

    InvalidAddress(GlobalAddress),
    InvalidBlueprint(PackageAddress, String),
    InvalidReceiver,
}<|MERGE_RESOLUTION|>--- conflicted
+++ resolved
@@ -262,19 +262,12 @@
         Invocation::Method(_, ObjectModuleId::Metadata, _) => METADATA_PACKAGE_DEFINITION
             .blueprints
             .get(METADATA_BLUEPRINT),
-<<<<<<< HEAD
         Invocation::Method(_, ObjectModuleId::RoleAssignment, _) => {
             ROLE_ASSIGNMENT_PACKAGE_DEFINITION
                 .blueprints
                 .get(ROLE_ASSIGNMENT_BLUEPRINT)
         }
-        Invocation::Method(_, ObjectModuleId::Royalty, _) => ROYALTIES_PACKAGE_DEFINITION
-=======
-        Invocation::Method(_, ObjectModuleId::AccessRules, _) => ACCESS_RULES_PACKAGE_DEFINITION
-            .blueprints
-            .get(ACCESS_RULES_BLUEPRINT),
         Invocation::Method(_, ObjectModuleId::Royalty, _) => ROYALTY_PACKAGE_DEFINITION
->>>>>>> f9a4ef37
             .blueprints
             .get(COMPONENT_ROYALTY_BLUEPRINT),
     };
