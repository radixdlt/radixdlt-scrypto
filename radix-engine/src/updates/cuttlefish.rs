--- conflicted
+++ resolved
@@ -17,13 +17,10 @@
     pub kernel_version_update: UpdateSetting<NoSettings>,
     /// Add transaction validation changes
     pub transaction_validation_update: UpdateSetting<NoSettings>,
-<<<<<<< HEAD
     /// Adds getter methods for the account blueprint.
     pub account_getter_methods: UpdateSetting<NoSettings>,
-=======
     /// Update the metadata for cuttlefish
     pub update_metadata: UpdateSetting<NoSettings>,
->>>>>>> a9cc7445
     /// updates the min number of rounds per epoch.
     pub update_number_of_min_rounds_per_epoch:
         UpdateSetting<UpdateNumberOfMinRoundsPerEpochSettings>,
@@ -41,11 +38,8 @@
             system_logic_update: UpdateSetting::enabled_as_default_for_network(network),
             kernel_version_update: UpdateSetting::enabled_as_default_for_network(network),
             transaction_validation_update: UpdateSetting::enabled_as_default_for_network(network),
-<<<<<<< HEAD
             account_getter_methods: UpdateSetting::enabled_as_default_for_network(network),
-=======
             update_metadata: UpdateSetting::enabled_as_default_for_network(network),
->>>>>>> a9cc7445
             update_number_of_min_rounds_per_epoch: UpdateSetting::enabled_as_default_for_network(
                 network,
             ),
@@ -57,11 +51,8 @@
             system_logic_update: UpdateSetting::Disabled,
             kernel_version_update: UpdateSetting::Disabled,
             transaction_validation_update: UpdateSetting::Disabled,
-<<<<<<< HEAD
             account_getter_methods: UpdateSetting::Disabled,
-=======
             update_metadata: UpdateSetting::Disabled,
->>>>>>> a9cc7445
             update_number_of_min_rounds_per_epoch: UpdateSetting::Disabled,
         }
     }
@@ -132,11 +123,8 @@
         system_logic_update,
         kernel_version_update,
         transaction_validation_update,
-<<<<<<< HEAD
         account_getter_methods,
-=======
         update_metadata,
->>>>>>> a9cc7445
         update_number_of_min_rounds_per_epoch,
     }: &CuttlefishSettings,
 ) -> ProtocolUpdateBatch {
@@ -159,17 +147,16 @@
             generate_cuttlefish_transaction_validation_updates(),
         ));
     }
-<<<<<<< HEAD
     if let UpdateSetting::Enabled(NoSettings) = &account_getter_methods {
         transactions.push(ProtocolUpdateTransactionDetails::flash(
             "cuttlefish-account-getter-methods",
             generate_cuttlefish_account_getters_extension_state_updates(store),
-=======
+        ));
+    }
     if let UpdateSetting::Enabled(NoSettings) = &update_metadata {
         transactions.push(ProtocolUpdateTransactionDetails::flash(
             "cuttlefish-update-metadata",
             generate_cuttlefish_metadata_fix(store),
->>>>>>> a9cc7445
         ));
     }
     if let UpdateSetting::Enabled(settings) = &update_number_of_min_rounds_per_epoch {
@@ -233,7 +220,6 @@
     )
 }
 
-<<<<<<< HEAD
 fn generate_cuttlefish_account_getters_extension_state_updates<S: SubstateDatabase + ?Sized>(
     db: &S,
 ) -> StateUpdates {
@@ -371,7 +357,8 @@
                 auth_config,
             ),
     )
-=======
+}
+
 fn generate_cuttlefish_metadata_fix<S: SubstateDatabase + ?Sized>(db: &S) -> StateUpdates {
     struct MetadataUpdates {
         pub name: Option<MetadataValue>,
@@ -593,7 +580,6 @@
     }
 
     state_updates
->>>>>>> a9cc7445
 }
 
 fn generate_cuttlefish_update_min_rounds_per_epoch<S: SubstateDatabase + ?Sized>(
