[package]
name = "radix-engine"
version = "1.3.0-dev"
edition = "2021"
description = "Reference implementation of Radix Engine, from the Radix DLT project."
readme = "README.md"
license-file = "../LICENSE"
repository = "https://github.com/radixdlt/radixdlt-scrypto"

[dependencies]
sbor = { workspace = true }
radix-engine-interface = { workspace = true }
radix-common = { workspace = true, features = ["secp256k1_sign_and_validate"]}
radix-substate-store-interface = { workspace = true }
radix-blueprint-schema-init = { workspace = true }
radix-native-sdk = { workspace = true }
radix-transactions = { workspace = true }
radix-rust = { workspace = true }
radix-engine-profiling = { workspace = true, optional = true }
radix-engine-profiling-derive = { workspace = true }

colored = { workspace = true }
hex = { workspace = true }
num-traits = { workspace = true }
bitflags = { workspace = true }
lru = { workspace = true, optional = true}
moka = { workspace = true, features = ["sync"], optional = true }
strum = { workspace = true, features = ["derive"] }
perfcnt = { workspace = true, optional = true }
paste = { workspace = true }
radix-common-derive = { workspace = true }
const-sha1 = { workspace = true } # Chosen because of its small size and 0 transitive dependencies

inferno = { workspace = true }
tempfile = { workspace = true }

# WASM validation
wasmparser = { workspace = true }
syn = { workspace = true, features = ["full", "extra-traits"] }

# WASM instrumentation
radix-wasm-instrument = { workspace = true,  features = ["ignore_custom_section"]}

# WASM execution
# - Wasmi is a WASM interpreter that supports WebAssembly MVP

<<<<<<< HEAD
wasmi = {  workspace = true, features = ["no-hash-maps"] }
wasmer = { workspace = true, optional = true }
wasmer-compiler-singlepass = { workspace = true, optional = true }
=======
radix-wasmi = {  workspace = true  }
>>>>>>> f317010a

serde_json = { workspace = true, optional = true }
lazy_static = { workspace = true }

[dev-dependencies]
wabt = { workspace = true }
criterion = { workspace = true, features = ["html_reports"] }
wasm-benchmarks-lib = { path = "./wasm-benchmarks-lib", default-features = false }

[[bench]]
name = "wasm_benchmarks"
harness = false

[features]
# You should enable either `std` or `alloc`
default = ["std", "moka"]
std = ["sbor/std", "radix-native-sdk/std", "radix-transactions/std", "radix-blueprint-schema-init/std", "radix-engine-interface/std", "radix-substate-store-interface/std", "radix-common-derive/std", "radix-rust/std", "serde_json?/std", "radix-wasm-instrument/std", "wasmi/std" ]
alloc = ["sbor/alloc", "radix-native-sdk/alloc", "radix-transactions/alloc", "radix-blueprint-schema-init/alloc", "radix-engine-interface/alloc", "radix-substate-store-interface/alloc", "radix-common-derive/alloc", "radix-rust/alloc", "lru?/hashbrown", "serde_json?/alloc"]

# Enables heap memory and CPU cycles resource tracing - available only for Linux OS on x86 arch.
# Requires CAP_PERFMON capability for the process (sudo setcap cap_perfmon=eip <exec_file>).
cpu_ram_metrics = ["std", "perfcnt", "radix-engine-profiling/ram_metrics"]

# Two features for the two possible libraries to use for caching. Moka is not WASM friendly while LRU is. One of these
# two features must be enabled.
moka = ["dep:moka"]
lru = ["dep:lru"]

resource_tracker = ["dep:radix-engine-profiling", "radix-engine-profiling/resource_tracker", "radix-engine-profiling-derive/resource_tracker", "radix-common/resource_tracker"]

# System/Application Database Checker
db_checker = []

# This flag is set by fuzz-tests framework and it disables cache in wasm_instrumenter/wasmi
# to prevent non-determinism when fuzzing
fuzzing = [
    "radix-common/fuzzing",
    "radix-engine-interface/fuzzing",
    "sbor/fuzzing",
    "radix-transactions/fuzzing",
    "radix-rust/fuzzing",
]

# This flag enables code parts used only for testing. Using "test" config option is not enough in cases,
# when external crate is used for tests (eg. radix-engine-tests)
radix_engine_tests = []

full_wasm_benchmarks = []

# This flag disables package size limit, memory size limit and fee limit
coverage = [ "radix-common/coverage" ]

# Ref: https://bheisler.github.io/criterion.rs/book/faq.html#cargo-bench-gives-unrecognized-option-errors-for-valid-command-line-options
[lib]
doctest = false
bench = false<|MERGE_RESOLUTION|>--- conflicted
+++ resolved
@@ -43,14 +43,7 @@
 
 # WASM execution
 # - Wasmi is a WASM interpreter that supports WebAssembly MVP
-
-<<<<<<< HEAD
 wasmi = {  workspace = true, features = ["no-hash-maps"] }
-wasmer = { workspace = true, optional = true }
-wasmer-compiler-singlepass = { workspace = true, optional = true }
-=======
-radix-wasmi = {  workspace = true  }
->>>>>>> f317010a
 
 serde_json = { workspace = true, optional = true }
 lazy_static = { workspace = true }
