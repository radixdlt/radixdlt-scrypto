use radix_engine::ledger::TypedInMemorySubstateStore;
use radix_engine::types::*;
use scrypto::misc::ContextualDisplay;
use scrypto_unit::*;
use transaction::builder::ManifestBuilder;

#[test]
fn test_integer_basic_ops() {
    // Arrange
    let mut store = TypedInMemorySubstateStore::with_bootstrap();
    let mut test_runner = TestRunner::new(true, &mut store);
    let (_, _, account) = test_runner.new_account();
    let package_address = test_runner.compile_and_publish("./tests/math-ops-check");

    // Act
    let manifest = ManifestBuilder::new(&NetworkDefinition::simulator())
        .lock_fee(10.into(), SYS_FAUCET_COMPONENT)
        .call_function_with_abi(
            package_address,
            "Hello",
            "integer_basic_ops",
            vec!["55".to_string()],
            Some(account),
            &test_runner.export_abi(package_address, "Hello"),
        )
        .unwrap()
        .build();
<<<<<<< HEAD
    let receipt = test_runner.execute_manifest(manifest, vec![]);
=======
    let receipt = test_runner.execute_manifest(
        manifest,
        vec![NonFungibleAddress::from_public_key(&public_key)],
    );
>>>>>>> 7efb8b4f
    println!("{}", receipt.display(&Bech32Encoder::for_simulator()));

    // Assert
    receipt.expect_commit_success();
}

#[test]
fn test_native_and_safe_integer_interop() {
    // Arrange
    let mut store = TypedInMemorySubstateStore::with_bootstrap();
    let mut test_runner = TestRunner::new(true, &mut store);
    let package_address = test_runner.compile_and_publish("./tests/math-ops-check");

    // Act
    let manifest = ManifestBuilder::new(&NetworkDefinition::simulator())
        .lock_fee(10.into(), SYS_FAUCET_COMPONENT)
        .call_scrypto_function(
            package_address,
            "Hello",
            "native_and_safe_integer_interop",
            args!(55u32),
        )
        .build();
    let receipt = test_runner.execute_manifest(manifest, vec![]);
    println!("{}", receipt.display(&Bech32Encoder::for_simulator()));

    // Assert
    receipt.expect_commit_success();
}<|MERGE_RESOLUTION|>--- conflicted
+++ resolved
@@ -9,7 +9,7 @@
     // Arrange
     let mut store = TypedInMemorySubstateStore::with_bootstrap();
     let mut test_runner = TestRunner::new(true, &mut store);
-    let (_, _, account) = test_runner.new_account();
+    let (public_key, _, account) = test_runner.new_account();
     let package_address = test_runner.compile_and_publish("./tests/math-ops-check");
 
     // Act
@@ -25,14 +25,10 @@
         )
         .unwrap()
         .build();
-<<<<<<< HEAD
-    let receipt = test_runner.execute_manifest(manifest, vec![]);
-=======
     let receipt = test_runner.execute_manifest(
         manifest,
         vec![NonFungibleAddress::from_public_key(&public_key)],
     );
->>>>>>> 7efb8b4f
     println!("{}", receipt.display(&Bech32Encoder::for_simulator()));
 
     // Assert
