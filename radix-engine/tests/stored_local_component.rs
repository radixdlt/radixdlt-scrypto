use radix_engine::ledger::TypedInMemorySubstateStore;
use scrypto::core::NetworkDefinition;
use scrypto::prelude::*;
use scrypto_unit::*;
use transaction::builder::ManifestBuilder;

#[test]
fn should_not_be_able_call_owned_components_directly() {
    // Arrange
    let mut store = TypedInMemorySubstateStore::with_bootstrap();
    let mut test_runner = TestRunner::new(true, &mut store);
    let package_address = test_runner.extract_and_publish_package("local_component");
<<<<<<< HEAD
    let manifest = ManifestBuilder::new(Network::LocalSimulator)
        .lock_fee(10.into(), SYS_FAUCET_COMPONENT)
=======
    let manifest = ManifestBuilder::new(&NetworkDefinition::local_simulator())
        .lock_fee(10.into(), SYSTEM_COMPONENT)
>>>>>>> b68a6c3e
        .call_function(
            package_address,
            "StoredSecret",
            "new_global",
            args!(34567u32),
        )
        .build();
    let receipt = test_runner.execute_manifest(manifest, vec![]);
    receipt.expect_success();
    let component_address = receipt
        .expect_commit()
        .entity_changes
        .new_component_addresses[1];

    // Act
<<<<<<< HEAD
    let manifest = ManifestBuilder::new(Network::LocalSimulator)
        .lock_fee(10.into(), SYS_FAUCET_COMPONENT)
=======
    let manifest = ManifestBuilder::new(&NetworkDefinition::local_simulator())
        .lock_fee(10.into(), SYSTEM_COMPONENT)
>>>>>>> b68a6c3e
        .call_method(component_address, "get_secret", args!())
        .build();

    // Assert
    let receipt = test_runner.execute_manifest(manifest, vec![]);
    receipt.expect_rejection();
}

#[test]
fn should_be_able_to_call_read_method_on_a_stored_component_in_owned_component() {
    // Arrange
    let mut store = TypedInMemorySubstateStore::with_bootstrap();
    let mut test_runner = TestRunner::new(true, &mut store);
    let package_address = test_runner.extract_and_publish_package("local_component");

    // Act
<<<<<<< HEAD
    let manifest = ManifestBuilder::new(Network::LocalSimulator)
        .lock_fee(10.into(), SYS_FAUCET_COMPONENT)
=======
    let manifest = ManifestBuilder::new(&NetworkDefinition::local_simulator())
        .lock_fee(10.into(), SYSTEM_COMPONENT)
>>>>>>> b68a6c3e
        .call_function(
            package_address,
            "StoredSecret",
            "call_read_on_stored_component_in_owned_component",
            args!(),
        )
        .build();
    let receipt = test_runner.execute_manifest(manifest, vec![]);

    // Assert
    receipt.expect_success();
}

#[test]
fn should_be_able_to_call_write_method_on_a_stored_component_in_owned_component() {
    // Arrange
    let mut store = TypedInMemorySubstateStore::with_bootstrap();
    let mut test_runner = TestRunner::new(true, &mut store);
    let package_address = test_runner.extract_and_publish_package("local_component");

    // Act
<<<<<<< HEAD
    let manifest = ManifestBuilder::new(Network::LocalSimulator)
        .lock_fee(10.into(), SYS_FAUCET_COMPONENT)
=======
    let manifest = ManifestBuilder::new(&NetworkDefinition::local_simulator())
        .lock_fee(10.into(), SYSTEM_COMPONENT)
>>>>>>> b68a6c3e
        .call_function(
            package_address,
            "StoredSecret",
            "call_write_on_stored_component_in_owned_component",
            args!(),
        )
        .build();
    let receipt = test_runner.execute_manifest(manifest, vec![]);

    // Assert
    receipt.expect_success();
}

#[test]
fn should_be_able_to_call_read_method_on_a_stored_component_in_global_component() {
    // Arrange
    let mut store = TypedInMemorySubstateStore::with_bootstrap();
    let mut test_runner = TestRunner::new(true, &mut store);
    let package_address = test_runner.extract_and_publish_package("local_component");
<<<<<<< HEAD
    let manifest = ManifestBuilder::new(Network::LocalSimulator)
        .lock_fee(10.into(), SYS_FAUCET_COMPONENT)
=======
    let manifest = ManifestBuilder::new(&NetworkDefinition::local_simulator())
        .lock_fee(10.into(), SYSTEM_COMPONENT)
>>>>>>> b68a6c3e
        .call_function(
            package_address,
            "StoredSecret",
            "new_global",
            args!(34567u32),
        )
        .build();
    let receipt = test_runner.execute_manifest(manifest, vec![]);
    receipt.expect_success();
    let component_address = receipt
        .expect_commit()
        .entity_changes
        .new_component_addresses[0];

    // Act
<<<<<<< HEAD
    let manifest = ManifestBuilder::new(Network::LocalSimulator)
        .lock_fee(10.into(), SYS_FAUCET_COMPONENT)
=======
    let manifest = ManifestBuilder::new(&NetworkDefinition::local_simulator())
        .lock_fee(10.into(), SYSTEM_COMPONENT)
>>>>>>> b68a6c3e
        .call_method(component_address, "parent_get_secret", args!())
        .build();
    let receipt = test_runner.execute_manifest(manifest, vec![]);

    // Assert
    let outputs = receipt.expect_success();
    let rtn: u32 = scrypto_decode(&outputs[1]).unwrap();
    assert_eq!(rtn, 34567u32);
}

#[test]
fn should_be_able_to_call_write_method_on_a_stored_component_in_global_component() {
    // Arrange
    let mut store = TypedInMemorySubstateStore::with_bootstrap();
    let mut test_runner = TestRunner::new(true, &mut store);
    let package_address = test_runner.extract_and_publish_package("local_component");
<<<<<<< HEAD
    let manifest = ManifestBuilder::new(Network::LocalSimulator)
        .lock_fee(10.into(), SYS_FAUCET_COMPONENT)
=======
    let manifest = ManifestBuilder::new(&NetworkDefinition::local_simulator())
        .lock_fee(10.into(), SYSTEM_COMPONENT)
>>>>>>> b68a6c3e
        .call_function(
            package_address,
            "StoredSecret",
            "new_global",
            args!(34567u32),
        )
        .build();
    let receipt = test_runner.execute_manifest(manifest, vec![]);
    receipt.expect_success();
    let component_address = receipt
        .expect_commit()
        .entity_changes
        .new_component_addresses[0];

    // Act
<<<<<<< HEAD
    let manifest = ManifestBuilder::new(Network::LocalSimulator)
        .lock_fee(10.into(), SYS_FAUCET_COMPONENT)
=======
    let manifest = ManifestBuilder::new(&NetworkDefinition::local_simulator())
        .lock_fee(10.into(), SYSTEM_COMPONENT)
>>>>>>> b68a6c3e
        .call_method(component_address, "parent_set_secret", args!(8888u32))
        .call_method(component_address, "parent_get_secret", args!())
        .build();
    let receipt = test_runner.execute_manifest(manifest, vec![]);

    // Assert
    let outputs = receipt.expect_success();
    let rtn: u32 = scrypto_decode(&outputs[2]).unwrap();
    assert_eq!(rtn, 8888u32);
}

#[test]
fn should_be_able_to_call_read_method_on_a_kv_stored_component_in_owned_component() {
    // Arrange
    let mut store = TypedInMemorySubstateStore::with_bootstrap();
    let mut test_runner = TestRunner::new(true, &mut store);
    let package_address = test_runner.extract_and_publish_package("local_component");

    // Act
<<<<<<< HEAD
    let manifest = ManifestBuilder::new(Network::LocalSimulator)
        .lock_fee(10.into(), SYS_FAUCET_COMPONENT)
=======
    let manifest = ManifestBuilder::new(&NetworkDefinition::local_simulator())
        .lock_fee(10.into(), SYSTEM_COMPONENT)
>>>>>>> b68a6c3e
        .call_function(
            package_address,
            "StoredKVLocal",
            "call_read_on_stored_component_in_owned_component",
            args!(),
        )
        .build();
    let receipt = test_runner.execute_manifest(manifest, vec![]);

    // Assert
    receipt.expect_success();
}

#[test]
fn should_be_able_to_call_write_method_on_a_kv_stored_component_in_owned_component() {
    // Arrange
    let mut store = TypedInMemorySubstateStore::with_bootstrap();
    let mut test_runner = TestRunner::new(true, &mut store);
    let package_address = test_runner.extract_and_publish_package("local_component");

    // Act
<<<<<<< HEAD
    let manifest = ManifestBuilder::new(Network::LocalSimulator)
        .lock_fee(10.into(), SYS_FAUCET_COMPONENT)
=======
    let manifest = ManifestBuilder::new(&NetworkDefinition::local_simulator())
        .lock_fee(10.into(), SYSTEM_COMPONENT)
>>>>>>> b68a6c3e
        .call_function(
            package_address,
            "StoredKVLocal",
            "call_write_on_stored_component_in_owned_component",
            args!(),
        )
        .build();
    let receipt = test_runner.execute_manifest(manifest, vec![]);

    // Assert
    receipt.expect_success();
}

#[test]
fn should_be_able_to_call_read_method_on_a_kv_stored_component_in_global_component() {
    // Arrange
    let mut store = TypedInMemorySubstateStore::with_bootstrap();
    let mut test_runner = TestRunner::new(true, &mut store);
    let package_address = test_runner.extract_and_publish_package("local_component");
<<<<<<< HEAD
    let manifest = ManifestBuilder::new(Network::LocalSimulator)
        .lock_fee(10.into(), SYS_FAUCET_COMPONENT)
=======
    let manifest = ManifestBuilder::new(&NetworkDefinition::local_simulator())
        .lock_fee(10.into(), SYSTEM_COMPONENT)
>>>>>>> b68a6c3e
        .call_function(
            package_address,
            "StoredKVLocal",
            "new_global",
            args!(34567u32),
        )
        .build();
    let receipt = test_runner.execute_manifest(manifest, vec![]);
    receipt.expect_success();
    let component_address = receipt
        .expect_commit()
        .entity_changes
        .new_component_addresses[0];

    // Act
<<<<<<< HEAD
    let manifest = ManifestBuilder::new(Network::LocalSimulator)
        .lock_fee(10.into(), SYS_FAUCET_COMPONENT)
=======
    let manifest = ManifestBuilder::new(&NetworkDefinition::local_simulator())
        .lock_fee(10.into(), SYSTEM_COMPONENT)
>>>>>>> b68a6c3e
        .call_method(component_address, "parent_get_secret", args!())
        .build();
    let receipt = test_runner.execute_manifest(manifest, vec![]);

    // Assert
    let outputs = receipt.expect_success();
    let rtn: u32 = scrypto_decode(&outputs[1]).unwrap();
    assert_eq!(rtn, 34567u32);
}

#[test]
fn should_be_able_to_call_write_method_on_a_kv_stored_component_in_global_component() {
    // Arrange
    let mut store = TypedInMemorySubstateStore::with_bootstrap();
    let mut test_runner = TestRunner::new(true, &mut store);
    let package_address = test_runner.extract_and_publish_package("local_component");
<<<<<<< HEAD
    let manifest = ManifestBuilder::new(Network::LocalSimulator)
        .lock_fee(10.into(), SYS_FAUCET_COMPONENT)
=======
    let manifest = ManifestBuilder::new(&NetworkDefinition::local_simulator())
        .lock_fee(10.into(), SYSTEM_COMPONENT)
>>>>>>> b68a6c3e
        .call_function(
            package_address,
            "StoredKVLocal",
            "new_global",
            args!(34567u32),
        )
        .build();
    let receipt = test_runner.execute_manifest(manifest, vec![]);
    receipt.expect_success();
    let component_address = receipt
        .expect_commit()
        .entity_changes
        .new_component_addresses[0];

    // Act
<<<<<<< HEAD
    let manifest = ManifestBuilder::new(Network::LocalSimulator)
        .lock_fee(10.into(), SYS_FAUCET_COMPONENT)
=======
    let manifest = ManifestBuilder::new(&NetworkDefinition::local_simulator())
        .lock_fee(10.into(), SYSTEM_COMPONENT)
>>>>>>> b68a6c3e
        .call_method(component_address, "parent_set_secret", args!(8888u32))
        .call_method(component_address, "parent_get_secret", args!())
        .build();
    let receipt = test_runner.execute_manifest(manifest, vec![]);

    // Assert
    let outputs = receipt.expect_success();
    let rtn: u32 = scrypto_decode(&outputs[2]).unwrap();
    assert_eq!(rtn, 8888u32);
}<|MERGE_RESOLUTION|>--- conflicted
+++ resolved
@@ -10,13 +10,8 @@
     let mut store = TypedInMemorySubstateStore::with_bootstrap();
     let mut test_runner = TestRunner::new(true, &mut store);
     let package_address = test_runner.extract_and_publish_package("local_component");
-<<<<<<< HEAD
-    let manifest = ManifestBuilder::new(Network::LocalSimulator)
-        .lock_fee(10.into(), SYS_FAUCET_COMPONENT)
-=======
-    let manifest = ManifestBuilder::new(&NetworkDefinition::local_simulator())
-        .lock_fee(10.into(), SYSTEM_COMPONENT)
->>>>>>> b68a6c3e
+    let manifest = ManifestBuilder::new(&NetworkDefinition::local_simulator())
+        .lock_fee(10.into(), SYS_FAUCET_COMPONENT)
         .call_function(
             package_address,
             "StoredSecret",
@@ -32,13 +27,8 @@
         .new_component_addresses[1];
 
     // Act
-<<<<<<< HEAD
-    let manifest = ManifestBuilder::new(Network::LocalSimulator)
-        .lock_fee(10.into(), SYS_FAUCET_COMPONENT)
-=======
-    let manifest = ManifestBuilder::new(&NetworkDefinition::local_simulator())
-        .lock_fee(10.into(), SYSTEM_COMPONENT)
->>>>>>> b68a6c3e
+    let manifest = ManifestBuilder::new(&NetworkDefinition::local_simulator())
+        .lock_fee(10.into(), SYS_FAUCET_COMPONENT)
         .call_method(component_address, "get_secret", args!())
         .build();
 
@@ -55,13 +45,8 @@
     let package_address = test_runner.extract_and_publish_package("local_component");
 
     // Act
-<<<<<<< HEAD
-    let manifest = ManifestBuilder::new(Network::LocalSimulator)
-        .lock_fee(10.into(), SYS_FAUCET_COMPONENT)
-=======
-    let manifest = ManifestBuilder::new(&NetworkDefinition::local_simulator())
-        .lock_fee(10.into(), SYSTEM_COMPONENT)
->>>>>>> b68a6c3e
+    let manifest = ManifestBuilder::new(&NetworkDefinition::local_simulator())
+        .lock_fee(10.into(), SYS_FAUCET_COMPONENT)
         .call_function(
             package_address,
             "StoredSecret",
@@ -83,13 +68,8 @@
     let package_address = test_runner.extract_and_publish_package("local_component");
 
     // Act
-<<<<<<< HEAD
-    let manifest = ManifestBuilder::new(Network::LocalSimulator)
-        .lock_fee(10.into(), SYS_FAUCET_COMPONENT)
-=======
-    let manifest = ManifestBuilder::new(&NetworkDefinition::local_simulator())
-        .lock_fee(10.into(), SYSTEM_COMPONENT)
->>>>>>> b68a6c3e
+    let manifest = ManifestBuilder::new(&NetworkDefinition::local_simulator())
+        .lock_fee(10.into(), SYS_FAUCET_COMPONENT)
         .call_function(
             package_address,
             "StoredSecret",
@@ -109,35 +89,25 @@
     let mut store = TypedInMemorySubstateStore::with_bootstrap();
     let mut test_runner = TestRunner::new(true, &mut store);
     let package_address = test_runner.extract_and_publish_package("local_component");
-<<<<<<< HEAD
-    let manifest = ManifestBuilder::new(Network::LocalSimulator)
-        .lock_fee(10.into(), SYS_FAUCET_COMPONENT)
-=======
-    let manifest = ManifestBuilder::new(&NetworkDefinition::local_simulator())
-        .lock_fee(10.into(), SYSTEM_COMPONENT)
->>>>>>> b68a6c3e
-        .call_function(
-            package_address,
-            "StoredSecret",
-            "new_global",
-            args!(34567u32),
-        )
-        .build();
-    let receipt = test_runner.execute_manifest(manifest, vec![]);
-    receipt.expect_success();
-    let component_address = receipt
-        .expect_commit()
-        .entity_changes
-        .new_component_addresses[0];
-
-    // Act
-<<<<<<< HEAD
-    let manifest = ManifestBuilder::new(Network::LocalSimulator)
-        .lock_fee(10.into(), SYS_FAUCET_COMPONENT)
-=======
-    let manifest = ManifestBuilder::new(&NetworkDefinition::local_simulator())
-        .lock_fee(10.into(), SYSTEM_COMPONENT)
->>>>>>> b68a6c3e
+    let manifest = ManifestBuilder::new(&NetworkDefinition::local_simulator())
+        .lock_fee(10.into(), SYS_FAUCET_COMPONENT)
+        .call_function(
+            package_address,
+            "StoredSecret",
+            "new_global",
+            args!(34567u32),
+        )
+        .build();
+    let receipt = test_runner.execute_manifest(manifest, vec![]);
+    receipt.expect_success();
+    let component_address = receipt
+        .expect_commit()
+        .entity_changes
+        .new_component_addresses[0];
+
+    // Act
+    let manifest = ManifestBuilder::new(&NetworkDefinition::local_simulator())
+        .lock_fee(10.into(), SYS_FAUCET_COMPONENT)
         .call_method(component_address, "parent_get_secret", args!())
         .build();
     let receipt = test_runner.execute_manifest(manifest, vec![]);
@@ -154,35 +124,25 @@
     let mut store = TypedInMemorySubstateStore::with_bootstrap();
     let mut test_runner = TestRunner::new(true, &mut store);
     let package_address = test_runner.extract_and_publish_package("local_component");
-<<<<<<< HEAD
-    let manifest = ManifestBuilder::new(Network::LocalSimulator)
-        .lock_fee(10.into(), SYS_FAUCET_COMPONENT)
-=======
-    let manifest = ManifestBuilder::new(&NetworkDefinition::local_simulator())
-        .lock_fee(10.into(), SYSTEM_COMPONENT)
->>>>>>> b68a6c3e
-        .call_function(
-            package_address,
-            "StoredSecret",
-            "new_global",
-            args!(34567u32),
-        )
-        .build();
-    let receipt = test_runner.execute_manifest(manifest, vec![]);
-    receipt.expect_success();
-    let component_address = receipt
-        .expect_commit()
-        .entity_changes
-        .new_component_addresses[0];
-
-    // Act
-<<<<<<< HEAD
-    let manifest = ManifestBuilder::new(Network::LocalSimulator)
-        .lock_fee(10.into(), SYS_FAUCET_COMPONENT)
-=======
-    let manifest = ManifestBuilder::new(&NetworkDefinition::local_simulator())
-        .lock_fee(10.into(), SYSTEM_COMPONENT)
->>>>>>> b68a6c3e
+    let manifest = ManifestBuilder::new(&NetworkDefinition::local_simulator())
+        .lock_fee(10.into(), SYS_FAUCET_COMPONENT)
+        .call_function(
+            package_address,
+            "StoredSecret",
+            "new_global",
+            args!(34567u32),
+        )
+        .build();
+    let receipt = test_runner.execute_manifest(manifest, vec![]);
+    receipt.expect_success();
+    let component_address = receipt
+        .expect_commit()
+        .entity_changes
+        .new_component_addresses[0];
+
+    // Act
+    let manifest = ManifestBuilder::new(&NetworkDefinition::local_simulator())
+        .lock_fee(10.into(), SYS_FAUCET_COMPONENT)
         .call_method(component_address, "parent_set_secret", args!(8888u32))
         .call_method(component_address, "parent_get_secret", args!())
         .build();
@@ -202,13 +162,8 @@
     let package_address = test_runner.extract_and_publish_package("local_component");
 
     // Act
-<<<<<<< HEAD
-    let manifest = ManifestBuilder::new(Network::LocalSimulator)
-        .lock_fee(10.into(), SYS_FAUCET_COMPONENT)
-=======
-    let manifest = ManifestBuilder::new(&NetworkDefinition::local_simulator())
-        .lock_fee(10.into(), SYSTEM_COMPONENT)
->>>>>>> b68a6c3e
+    let manifest = ManifestBuilder::new(&NetworkDefinition::local_simulator())
+        .lock_fee(10.into(), SYS_FAUCET_COMPONENT)
         .call_function(
             package_address,
             "StoredKVLocal",
@@ -230,13 +185,8 @@
     let package_address = test_runner.extract_and_publish_package("local_component");
 
     // Act
-<<<<<<< HEAD
-    let manifest = ManifestBuilder::new(Network::LocalSimulator)
-        .lock_fee(10.into(), SYS_FAUCET_COMPONENT)
-=======
-    let manifest = ManifestBuilder::new(&NetworkDefinition::local_simulator())
-        .lock_fee(10.into(), SYSTEM_COMPONENT)
->>>>>>> b68a6c3e
+    let manifest = ManifestBuilder::new(&NetworkDefinition::local_simulator())
+        .lock_fee(10.into(), SYS_FAUCET_COMPONENT)
         .call_function(
             package_address,
             "StoredKVLocal",
@@ -256,35 +206,25 @@
     let mut store = TypedInMemorySubstateStore::with_bootstrap();
     let mut test_runner = TestRunner::new(true, &mut store);
     let package_address = test_runner.extract_and_publish_package("local_component");
-<<<<<<< HEAD
-    let manifest = ManifestBuilder::new(Network::LocalSimulator)
-        .lock_fee(10.into(), SYS_FAUCET_COMPONENT)
-=======
-    let manifest = ManifestBuilder::new(&NetworkDefinition::local_simulator())
-        .lock_fee(10.into(), SYSTEM_COMPONENT)
->>>>>>> b68a6c3e
-        .call_function(
-            package_address,
-            "StoredKVLocal",
-            "new_global",
-            args!(34567u32),
-        )
-        .build();
-    let receipt = test_runner.execute_manifest(manifest, vec![]);
-    receipt.expect_success();
-    let component_address = receipt
-        .expect_commit()
-        .entity_changes
-        .new_component_addresses[0];
-
-    // Act
-<<<<<<< HEAD
-    let manifest = ManifestBuilder::new(Network::LocalSimulator)
-        .lock_fee(10.into(), SYS_FAUCET_COMPONENT)
-=======
-    let manifest = ManifestBuilder::new(&NetworkDefinition::local_simulator())
-        .lock_fee(10.into(), SYSTEM_COMPONENT)
->>>>>>> b68a6c3e
+    let manifest = ManifestBuilder::new(&NetworkDefinition::local_simulator())
+        .lock_fee(10.into(), SYS_FAUCET_COMPONENT)
+        .call_function(
+            package_address,
+            "StoredKVLocal",
+            "new_global",
+            args!(34567u32),
+        )
+        .build();
+    let receipt = test_runner.execute_manifest(manifest, vec![]);
+    receipt.expect_success();
+    let component_address = receipt
+        .expect_commit()
+        .entity_changes
+        .new_component_addresses[0];
+
+    // Act
+    let manifest = ManifestBuilder::new(&NetworkDefinition::local_simulator())
+        .lock_fee(10.into(), SYS_FAUCET_COMPONENT)
         .call_method(component_address, "parent_get_secret", args!())
         .build();
     let receipt = test_runner.execute_manifest(manifest, vec![]);
@@ -301,35 +241,25 @@
     let mut store = TypedInMemorySubstateStore::with_bootstrap();
     let mut test_runner = TestRunner::new(true, &mut store);
     let package_address = test_runner.extract_and_publish_package("local_component");
-<<<<<<< HEAD
-    let manifest = ManifestBuilder::new(Network::LocalSimulator)
-        .lock_fee(10.into(), SYS_FAUCET_COMPONENT)
-=======
-    let manifest = ManifestBuilder::new(&NetworkDefinition::local_simulator())
-        .lock_fee(10.into(), SYSTEM_COMPONENT)
->>>>>>> b68a6c3e
-        .call_function(
-            package_address,
-            "StoredKVLocal",
-            "new_global",
-            args!(34567u32),
-        )
-        .build();
-    let receipt = test_runner.execute_manifest(manifest, vec![]);
-    receipt.expect_success();
-    let component_address = receipt
-        .expect_commit()
-        .entity_changes
-        .new_component_addresses[0];
-
-    // Act
-<<<<<<< HEAD
-    let manifest = ManifestBuilder::new(Network::LocalSimulator)
-        .lock_fee(10.into(), SYS_FAUCET_COMPONENT)
-=======
-    let manifest = ManifestBuilder::new(&NetworkDefinition::local_simulator())
-        .lock_fee(10.into(), SYSTEM_COMPONENT)
->>>>>>> b68a6c3e
+    let manifest = ManifestBuilder::new(&NetworkDefinition::local_simulator())
+        .lock_fee(10.into(), SYS_FAUCET_COMPONENT)
+        .call_function(
+            package_address,
+            "StoredKVLocal",
+            "new_global",
+            args!(34567u32),
+        )
+        .build();
+    let receipt = test_runner.execute_manifest(manifest, vec![]);
+    receipt.expect_success();
+    let component_address = receipt
+        .expect_commit()
+        .entity_changes
+        .new_component_addresses[0];
+
+    // Act
+    let manifest = ManifestBuilder::new(&NetworkDefinition::local_simulator())
+        .lock_fee(10.into(), SYS_FAUCET_COMPONENT)
         .call_method(component_address, "parent_set_secret", args!(8888u32))
         .call_method(component_address, "parent_get_secret", args!())
         .build();
