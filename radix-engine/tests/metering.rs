--- conflicted
+++ resolved
@@ -162,11 +162,7 @@
         + 22000 /* read_substate */
         + 1000 /* run_native_function */
         + 2200 /* run_native_method */
-<<<<<<< HEAD
-        + 329074 /* run_wasm */
-=======
-        + 325992 /* run_wasm */
->>>>>>> 0ce54faa
+        + 336384 /* run_wasm */
         + 428 /* verify_manifest */
         + 3750 /* verify_signatures */
         + 17000, /* write_substate */
@@ -200,11 +196,7 @@
     receipt.expect_commit_success();
 
     // Assert
-<<<<<<< HEAD
-    assert_eq!(4295992, receipt.execution.fee_summary.cost_unit_consumed);
-=======
-    assert_eq!(4294906, receipt.execution.fee_summary.cost_unit_consumed);
->>>>>>> 0ce54faa
+    assert_eq!(4297745, receipt.execution.fee_summary.cost_unit_consumed);
 }
 
 #[test]
