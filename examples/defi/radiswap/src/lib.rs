--- conflicted
+++ resolved
@@ -77,11 +77,7 @@
                 // We will claim all input token B's, and only the correct amount of token A
                 self.b_pool.put(b_tokens);
                 self.a_pool
-<<<<<<< HEAD
                     .put(a_tokens.take(self.a_pool.amount() * b_share / (1 - b_share)));
-=======
-                    .put(a_tokens.take(self.a_pool.amount() * b_share));
->>>>>>> 1432c2db
                 (b_share, a_tokens)
             };
 
