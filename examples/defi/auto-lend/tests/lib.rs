--- conflicted
+++ resolved
@@ -6,17 +6,10 @@
 
 struct TestEnv<'a, L: SubstateStore> {
     executor: TransactionExecutor<'a, L>,
-<<<<<<< HEAD
     public_key: EcdsaPublicKey,
     account: ComponentRef,
     usd: ResourceDefRef,
     lending_pool: ComponentRef,
-=======
-    key: EcdsaPublicKey,
-    account: Address,
-    usd: Address,
-    lending_pool: Address,
->>>>>>> 6a61de68
 }
 
 fn set_up_test_env<'a, L: SubstateStore>(ledger: &'a mut L) -> TestEnv<'a, L> {
@@ -32,13 +25,8 @@
             TransactionBuilder::new(&executor)
                 .new_token_fixed(HashMap::new(), 1_000_000.into())
                 .call_method_with_all_resources(account, "deposit_batch")
-<<<<<<< HEAD
                 .build(vec![public_key])
                 .unwrap(),
-=======
-                .build(vec![key])
-                .unwrap()
->>>>>>> 6a61de68
         )
         .unwrap();
     let usd = receipt.new_resource_def_refs[0];
@@ -54,13 +42,8 @@
                     Some(account),
                 )
                 .call_method_with_all_resources(account, "deposit_batch")
-<<<<<<< HEAD
                 .build(vec![public_key])
                 .unwrap(),
-=======
-                .build(vec![key])
-                .unwrap()
->>>>>>> 6a61de68
         )
         .unwrap();
     let lending_pool = receipt.new_component_refs[0];
@@ -74,35 +57,22 @@
     }
 }
 
-<<<<<<< HEAD
 fn create_user<'a, L: SubstateStore>(env: &mut TestEnv<'a, L>) -> ResourceDefRef {
-=======
-fn create_user<'a, L: SubstateStore>(env: &mut TestEnv<'a, L>) -> Address {
->>>>>>> 6a61de68
     let receipt = env
         .executor
         .run(
             TransactionBuilder::new(&env.executor)
                 .call_method(env.lending_pool, "new_user", args![], Some(env.account))
                 .call_method_with_all_resources(env.account, "deposit_batch")
-<<<<<<< HEAD
-                .build(vec![env.public_key])
-                .unwrap(),
-=======
-                .build(vec![env.key])
-                .unwrap()
->>>>>>> 6a61de68
+                .build(vec![env.public_key])
+                .unwrap(),
         )
         .unwrap();
     assert!(receipt.result.is_ok());
     receipt.new_resource_def_refs[0]
 }
 
-<<<<<<< HEAD
 fn get_user_state<'a, L: SubstateStore>(env: &mut TestEnv<'a, L>, user_id: ResourceDefRef) -> User {
-=======
-fn get_user_state<'a, L: SubstateStore>(env: &mut TestEnv<'a, L>, user_id: Address) -> User {
->>>>>>> 6a61de68
     let mut receipt = env
         .executor
         .run(
@@ -114,13 +84,8 @@
                     Some(env.account),
                 )
                 .call_method_with_all_resources(env.account, "deposit_batch")
-<<<<<<< HEAD
-                .build(vec![env.public_key])
-                .unwrap(),
-=======
-                .build(vec![env.key])
-                .unwrap()
->>>>>>> 6a61de68
+                .build(vec![env.public_key])
+                .unwrap(),
         )
         .unwrap();
     assert!(receipt.result.is_ok());
@@ -147,13 +112,8 @@
                     Some(env.account),
                 )
                 .call_method_with_all_resources(env.account, "deposit_batch")
-<<<<<<< HEAD
-                .build(vec![env.public_key])
-                .unwrap(),
-=======
-                .build(vec![env.key])
-                .unwrap()
->>>>>>> 6a61de68
+                .build(vec![env.public_key])
+                .unwrap(),
         )
         .unwrap();
     println!("{:?}", receipt);
@@ -182,13 +142,8 @@
                     Some(env.account),
                 )
                 .call_method_with_all_resources(env.account, "deposit_batch")
-<<<<<<< HEAD
-                .build(vec![env.public_key])
-                .unwrap(),
-=======
-                .build(vec![env.key])
-                .unwrap()
->>>>>>> 6a61de68
+                .build(vec![env.public_key])
+                .unwrap(),
         )
         .unwrap();
     println!("{:?}", receipt);
@@ -205,13 +160,8 @@
                     Some(env.account),
                 )
                 .call_method_with_all_resources(env.account, "deposit_batch")
-<<<<<<< HEAD
-                .build(vec![env.public_key])
-                .unwrap(),
-=======
-                .build(vec![env.key])
-                .unwrap()
->>>>>>> 6a61de68
+                .build(vec![env.public_key])
+                .unwrap(),
         )
         .unwrap();
     println!("{:?}", receipt);
@@ -240,13 +190,8 @@
                     Some(env.account),
                 )
                 .call_method_with_all_resources(env.account, "deposit_batch")
-<<<<<<< HEAD
-                .build(vec![env.public_key])
-                .unwrap(),
-=======
-                .build(vec![env.key])
-                .unwrap()
->>>>>>> 6a61de68
+                .build(vec![env.public_key])
+                .unwrap(),
         )
         .unwrap();
     println!("{:?}", receipt);
@@ -286,13 +231,8 @@
                     Some(env.account),
                 )
                 .call_method_with_all_resources(env.account, "deposit_batch")
-<<<<<<< HEAD
-                .build(vec![env.public_key])
-                .unwrap(),
-=======
-                .build(vec![env.key])
-                .unwrap()
->>>>>>> 6a61de68
+                .build(vec![env.public_key])
+                .unwrap(),
         )
         .unwrap();
     println!("{:?}", receipt);
@@ -321,13 +261,8 @@
                     Some(env.account),
                 )
                 .call_method_with_all_resources(env.account, "deposit_batch")
-<<<<<<< HEAD
-                .build(vec![env.public_key])
-                .unwrap(),
-=======
-                .build(vec![env.key])
-                .unwrap()
->>>>>>> 6a61de68
+                .build(vec![env.public_key])
+                .unwrap(),
         )
         .unwrap();
     println!("{:?}", receipt);
@@ -356,13 +291,8 @@
                     Some(env.account),
                 )
                 .call_method_with_all_resources(env.account, "deposit_batch")
-<<<<<<< HEAD
-                .build(vec![env.public_key])
-                .unwrap(),
-=======
-                .build(vec![env.key])
-                .unwrap()
->>>>>>> 6a61de68
+                .build(vec![env.public_key])
+                .unwrap(),
         )
         .unwrap();
     println!("{:?}", receipt);
@@ -379,13 +309,8 @@
                     Some(env.account),
                 )
                 .call_method_with_all_resources(env.account, "deposit_batch")
-<<<<<<< HEAD
-                .build(vec![env.public_key])
-                .unwrap(),
-=======
-                .build(vec![env.key])
-                .unwrap()
->>>>>>> 6a61de68
+                .build(vec![env.public_key])
+                .unwrap(),
         )
         .unwrap();
     println!("{:?}", receipt);
@@ -414,13 +339,8 @@
                     Some(env.account),
                 )
                 .call_method_with_all_resources(env.account, "deposit_batch")
-<<<<<<< HEAD
-                .build(vec![env.public_key])
-                .unwrap(),
-=======
-                .build(vec![env.key])
-                .unwrap()
->>>>>>> 6a61de68
+                .build(vec![env.public_key])
+                .unwrap(),
         )
         .unwrap();
     println!("{:?}", receipt);
@@ -452,13 +372,8 @@
                     Some(env.account),
                 )
                 .call_method_with_all_resources(env.account, "deposit_batch")
-<<<<<<< HEAD
-                .build(vec![env.public_key])
-                .unwrap(),
-=======
-                .build(vec![env.key])
-                .unwrap()
->>>>>>> 6a61de68
+                .build(vec![env.public_key])
+                .unwrap(),
         )
         .unwrap();
     println!("{:?}", receipt);
