--- conflicted
+++ resolved
@@ -280,9 +280,7 @@
             TokenKind::Enum => self.parse_enum(),
             TokenKind::Array => self.parse_array(),
             TokenKind::Tuple => self.parse_tuple(),
-<<<<<<< HEAD
             TokenKind::Bytes => self.parse_bytes(),
-=======
 
             // ==============
             // Aliases
@@ -296,7 +294,6 @@
             // Custom Types
             // ==============
 
->>>>>>> 9066baa1
             /* Global address */
             TokenKind::PackageAddress |
             TokenKind::SystemAddress |
@@ -356,12 +353,12 @@
         )?))
     }
 
-<<<<<<< HEAD
     pub fn parse_bytes(&mut self) -> Result<Value, ParserError> {
         advance_match!(self, TokenKind::Bytes);
         let value = self.parse_values_one()?.into();
         Ok(Value::Bytes(value))
-=======
+    }
+
     pub fn parse_alias(&mut self) -> Result<Value, ParserError> {
         let token = self.advance()?;
         match token.kind {
@@ -371,7 +368,6 @@
             TokenKind::Err => Ok(Value::Err(Box::new(self.parse_values_one()?))),
             _ => Err(ParserError::UnexpectedToken(token)),
         }
->>>>>>> 9066baa1
     }
 
     pub fn parse_scrypto_types(&mut self) -> Result<Value, ParserError> {
